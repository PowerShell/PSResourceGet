--- conflicted
+++ resolved
@@ -57,15 +57,7 @@
       $modulePath = Join-Path -Path $env:AGENT_TEMPDIRECTORY -ChildPath 'TempModules'
       $env:PSModulePath = $modulePath + [System.IO.Path]::PathSeparator + $env:PSModulePath
       Write-Verbose -Verbose "Importing build utilities (buildtools.psd1)"
-<<<<<<< HEAD
-      $impPath = Join-Path -Path '${{ parameters.buildDirectory }}' -ChildPath 'buildtools.psd1'
-      Write-Verbose -Verbose "path to improt from: $impPath"
-      Import-Module -Name $impPath -Force
-      #
-      Write-Verbose -Verbose "about to call Invoke-ModuleTests"
-=======
       Import-Module -Name (Join-Path -Path '${{ parameters.buildDirectory }}' -ChildPath 'buildtools.psd1') -Force
->>>>>>> 7385230f
       Invoke-ModuleTests -Type Functional
     env:
       MAPPED_GITHUB_PAT: $(github_pat)
