--- conflicted
+++ resolved
@@ -78,15 +78,11 @@
 Set-PSResourceRepository -Name "PSGallery" -Priority 25 -Trusted -PassThru
 ```
 
-<<<<<<< HEAD
-This example first checks if the PSGallery repository has been registered. We wish to set the `-Priority` and `-Trusted` values of this repository by running the Set-PSResourceRepository cmdlet with the `-Priority` parameter set to a value between 0 and 100 and by using the `-Trusted` parameter switch. We run the Get-PSResourceRepository cmdlet again to ensure that the `-Priority` and `-Trusted` values of the repository were changed. An important note here is that just for the default PSGallery repository, the `-Uri` value can't be changed/set. We also use the `-PassThru` parameter to see the changed repository.
-=======
 ```Output
 Name             Uri                                          Trusted   Priority
 ----             ---                                          -------   --------
 PSGallery        https://www.powershellgallery.com/api/v2        True         25
 ```
->>>>>>> 862ab3c6
 
 ### Example 3
 
@@ -184,14 +180,9 @@
 Accept wildcard characters: False
 ```
 
-<<<<<<< HEAD
-### -Priority
-Specifies the priority ranking of the repository, such that repositories with higher ranking priority are searched before a lower ranking priority one, when searching for a repository item across multiple registered repositories. Valid priority values range from 0 to 100, such that a lower numeric value (i.e 10) corresponds to a higher priority ranking than a higher numeric value (i.e 40).
-=======
 ### -PassThru
 
 When specified, displays the successfully registered repository and its information.
->>>>>>> 862ab3c6
 
 ```yaml
 Type: System.Management.Automation.SwitchParameter
