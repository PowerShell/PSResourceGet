--- conflicted
+++ resolved
@@ -22,23 +22,18 @@
 ## ## [1.1.0-rc3](https://github.com/PowerShell/PSResourceGet/compare/v1.1.0-RC2...v1.1.0-rc3) - 2024-11-15
 
 ### Bug Fix
-
-<<<<<<< HEAD
 - Include missing commits
 
-=======
->>>>>>> dbd2fa86
 ## [1.1.0-RC2](https://github.com/PowerShell/PSResourceGet/compare/v1.1.0-RC1...v1.1.0-RC2) - 2024-10-30
 
 ### New Features
-
 - Full Microsoft Artifact Registry integration (#1741)
 
 ### Bug Fixes
 
 - Update to use OCI v2 APIs for Container Registry (#1737)
 - Bug fixes for finding and installing from local repositories on Linux machines (#1738)
-- Bug fix for finding package name with 4 part version from local repositories (#1739)
+- Bug fix for finding package name with 4 part version from local repositories (#1739) 
 
 # Preview Changelog
 
