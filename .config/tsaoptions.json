{
<<<<<<< HEAD
  "instanceUrl": "https://msazure.visualstudio.com",
  "projectName": "One",
  "areaPath": "One\\MGMT\\Compute\\Powershell\\Powershell\\PowerShell Core",
  "notificationAliases": [
    "adityap@microsoft.com",
    "americks@microsoft.com",
    "annavied@microsoft.com"
  ]
=======
    "instanceUrl": "https://msazure.visualstudio.com",
    "projectName": "One",
    "areaPath": "One\\MGMT\\Compute\\Powershell\\Powershell\\PowerShell Core\\PSResourceGet",
    "notificationAliases": [
        "adityap@microsoft.com",
        "americks@microsoft.com",
        "annavied@microsoft.com"
    ]
>>>>>>> 4c935c7b
}<|MERGE_RESOLUTION|>--- conflicted
+++ resolved
@@ -1,14 +1,4 @@
 {
-<<<<<<< HEAD
-  "instanceUrl": "https://msazure.visualstudio.com",
-  "projectName": "One",
-  "areaPath": "One\\MGMT\\Compute\\Powershell\\Powershell\\PowerShell Core",
-  "notificationAliases": [
-    "adityap@microsoft.com",
-    "americks@microsoft.com",
-    "annavied@microsoft.com"
-  ]
-=======
     "instanceUrl": "https://msazure.visualstudio.com",
     "projectName": "One",
     "areaPath": "One\\MGMT\\Compute\\Powershell\\Powershell\\PowerShell Core\\PSResourceGet",
@@ -17,5 +7,4 @@
         "americks@microsoft.com",
         "annavied@microsoft.com"
     ]
->>>>>>> 4c935c7b
 }