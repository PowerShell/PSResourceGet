--- conflicted
+++ resolved
@@ -108,20 +108,4 @@
 
         $Error[0].FullyQualifiedErrorId | Should -be "401FatalProtocolError,Microsoft.PowerShell.PSResourceGet.Cmdlets.PublishPSResource"
     }
-<<<<<<< HEAD
-<<<<<<< HEAD
-=======
-
-    It "Should not publish module to ADO repository feed (private) when ApiKey is not provided" {
-        $version = "1.0.0"
-        New-ModuleManifest -Path (Join-Path -Path $script:PublishModuleBase -ChildPath "$script:PublishModuleName.psd1") -ModuleVersion $version -Description "$script:PublishModuleName module"
-
-        Publish-PSResource -Path $script:PublishModuleBase -Repository $ADOPrivateRepoName -Credential $correctPrivateRepoCred -ErrorAction SilentlyContinue -ErrorVariable err
-
-        Write-Host "*** error count: $($err.Count)"
-        $err[0].FullyQualifiedErrorId | Should -be "400ApiKeyError,Microsoft.PowerShell.PSResourceGet.Cmdlets.PublishPSResource"
-    }
->>>>>>> 7652bcd (update test)
-=======
->>>>>>> 52efa602
 }