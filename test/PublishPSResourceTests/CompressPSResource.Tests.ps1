# Copyright (c) Microsoft Corporation.
# Licensed under the MIT License.

$modPath = "$psscriptroot/../PSGetTestUtils.psm1"
Import-Module $modPath -Force -Verbose

$testDir = (get-item $psscriptroot).parent.FullName

function CreateTestModule
{
    param (
        [string] $Path = "$TestDrive",
        [string] $ModuleName = 'TestModule'
    )

    $modulePath = Join-Path -Path $Path -ChildPath $ModuleName
    $moduleMan = Join-Path $modulePath -ChildPath ($ModuleName + '.psd1')
    $moduleSrc = Join-Path $modulePath -ChildPath ($ModuleName + '.psm1')

    if ( Test-Path -Path $modulePath) {
        Remove-Item -Path $modulePath -Recurse -Force
    }

    $null = New-Item -Path $modulePath -ItemType Directory -Force

    @'
    @{{
        RootModule        = "{0}.psm1"
        ModuleVersion     = '1.0.0'
        Author            = 'None'
        Description       = 'None'
        GUID              = '0c2829fc-b165-4d72-9038-ae3a71a755c1'
        FunctionsToExport = @('Test1')
        RequiredModules   = @('NonExistentModule')
    }}
'@ -f $ModuleName | Out-File -FilePath $moduleMan

    @'
    function Test1 {
        Write-Output 'Hello from Test1'
    }
'@ | Out-File -FilePath $moduleSrc
}

Describe "Test Compress-PSResource" -tags 'CI' {
    BeforeAll {
        Get-NewPSResourceRepositoryFile

        # Register temporary repositories
        $tmpRepoPath = Join-Path -Path $TestDrive -ChildPath "tmpRepoPath"
        New-Item $tmpRepoPath -Itemtype directory -Force
        $testRepository = "testRepository"
        Register-PSResourceRepository -Name $testRepository -Uri $tmpRepoPath -Priority 1 -ErrorAction SilentlyContinue
        $script:repositoryPath = [IO.Path]::GetFullPath((get-psresourcerepository "testRepository").Uri.AbsolutePath)

        $tmpRepoPath2 = Join-Path -Path $TestDrive -ChildPath "tmpRepoPath2"
        New-Item $tmpRepoPath2 -Itemtype directory -Force
        $testRepository2 = "testRepository2"
        Register-PSResourceRepository -Name $testRepository2 -Uri $tmpRepoPath2 -ErrorAction SilentlyContinue
        $script:repositoryPath2 = [IO.Path]::GetFullPath((get-psresourcerepository "testRepository2").Uri.AbsolutePath)

        # Create module
        $script:tmpModulesPath = Join-Path -Path $TestDrive -ChildPath "tmpModulesPath"
        $script:PublishModuleName = "PSGetTestModule"
        $script:PublishModuleBase = Join-Path $script:tmpModulesPath -ChildPath $script:PublishModuleName
        if(!(Test-Path $script:PublishModuleBase))
        {
            New-Item -Path $script:PublishModuleBase -ItemType Directory -Force
        }
		$script:PublishModuleBaseUNC = $script:PublishModuleBase -Replace '^(.):', '\\localhost\$1$'

        #Create dependency module
        $script:DependencyModuleName = "PackageManagement"
        $script:DependencyModuleBase = Join-Path $script:tmpModulesPath -ChildPath $script:DependencyModuleName
        if(!(Test-Path $script:DependencyModuleBase))
        {
            New-Item -Path $script:DependencyModuleBase -ItemType Directory -Force
        }

        # Create temp destination path
        $script:destinationPath = [IO.Path]::GetFullPath((Join-Path -Path $TestDrive -ChildPath "tmpDestinationPath"))
        New-Item $script:destinationPath -ItemType directory -Force

        #Create folder where we shall place all script files to be published for these tests
        $script:tmpScriptsFolderPath = Join-Path -Path $TestDrive -ChildPath "tmpScriptsPath"
        if(!(Test-Path $script:tmpScriptsFolderPath))
        {
            New-Item -Path $script:tmpScriptsFolderPath -ItemType Directory -Force
        }

        # Path to folder, within our test folder, where we store invalid module and script files used for testing
        $script:testFilesFolderPath = Join-Path $testDir -ChildPath "testFiles"

        # Path to specifically to that invalid test modules folder
        $script:testModulesFolderPath = Join-Path $script:testFilesFolderPath -ChildPath "testModules"

        # Path to specifically to that invalid test scripts folder
        $script:testScriptsFolderPath = Join-Path $script:testFilesFolderPath -ChildPath "testScripts"

        # Create test module with missing required module
        CreateTestModule -Path $TestDrive -ModuleName 'ModuleWithMissingRequiredModule'
    }
    AfterAll {
       Get-RevertPSResourceRepositoryFile
    }
    AfterEach {
        # Delete all contents of the repository without deleting the repository directory itself
        $pkgsToDelete = Join-Path -Path "$script:repositoryPath" -ChildPath "*"
        Remove-Item $pkgsToDelete -Recurse

        $pkgsToDelete = Join-Path -Path "$script:repositoryPath2" -ChildPath "*"
        Remove-Item $pkgsToDelete -Recurse

        $pkgsToDelete = Join-Path -Path $script:PublishModuleBase  -ChildPath "*"
        Remove-Item $pkgsToDelete -Recurse -ErrorAction SilentlyContinue
    }

    It "Compress-PSResource compresses a module into a nupkg and saves it to the DestinationPath" {
        $version = "1.0.0"
        New-ModuleManifest -Path (Join-Path -Path $script:PublishModuleBase -ChildPath "$script:PublishModuleName.psd1") -ModuleVersion $version -Description "$script:PublishModuleName module"
        
        Compress-PSResource -Path $script:PublishModuleBase -DestinationPath $script:repositoryPath
        
        $expectedPath = Join-Path -Path $script:repositoryPath -ChildPath "$script:PublishModuleName.$version.nupkg"
        (Get-ChildItem $script:repositoryPath).FullName | Should -Be $expectedPath
    }

    It "Compress a module using -Path positional parameter and -Destination positional parameter" {
        $version = "1.0.0"
        New-ModuleManifest -Path (Join-Path -Path $script:PublishModuleBase -ChildPath "$script:PublishModuleName.psd1") -ModuleVersion $version -Description "$script:PublishModuleName module"

        Compress-PSResource $script:PublishModuleBase $script:repositoryPath

        $expectedPath = Join-Path -Path $script:repositoryPath -ChildPath "$script:PublishModuleName.$version.nupkg"
        (Get-ChildItem $script:repositoryPath).FullName | Should -Be $expectedPath
    }

    It "Compress-PSResource compresses a module and preserves file structure" {
        $version = "1.0.0"
        $testFile = Join-Path -Path "TestSubDirectory" -ChildPath "TestSubDirFile.ps1"
        New-ModuleManifest -Path (Join-Path -Path $script:PublishModuleBase -ChildPath "$script:PublishModuleName.psd1") -ModuleVersion $version -Description "$script:PublishModuleName module"
        New-Item -Path (Join-Path -Path $script:PublishModuleBase -ChildPath $testFile) -Force

        Compress-PSResource -Path $script:PublishModuleBase -DestinationPath $script:repositoryPath

        # Must change .nupkg to .zip so that Expand-Archive can work on Windows PowerShell
        $nupkgPath = Join-Path -Path $script:repositoryPath -ChildPath "$script:PublishModuleName.$version.nupkg"
        $zipPath = Join-Path -Path $script:repositoryPath -ChildPath "$script:PublishModuleName.$version.zip"
        Rename-Item -Path $nupkgPath -NewName $zipPath 
        $unzippedPath = Join-Path -Path $TestDrive -ChildPath "$script:PublishModuleName"
        New-Item $unzippedPath -Itemtype directory -Force
        Expand-Archive -Path $zipPath -DestinationPath $unzippedPath

        Test-Path -Path (Join-Path -Path $unzippedPath -ChildPath $testFile) | Should -Be $True
    }

<<<<<<< HEAD
    It "Compresses a script" {
        $scriptName = "PSGetTestScript"
        $scriptVersion = "1.0.0"

        $params = @{
            Version = $scriptVersion
            GUID = [guid]::NewGuid()
            Author = 'Jane'
            CompanyName = 'Microsoft Corporation'
            Copyright = '(c) 2020 Microsoft Corporation. All rights reserved.'
            Description = "Description for the $scriptName script"
            LicenseUri = "https://$scriptName.com/license"
            IconUri = "https://$scriptName.com/icon"
            ProjectUri = "https://$scriptName.com"
            Tags = @('Tag1','Tag2', "Tag-$scriptName-$scriptVersion")
            ReleaseNotes = "$scriptName release notes"
            }

        $scriptPath = (Join-Path -Path $script:tmpScriptsFolderPath -ChildPath "$scriptName.ps1")
        New-PSScriptFileInfo @params -Path $scriptPath

        Compress-PSResource -Path $scriptPath -DestinationPath $script:repositoryPath

        $expectedPath = Join-Path -Path $script:repositoryPath  -ChildPath "$scriptName.$scriptVersion.nupkg"
        (Get-ChildItem $script:repositoryPath).FullName | Should -Be $expectedPath
    }

    It "Compress-PSResource -DestinationPath works for relative paths" {
        $version = "1.0.0"
        $relativePath = ".\RelativeTestModule"
        $relativeDestination = ".\RelativeDestination"

        # Create relative paths
        New-Item -Path $relativePath -ItemType Directory -Force
        New-Item -Path $relativeDestination -ItemType Directory -Force

        # Create module manifest in the relative path
        New-ModuleManifest -Path (Join-Path -Path $relativePath -ChildPath "$script:PublishModuleName.psd1") -ModuleVersion $version -Description "$script:PublishModuleName module"

        # Compress using relative paths
        Compress-PSResource -Path $relativePath -DestinationPath $relativeDestination

        $expectedPath = Join-Path -Path $relativeDestination -ChildPath "$script:PublishModuleName.$version.nupkg"
        $fileExists = Test-Path -Path $expectedPath
        $fileExists | Should -Be $True

        # Cleanup
        Remove-Item -Path $relativePath -Recurse -Force
        Remove-Item -Path $relativeDestination -Recurse -Force
    }
=======
    It "Compress-PSResource -PassThru returns the path to the nupkg" {
        $version = "1.0.0"
        New-ModuleManifest -Path (Join-Path -Path $script:PublishModuleBase -ChildPath "$script:PublishModuleName.psd1") -ModuleVersion $version -Description "$script:PublishModuleName module"

        $nupkgPath = Compress-PSResource -Path $script:PublishModuleBase -DestinationPath $script:repositoryPath -PassThru

        $expectedPath = Join-Path -Path $script:repositoryPath -ChildPath "$script:PublishModuleName.$version.nupkg"
        $nupkgPath | Should -Be $expectedPath
    }

>>>>>>> fe9c4d68
<# Test for Signing the nupkg. Signing doesn't work
    It "Compressed Module is able to be signed with a certificate" {
		$version = "1.0.0"
        New-ModuleManifest -Path (Join-Path -Path $script:PublishModuleBase -ChildPath "$script:PublishModuleName.psd1") -ModuleVersion $version -Description "$script:PublishModuleName module"

		Compress-PSResource -Path $script:PublishModuleBase -DestinationPath $script:repositoryPath2
		
		$expectedPath = Join-Path -Path $script:repositoryPath2 -ChildPath "$script:PublishModuleName.$version.nupkg"
		(Get-ChildItem $script:repositoryPath2).FullName | Should -Be $expectedPath

        # create test cert
        # Create a self-signed certificate for code signing
        $testCert = New-SelfSignedCertificate -Subject "CN=NuGet Test Developer, OU=Use for testing purposes ONLY" -FriendlyName "NuGetTestDeveloper" -Type CodeSigning -KeyUsage DigitalSignature -KeyLength 2048 -KeyAlgorithm RSA -HashAlgorithm SHA256 -Provider "Microsoft Enhanced RSA and AES Cryptographic Provider" -CertStoreLocation "Cert:\CurrentUser\My"
        
        # sign the nupkg
        $nupkgPath = Join-Path -Path $script:repositoryPath2 -ChildPath "$script:PublishModuleName.$version.nupkg"
        Set-AuthenticodeSignature -FilePath $nupkgPath -Certificate $testCert

        # Verify the file was signed
        $signature = Get-AuthenticodeSignature -FilePath $nupkgPath
        $signature.Status | Should -Be 'Valid'
	}
    #>
}<|MERGE_RESOLUTION|>--- conflicted
+++ resolved
@@ -154,7 +154,6 @@
         Test-Path -Path (Join-Path -Path $unzippedPath -ChildPath $testFile) | Should -Be $True
     }
 
-<<<<<<< HEAD
     It "Compresses a script" {
         $scriptName = "PSGetTestScript"
         $scriptVersion = "1.0.0"
@@ -205,7 +204,7 @@
         Remove-Item -Path $relativePath -Recurse -Force
         Remove-Item -Path $relativeDestination -Recurse -Force
     }
-=======
+
     It "Compress-PSResource -PassThru returns the path to the nupkg" {
         $version = "1.0.0"
         New-ModuleManifest -Path (Join-Path -Path $script:PublishModuleBase -ChildPath "$script:PublishModuleName.psd1") -ModuleVersion $version -Description "$script:PublishModuleName module"
@@ -216,7 +215,6 @@
         $nupkgPath | Should -Be $expectedPath
     }
 
->>>>>>> fe9c4d68
 <# Test for Signing the nupkg. Signing doesn't work
     It "Compressed Module is able to be signed with a certificate" {
 		$version = "1.0.0"
