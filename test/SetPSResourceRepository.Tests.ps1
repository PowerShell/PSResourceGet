--- conflicted
+++ resolved
@@ -3,11 +3,7 @@
 
 Import-Module "$psscriptroot\PSGetTestUtils.psm1" -Force
 
-<<<<<<< HEAD
-Describe "Test Set-PSResourceRepository" -tags 'CI' {
-=======
 Describe "Test Set-PSResourceRepository" -Tags 'CI' {
->>>>>>> 88723c72
     BeforeEach {
         $PSGalleryName = Get-PSGalleryName
         $PSGalleryUri = Get-PSGalleryLocation
