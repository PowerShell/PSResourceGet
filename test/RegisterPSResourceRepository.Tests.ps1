--- conflicted
+++ resolved
@@ -10,6 +10,7 @@
         $TestRepoName1 = "testRepository"
         $TestRepoName2 = "testRepository2"
         $TestRepoName3 = "testRepository3"
+        $TestRepoName4 = "testRepository4"
         $relativeCurrentPath = Get-Location
         Get-NewPSResourceRepositoryFile
         $tmpDir1Path = Join-Path -Path $TestDrive -ChildPath "tmpDir1"
@@ -18,13 +19,10 @@
         $tmpDir4Path = Join-Path -Path $TestDrive -ChildPath "tmpDir4"
         $tmpDirPaths = @($tmpDir1Path, $tmpDir2Path, $tmpDir3Path, $tmpDir4Path)
         Get-NewTestDirs($tmpDirPaths)
-<<<<<<< HEAD
 
         $relativeCurrentPath = Get-Location
 
         $credentialInfo1 = New-Object Microsoft.PowerShell.PowerShellGet.UtilClasses.PSCredentialInfo ("testvault", "testsecret")
-=======
->>>>>>> f22c1319
     }
     AfterEach {
         Get-RevertPSResourceRepositoryFile
@@ -98,18 +96,11 @@
     }
 
     It "register repositories with Repositories parameter, all name parameter style repositories (RepositoriesParameterSet)" {
-<<<<<<< HEAD
-        $hashtable1 = @{Name = "testRepository"; URL = $tmpDir1Path}
-        $hashtable2 = @{Name = "testRepository2"; URL = $tmpDir2Path; Trusted = $True}
-        $hashtable3 = @{Name = "testRepository3"; URL = $tmpDir3Path; Trusted = $True; Priority = 20}
-        $hashtable4 = @{Name = "testRepository4"; URL = $tmpDir4Path; Trusted = $True; Priority = 30; CredentialInfo = (New-Object Microsoft.PowerShell.PowerShellGet.UtilClasses.PSCredentialInfo ("testvault", "testsecret"))}
-        $arrayOfHashtables = $hashtable1, $hashtable2, $hashtable3, $hashtable4
-=======
         $hashtable1 = @{Name = $TestRepoName1; URL = $tmpDir1Path}
         $hashtable2 = @{Name = $TestRepoName2; URL = $tmpDir2Path; Trusted = $True}
         $hashtable3 = @{Name = $TestRepoName3; URL = $tmpDir3Path; Trusted = $True; Priority = 20}
-        $arrayOfHashtables = $hashtable1, $hashtable2, $hashtable3
->>>>>>> f22c1319
+        $hashtable4 = @{Name = $TestRepoName4; URL = $tmpDir4Path; Trusted = $True; Priority = 30; CredentialInfo = (New-Object Microsoft.PowerShell.PowerShellGet.UtilClasses.PSCredentialInfo ("testvault", "testsecret"))}
+        $arrayOfHashtables = $hashtable1, $hashtable2, $hashtable3, $hashtable4
 
         Register-PSResourceRepository -Repositories $arrayOfHashtables
         $res = Get-PSResourceRepository -Name $TestRepoName1
@@ -127,7 +118,7 @@
         $res3.Trusted | Should -Be True
         $res3.Priority | Should -Be 20
 
-        $res4 = Get-PSResourceRepository -Name "testRepository4"
+        $res4 = Get-PSResourceRepository -Name $TestRepoName4
         $res4.URL.LocalPath | Should -Contain $tmpDir4Path
         $res4.Trusted | Should -Be True
         $res4.Priority | Should -Be 30
@@ -149,18 +140,11 @@
     It "register repositories with Repositories parameter, name and psgallery parameter styles (RepositoriesParameterSet)" {
         Unregister-PSResourceRepository -Name $PSGalleryName
         $hashtable1 = @{PSGallery = $True}
-<<<<<<< HEAD
-        $hashtable2 = @{Name = "testRepository"; URL = $tmpDir1Path}
-        $hashtable3 = @{Name = "testRepository2"; URL = $tmpDir2Path; Trusted = $True}
-        $hashtable4 = @{Name = "testRepository3"; URL = $tmpDir3Path; Trusted = $True; Priority = 20}
-        $hashtable5 = @{Name = "testRepository4"; URL = $tmpDir4Path; Trusted = $True; Priority = 30; CredentialInfo = (New-Object Microsoft.PowerShell.PowerShellGet.UtilClasses.PSCredentialInfo ("testvault", "testsecret"))}
-        $arrayOfHashtables = $hashtable1, $hashtable2, $hashtable3, $hashtable4, $hashtable5
-=======
         $hashtable2 = @{Name = $TestRepoName1; URL = $tmpDir1Path}
         $hashtable3 = @{Name = $TestRepoName2; URL = $tmpDir2Path; Trusted = $True}
         $hashtable4 = @{Name = $TestRepoName3; URL = $tmpDir3Path; Trusted = $True; Priority = 20}
-        $arrayOfHashtables = $hashtable1, $hashtable2, $hashtable3, $hashtable4
->>>>>>> f22c1319
+        $hashtable5 = @{Name = $TestRepoName4; URL = $tmpDir4Path; Trusted = $True; Priority = 30; CredentialInfo = (New-Object Microsoft.PowerShell.PowerShellGet.UtilClasses.PSCredentialInfo ("testvault", "testsecret"))}
+        $arrayOfHashtables = $hashtable1, $hashtable2, $hashtable3, $hashtable4, $hashtable5
 
         Register-PSResourceRepository -Repositories $arrayOfHashtables
 
@@ -184,7 +168,7 @@
         $res4.Trusted | Should -Be True
         $res4.Priority | Should -Be 20
 
-        $res5 = Get-PSResourceRepository -Name "testRepository4"
+        $res5 = Get-PSResourceRepository -Name $TestRepoName4
         $res5.URL.LocalPath | Should -Contain $tmpDir4Path
         $res5.Trusted | Should -Be True
         $res5.Priority | Should -Be 30
