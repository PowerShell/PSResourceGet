# Copyright (c) Microsoft Corporation.
# Licensed under the MIT License.

$ProgressPreference = "SilentlyContinue"
Import-Module "$psscriptroot\PSGetTestUtils.psm1" -Force

Describe 'Test Uninstall-PSResource for Modules' {

    BeforeAll{
        $PSGalleryName = Get-PSGalleryName
        $testModuleName = "test_module2"
        $testScriptName = "test_script"
        Get-NewPSResourceRepositoryFile
        Uninstall-PSResource -Name $testModuleName -Version "*"
        Uninstall-PSResource -Name $testScriptName -Version "*"
        Register-LocalRepos
        $publishModuleName = "TestMyLocalModule"
        $repoName = "psgettestlocal"
        $moduleVersion = "1.0.0.0"
        Get-ModuleResourcePublishedToLocalRepoTestDrive $publishModuleName $repoName $moduleVersion

        $publishScriptName = "TestMyLocalScript"
        $scriptVersion = "1.0.0.0"
        Write-Host $publishScriptName
        Write-Host $repoName
        Write-Host $scriptVersion
        Get-ScriptResourcePublishedToLocalRepoTestDrive $publishScriptName $repoName $scriptVersion
    }

    BeforeEach {
        # $null = Install-PSResource $testModuleName -Version "5.0.0.0" -Repository $PSGalleryName -TrustRepository -WarningAction SilentlyContinue
        $null = Install-PSResource "TestMyLocalModule" -Version "1.0.0.0" -Repository "psgettestlocal" -TrustRepository -WarningAction SilentlyContinue
        $null = Install-PSResource "TestMyLocalScript" -Version "1.0.0.0" -Repository "psgettestlocal" -TrustRepository -WarningAction SilentlyContinue
    }

    AfterEach {
        Uninstall-PSResource -Name "TestMyLocalModule" -Version "1.0.0.0"
        Uninstall-PSResource -Name "TestMyLocalScript" -Version "1.0.0.0"
    }

    AfterAll {
        Get-RevertPSResourceRepositoryFile
    }

    It "Uninstall a specific module by name" {
        Uninstall-PSResource -name "TestMyLocalModule" -Version "1.0.0.0"
        Get-PSResource $testModuleName | Should -BeNullOrEmpty
    }

<<<<<<< HEAD
    # $testCases = @{Name="Test?Module";      ErrorId="ErrorFilteringNamesForUnsupportedWildcards"},
    #              @{Name="Test[Module";      ErrorId="ErrorFilteringNamesForUnsupportedWildcards"}

    # It "not uninstall module given Name with invalid wildcard characters" -TestCases $testCases {
    #     param($Name, $ErrorId)
    #     Uninstall-PSResource -Name $Name -ErrorVariable err -ErrorAction SilentlyContinue
    #     $err.Count | Should -Not -Be 0
    #     $err[0].FullyQualifiedErrorId | Should -BeExactly "$ErrorId,Microsoft.PowerShell.PowerShellGet.Cmdlets.UninstallPSResource"
    # }

    # It "Uninstall a list of modules by name" {
    #     $null = Install-PSResource "test_module2" -Repository $PSGalleryName -TrustRepository -WarningAction SilentlyContinue -SkipDependencyCheck

    #     Uninstall-PSResource -Name "TestMyLocalModule", "test_module2" 
    #     Get-PSResource "TestMyLocalModule", "test_module2"  | Should -BeNullOrEmpty
    # }

    # It "Uninstall a specific script by name" {
    #     # $null = Install-PSResource $testScriptName -Repository $PSGalleryName -TrustRepository
    #     $res = Get-PSResource -Name "TestMyLocalScript"
    #     $res.Name | Should -Be "TestMyLocalScript"

    #     Uninstall-PSResource -Name "TestMyLocalScript"
    #     $res = Get-PSResource -Name "TestMyLocalScript"
    #     $res | Should -BeNullOrEmpty
    # }

    # It "Uninstall a list of scripts by name" {
    #     $null = Install-PSResource $testScriptName, "Required-Script1" -Repository $PSGalleryName -TrustRepository
    #     $res = Get-PSResource -Name $testScriptName
    #     $res.Name | Should -Be $testScriptName
    #     $res2 = Get-PSResource -Name "Required-Script1"
    #     $res2.Name | Should -Be "Required-Script1"

    #     Uninstall-PSResource -Name $testScriptName, "Required-Script1"
    #     $res = Get-PSResource -Name $testScriptName
    #     $res | Should -BeNullOrEmpty
    #     $res2 = Get-PSResource -Name "Required-Script1"
    #     $res2 | Should -BeNullOrEmpty
    # }

    # It "Uninstall a module when given name and specifying all versions" {
    #     $null = Install-PSResource $testModuleName -Repository $PSGalleryName -Version "1.0.0" -TrustRepository -WarningAction SilentlyContinue
    #     $null = Install-PSResource $testModuleName -Repository $PSGalleryName -Version "3.0.0" -TrustRepository -WarningAction SilentlyContinue
    #     $null = Install-PSResource $testModuleName -Repository $PSGalleryName -Version "5.0.0" -TrustRepository -WarningAction SilentlyContinue

    #     Uninstall-PSResource -Name $testModuleName -version "*"
    #     $pkgs = Get-PSResource $testModuleName
    #     $pkgs.Version | Should -Not -Contain "1.0.0"
    #     $pkgs.Version | Should -Not -Contain "3.0.0"
    #     $pkgs.Version | Should -Not -Contain "5.0.0"
    # }

    # It "Uninstall a module when given name and using the default version (ie all versions, not explicitly specified)" {
    #     $null = Install-PSResource $testModuleName -Repository $PSGalleryName -Version "1.0.0" -TrustRepository -WarningAction SilentlyContinue
    #     $null = Install-PSResource $testModuleName -Repository $PSGalleryName -Version "3.0.0" -TrustRepository -WarningAction SilentlyContinue
    #     $null = Install-PSResource $testModuleName -Repository $PSGalleryName -Version "5.0.0" -TrustRepository -WarningAction SilentlyContinue

    #     Uninstall-PSResource -Name $testModuleName
    #     $pkgs = Get-PSResource $testModuleName
    #     $pkgs.Version | Should -Not -Contain "1.0.0"
    #     $pkgs.Version | Should -Not -Contain "3.0.0"
    #     $pkgs.Version | Should -Not -Contain "5.0.0"
    # }

    # It "Uninstall module when given Name and specifying exact version" {
    #     $null = Install-PSResource $testModuleName -Repository $PSGalleryName -Version "1.0.0" -TrustRepository -WarningAction SilentlyContinue
    #     $null = Install-PSResource $testModuleName -Repository $PSGalleryName -Version "3.0.0" -TrustRepository -WarningAction SilentlyContinue
    #     $null = Install-PSResource $testModuleName -Repository $PSGalleryName -Version "5.0.0" -TrustRepository -WarningAction SilentlyContinue

    #     Uninstall-PSResource -Name $testModuleName -Version "3.0.0"
    #     $pkgs = Get-PSResource -Name $testModuleName
    #     $pkgs.Version | Should -Not -Contain "1.0.0"
    # }

    # $testCases = @{Version="[1.0.0.0]";          ExpectedVersion="1.0.0.0"; Reason="validate version, exact match"},
    #              @{Version="1.0.0.0";            ExpectedVersion="1.0.0.0"; Reason="validate version, exact match without bracket syntax"},
    #              @{Version="[1.0.0.0, 5.0.0.0]"; ExpectedVersion="5.0.0.0"; Reason="validate version, exact range inclusive"},
    #              @{Version="(1.0.0.0, 5.0.0.0)"; ExpectedVersion="3.0.0.0"; Reason="validate version, exact range exclusive"},
    #              @{Version="(1.0.0.0,)";         ExpectedVersion="5.0.0.0"; Reason="validate version, minimum version exclusive"},
    #              @{Version="[1.0.0.0,)";         ExpectedVersion="5.0.0.0"; Reason="validate version, minimum version inclusive"},
    #              @{Version="(,3.0.0.0)";         ExpectedVersion="1.0.0.0"; Reason="validate version, maximum version exclusive"},
    #              @{Version="(,3.0.0.0]";         ExpectedVersion="1.0.0.0"; Reason="validate version, maximum version inclusive"},
    #              @{Version="[1.0.0.0, 5.0.0.0)"; ExpectedVersion="3.0.0.0"; Reason="validate version, mixed inclusive minimum and exclusive maximum version"}
=======
    $testCases = @{Name="Test?Module";      ErrorId="ErrorFilteringNamesForUnsupportedWildcards"},
                 @{Name="Test[Module";      ErrorId="ErrorFilteringNamesForUnsupportedWildcards"}

    It "not uninstall module given Name with invalid wildcard characters" -TestCases $testCases {
        param($Name, $ErrorId)
        Uninstall-PSResource -Name $Name -ErrorVariable err -ErrorAction SilentlyContinue
        $err.Count | Should -Not -Be 0
        $err[0].FullyQualifiedErrorId | Should -BeExactly "$ErrorId,Microsoft.PowerShell.PowerShellGet.Cmdlets.UninstallPSResource"
    }

    It "Uninstall a list of modules by name" {
        $null = Install-PSResource "testmodule99" -Repository $PSGalleryName -TrustRepository -WarningAction SilentlyContinue -SkipDependencyCheck

        Uninstall-PSResource -Name $testModuleName, "testmodule99" 
        Get-PSResource $testModuleName, "testmodule99" | Should -BeNullOrEmpty
    }

    It "Uninstall a specific script by name" {
        $null = Install-PSResource $testScriptName -Repository $PSGalleryName -TrustRepository
        $res = Get-PSResource -Name $testScriptName
        $res.Name | Should -Be $testScriptName

        Uninstall-PSResource -Name $testScriptName
        $res = Get-PSResource -Name $testScriptName
        $res | Should -BeNullOrEmpty
    }

    It "Uninstall a list of scripts by name" {
        $null = Install-PSResource $testScriptName, "Required-Script1" -Repository $PSGalleryName -TrustRepository
        $res = Get-PSResource -Name $testScriptName
        $res.Name | Should -Be $testScriptName
        $res2 = Get-PSResource -Name "Required-Script1"
        $res2.Name | Should -Be "Required-Script1"

        Uninstall-PSResource -Name $testScriptName, "Required-Script1"
        $res = Get-PSResource -Name $testScriptName
        $res | Should -BeNullOrEmpty
        $res2 = Get-PSResource -Name "Required-Script1"
        $res2 | Should -BeNullOrEmpty
    }

    It "Uninstall a module when given name and specifying all versions" {
        $null = Install-PSResource $testModuleName -Repository $PSGalleryName -Version "1.0.0" -TrustRepository -WarningAction SilentlyContinue
        $null = Install-PSResource $testModuleName -Repository $PSGalleryName -Version "3.0.0" -TrustRepository -WarningAction SilentlyContinue
        $null = Install-PSResource $testModuleName -Repository $PSGalleryName -Version "5.0.0" -TrustRepository -WarningAction SilentlyContinue

        Uninstall-PSResource -Name $testModuleName -version "*"
        $pkgs = Get-PSResource $testModuleName
        $pkgs.Version | Should -Not -Contain "1.0.0"
        $pkgs.Version | Should -Not -Contain "3.0.0"
        $pkgs.Version | Should -Not -Contain "5.0.0"
    }

    It "Uninstall a module when given name and using the default version (ie all versions, not explicitly specified)" {
        $null = Install-PSResource $testModuleName -Repository $PSGalleryName -Version "1.0.0" -TrustRepository -WarningAction SilentlyContinue
        $null = Install-PSResource $testModuleName -Repository $PSGalleryName -Version "3.0.0" -TrustRepository -WarningAction SilentlyContinue
        $null = Install-PSResource $testModuleName -Repository $PSGalleryName -Version "5.0.0" -TrustRepository -WarningAction SilentlyContinue

        Uninstall-PSResource -Name $testModuleName
        $pkgs = Get-PSResource $testModuleName
        $pkgs.Version | Should -Not -Contain "1.0.0"
        $pkgs.Version | Should -Not -Contain "3.0.0"
        $pkgs.Version | Should -Not -Contain "5.0.0"
    }

    It "Uninstall module when given Name and specifying exact version" {
        $null = Install-PSResource $testModuleName -Repository $PSGalleryName -Version "1.0.0" -TrustRepository -WarningAction SilentlyContinue
        $null = Install-PSResource $testModuleName -Repository $PSGalleryName -Version "3.0.0" -TrustRepository -WarningAction SilentlyContinue
        $null = Install-PSResource $testModuleName -Repository $PSGalleryName -Version "5.0.0" -TrustRepository -WarningAction SilentlyContinue

        Uninstall-PSResource -Name $testModuleName -Version "3.0.0"
        $pkgs = Get-PSResource -Name $testModuleName
        $pkgs.Version | Should -Not -Contain "1.0.0"
    }

    $testCases = @{Version="[1.0.0.0]";          ExpectedVersion="1.0.0.0"; Reason="validate version, exact match"},
                 @{Version="1.0.0.0";            ExpectedVersion="1.0.0.0"; Reason="validate version, exact match without bracket syntax"},
                 @{Version="[1.0.0.0, 5.0.0.0]"; ExpectedVersion="5.0.0.0"; Reason="validate version, exact range inclusive"},
                 @{Version="(1.0.0.0, 5.0.0.0)"; ExpectedVersion="3.0.0.0"; Reason="validate version, exact range exclusive"},
                 @{Version="(1.0.0.0,)";         ExpectedVersion="5.0.0.0"; Reason="validate version, minimum version exclusive"},
                 @{Version="[1.0.0.0,)";         ExpectedVersion="5.0.0.0"; Reason="validate version, minimum version inclusive"},
                 @{Version="(,3.0.0.0)";         ExpectedVersion="1.0.0.0"; Reason="validate version, maximum version exclusive"},
                 @{Version="(,3.0.0.0]";         ExpectedVersion="1.0.0.0"; Reason="validate version, maximum version inclusive"},
                 @{Version="[1.0.0.0, 5.0.0.0)"; ExpectedVersion="3.0.0.0"; Reason="validate version, mixed inclusive minimum and exclusive maximum version"}
>>>>>>> 71cc8043
                
    # It "Uninstall module when given Name to <Reason> <Version>" -TestCases $testCases {
    #     param($Version, $ExpectedVersion)
    #     Uninstall-PSResource -Name $testModuleName -Version "*"
    #     $null = Install-PSResource $testModuleName -Repository $PSGalleryName -Version "1.0.0" -TrustRepository -WarningAction SilentlyContinue
    #     $null = Install-PSResource $testModuleName -Repository $PSGalleryName -Version "3.0.0" -TrustRepository -WarningAction SilentlyContinue
    #     $null = Install-PSResource $testModuleName -Repository $PSGalleryName -Version "5.0.0" -TrustRepository -WarningAction SilentlyContinue

    #     Uninstall-PSResource -Name $testModuleName -Version $Version
    #     $pkgs = Get-PSResource $testModuleName
    #     $pkgs.Version | Should -Not -Contain $Version
    # }

    # $testCases2 =  @{Version='[1.*.0]';         Description="version with wilcard in middle"},
    #             @{Version='[*.0.0.0]';       Description="version with wilcard at start"},
    #             @{Version='[1.*.0.0]';       Description="version with wildcard at second digit"},
    #             @{Version='[1.0.*.0]';       Description="version with wildcard at third digit"}
    #             @{Version='[1.0.0.*]';       Description="version with wildcard at end"},
    #             @{Version='[1..0.0]';        Description="version with missing digit in middle"},
    #             @{Version='[1.0.0.]';        Description="version with missing digit at end"},
    #             @{Version='[1.0.0.0.0]';     Description="version with more than 4 digits"}

    # It "Do not uninstall module with incorrectly formatted version such as <Description>" -TestCases $testCases2 {
    #     param($Version, $Description)

    #     {Uninstall-PSResource -Name $testModuleName -Version $Version} | Should -Throw "Argument for -Version parameter is not in the proper format."
    # }

    # $testCases3 =  @{Version='(1.0.0.0)';       Description="exclusive version (1.0.0.0)"},
    #             @{Version='[1-0-0-0]';       Description="version formatted with invalid delimiter"}

    # It "Do not uninstall module with incorrectly formatted version such as <Description>" -TestCases $testCases3 {
    #     param($Version, $Description)

    #     Install-PSResource -Name $testModuleName -Version "1.0.0.0" -Repository $PSGalleryName -TrustRepository

    #     Uninstall-PSResource -Name $testModuleName -Version $Version
    #     $pkg = Get-PSResource $testModuleName -Version "1.0.0.0"
    #     $pkg.Version | Should -Be "1.0.0.0"
    # }

    # It "Uninstall prerelease version module when prerelease version specified" {
    #     Install-PSResource -Name $testModuleName -Version "5.2.5-alpha001" -Repository $PSGalleryName -TrustRepository
    #     Uninstall-PSResource -Name $testModuleName -Version "5.2.5-alpha001"
    #     $res = Get-PSResource $testModuleName -Version "5.2.5-alpha001"
    #     $res | Should -BeNullOrEmpty
    # }

    # It "Not uninstall non-prerelease version module when similar prerelease version is specified" {
    #     # test_module has a version 5.0.0.0, but no version 5.0.0-preview.
    #     # despite the core version part being the same this uninstall on a nonexistant prerelease version should not be successful
    #     Install-PSResource -Name $testModuleName -Version "5.0.0.0" -Repository $PSGalleryName -TrustRepository
    #     Uninstall-PSResource -Name $testModuleName -Version "5.0.0-preview"
    #     $res = Get-PSResource -Name $testModuleName -Version "5.0.0.0"
    #     $res.Name | Should -Be $testModuleName
    #     $res.Version | Should -Be "5.0.0.0"
    # }

    # It "Uninstall prerelease version script when prerelease version specified" {
    #     Install-PSResource -Name $testScriptName -Version "3.0.0-alpha" -Repository $PSGalleryName -TrustRepository
    #     Uninstall-PSResource -Name $testScriptName -Version "3.0.0-alpha"
    #     $res = Get-PSResource -Name $testScriptName
    #     $res | Should -BeNullOrEmpty
    # }

    # It "Not uninstall non-prerelease version module when prerelease version specified" {
    #     Install-PSResource -Name $testScriptName -Version "2.5.0.0" -Repository $PSGalleryName -TrustRepository
    #     Uninstall-PSResource -Name $testScriptName -Version "2.5.0-alpha001"
    #     $res = Get-PSResource -Name $testScriptName -Version "2.5.0.0"
    #     $res.Name | Should -Be $testScriptName
    #     $res.Version | Should -Be "2.5.0.0"
    # }

    # It "uninstall all prerelease versions (which satisfy the range) when -Version '*' and -Prerelease parameter is specified" {
    #     Uninstall-PSResource -Name $testModuleName -Version "*"
    #     Install-PSResource -Name $testModuleName -Version "2.5.0-beta" -Repository $PSGalleryName -TrustRepository
    #     Install-PSResource -Name $testModuleName -Version "3.0.0" -Repository $PSGalleryName -TrustRepository
    #     Install-PSResource -Name $testModuleName -Version "5.0.0" -Repository $PSGalleryName -TrustRepository
    #     Install-PSResource -Name $testModuleName -Version "5.2.5-alpha001" -Repository $PSGalleryName -TrustRepository
    #     $res = Get-PSResource -Name $testModuleName
    #     $prereleaseVersionPkgs = $res | Where-Object {$_.IsPrerelease -eq $true}
    #     $prereleaseVersionPkgs.Count | Should -Be 2

    #     Uninstall-PSResource -Name $testModuleName -Version "*" -Prerelease
    #     $res = Get-PSResource -Name $testModuleName
    #     $prereleaseVersionPkgs = $res | Where-Object {$_.IsPrerelease -eq $true}
    #     $prereleaseVersionPkgs.Count | Should -Be 0
    #     $stableVersionPkgs = $res | Where-Object {$_.IsPrerelease -ne $true}
    #     $stableVersionPkgs.Count | Should -Be 2
    # }

    # It "uninstall all prerelease versions (which satisfy the range) when -Version range and -Prerelease parameter is specified" {
    #     Uninstall-PSResource -Name $testModuleName -Version "*"
    #     Install-PSResource -Name $testModuleName -Version "2.5.0-beta" -Repository $PSGalleryName -TrustRepository
    #     Install-PSResource -Name $testModuleName -Version "3.0.0" -Repository $PSGalleryName -TrustRepository
    #     Install-PSResource -Name $testModuleName -Version "5.0.0" -Repository $PSGalleryName -TrustRepository
    #     Install-PSResource -Name $testModuleName -Version "5.2.5-alpha001" -Repository $PSGalleryName -TrustRepository

    #     $res = Get-PSResource -Name $testModuleName
    #     $prereleaseVersionPkgs = $res | Where-Object {$_.IsPrerelease -eq $true}
    #     $prereleaseVersionPkgs.Count | Should -Be 2

    #     Uninstall-PSResource -Name $testModuleName -Version "[2.0.0, 5.0.0]" -Prerelease
    #     $res = Get-PSResource -Name $testModuleName
    #     # should only uninstall 2.5.0-beta, 5.2.5-alpha001 is out of range and should remain installed
    #     $prereleaseVersionPkgs = $res | Where-Object {$_.IsPrerelease -eq $true}
    #     $prereleaseVersionPkgs.Count | Should -Be 1
    #     $stableVersionPkgs = $res | Where-Object {$_.IsPrerelease -ne $true}
    #     # versions 3.0.0 falls in range but should not be uninstalled as Prerelease parameter only selects prerelease versions to uninstall
    #     $stableVersionPkgs.Count | Should -Be 2
    # }

    # It "Uninstall module using -WhatIf, should not uninstall the module" {
    #     Uninstall-PSResource -Name $testModuleName -WhatIf
    #     $pkg = Get-PSResource $testModuleName -Version "5.0.0.0"
    #     $pkg.Version | Should -Be "5.0.0.0"
    # }

    # It "Do not Uninstall module that is a dependency for another module" {
    #     $null = Install-PSResource "test_module" -Repository $PSGalleryName -TrustRepository -WarningAction SilentlyContinue
    
    #     Uninstall-PSResource -Name "RequiredModule1" -ErrorVariable ev -ErrorAction SilentlyContinue

    #     $pkg = Get-PSResource "RequiredModule1"
    #     $pkg | Should -Not -Be $null

    #     $ev.FullyQualifiedErrorId | Should -BeExactly 'UninstallPSResourcePackageIsaDependency,Microsoft.PowerShell.PowerShellGet.Cmdlets.UninstallPSResource'
    # }

    # It "Uninstall module that is a dependency for another module using -SkipDependencyCheck" {
    #     $null = Install-PSResource $testModuleName -Repository $PSGalleryName -TrustRepository -WarningAction SilentlyContinue

    #     Uninstall-PSResource -Name "RequiredModule1" -SkipDependencyCheck
        
<<<<<<< HEAD
    #     $pkg = Get-PSResource "RequiredModule1"
    #     $pkg | Should -BeNullOrEmpty
    # }

    # It "Uninstall PSResourceInfo object piped in" {
    #     Install-PSResource -Name $testModuleName -Version "1.0.0.0" -Repository $PSGalleryName -TrustRepository
    #     Get-PSResource -Name $testModuleName -Version "1.0.0.0" | Uninstall-PSResource
    #     $res = Get-PSResource -Name "ContosoServer" -Version "1.0.0.0"
    #     $res | Should -BeNullOrEmpty
    # }

    # It "Uninstall PSResourceInfo object piped in for prerelease version object" {
    #     Install-PSResource -Name $testModuleName -Version "2.5.0-beta" -Repository $PSGalleryName -TrustRepository
    #     Get-PSResource -Name $testModuleName -Version "2.5.0-beta" | Uninstall-PSResource
    #     $res = Get-PSResource -Name $testModuleName -Version "2.5.0-beta"
    #     $res | Should -BeNullOrEmpty
    # }
=======
        $pkg = Get-PSResource "RequiredModule1"
        $pkg | Should -BeNullOrEmpty
    }

    It "Uninstall PSResourceInfo object piped in" {
        Install-PSResource -Name $testModuleName -Version "1.0.0.0" -Repository $PSGalleryName -TrustRepository
        Get-PSResource -Name $testModuleName -Version "1.0.0.0" | Uninstall-PSResource
        $res = Get-PSResource -Name "ContosoServer" -Version "1.0.0.0"
        $res | Should -BeNullOrEmpty
    }

    It "Uninstall PSResourceInfo object piped in for prerelease version object" {
        Install-PSResource -Name $testModuleName -Version "2.5.0-beta" -Repository $PSGalleryName -TrustRepository
        Get-PSResource -Name $testModuleName -Version "2.5.0-beta" | Uninstall-PSResource
        $res = Get-PSResource -Name $testModuleName -Version "2.5.0-beta"
        $res | Should -BeNullOrEmpty
    }

    # Windows only
    It "Uninstall resource under CurrentUser scope only- Windows only" -Skip:(!((Get-IsWindows) -and (Test-IsAdmin))) {
        Install-PSResource -Name $testModuleName -Repository $PSGalleryName -TrustRepository -Scope AllUsers -Reinstall
        Uninstall-PSResource -Name $testModuleName -Scope CurrentUser 
        
        $pkg = Get-Module $testModuleName -ListAvailable
        $pkg.Name | Should -Be $testModuleName
        $pkg.Path.ToString().Contains("Program Files") | Should -Be $true
    }

    # Windows only
    It "Uninstall resource under AllUsers scope only- Windows only" -Skip:(!((Get-IsWindows) -and (Test-IsAdmin))) {
        Install-PSResource $testModuleName -Repository $PSGalleryName -TrustRepository -Scope AllUsers -Reinstall
        Uninstall-PSResource -Name $testModuleName -Scope AllUsers 

        $pkg = Get-Module $testModuleName -ListAvailable
        $pkg.Name | Should -Be $testModuleName
        $pkg.Path.ToString().Contains("Documents") | Should -Be $true
    }
>>>>>>> 71cc8043
}<|MERGE_RESOLUTION|>--- conflicted
+++ resolved
@@ -47,92 +47,6 @@
         Get-PSResource $testModuleName | Should -BeNullOrEmpty
     }
 
-<<<<<<< HEAD
-    # $testCases = @{Name="Test?Module";      ErrorId="ErrorFilteringNamesForUnsupportedWildcards"},
-    #              @{Name="Test[Module";      ErrorId="ErrorFilteringNamesForUnsupportedWildcards"}
-
-    # It "not uninstall module given Name with invalid wildcard characters" -TestCases $testCases {
-    #     param($Name, $ErrorId)
-    #     Uninstall-PSResource -Name $Name -ErrorVariable err -ErrorAction SilentlyContinue
-    #     $err.Count | Should -Not -Be 0
-    #     $err[0].FullyQualifiedErrorId | Should -BeExactly "$ErrorId,Microsoft.PowerShell.PowerShellGet.Cmdlets.UninstallPSResource"
-    # }
-
-    # It "Uninstall a list of modules by name" {
-    #     $null = Install-PSResource "test_module2" -Repository $PSGalleryName -TrustRepository -WarningAction SilentlyContinue -SkipDependencyCheck
-
-    #     Uninstall-PSResource -Name "TestMyLocalModule", "test_module2" 
-    #     Get-PSResource "TestMyLocalModule", "test_module2"  | Should -BeNullOrEmpty
-    # }
-
-    # It "Uninstall a specific script by name" {
-    #     # $null = Install-PSResource $testScriptName -Repository $PSGalleryName -TrustRepository
-    #     $res = Get-PSResource -Name "TestMyLocalScript"
-    #     $res.Name | Should -Be "TestMyLocalScript"
-
-    #     Uninstall-PSResource -Name "TestMyLocalScript"
-    #     $res = Get-PSResource -Name "TestMyLocalScript"
-    #     $res | Should -BeNullOrEmpty
-    # }
-
-    # It "Uninstall a list of scripts by name" {
-    #     $null = Install-PSResource $testScriptName, "Required-Script1" -Repository $PSGalleryName -TrustRepository
-    #     $res = Get-PSResource -Name $testScriptName
-    #     $res.Name | Should -Be $testScriptName
-    #     $res2 = Get-PSResource -Name "Required-Script1"
-    #     $res2.Name | Should -Be "Required-Script1"
-
-    #     Uninstall-PSResource -Name $testScriptName, "Required-Script1"
-    #     $res = Get-PSResource -Name $testScriptName
-    #     $res | Should -BeNullOrEmpty
-    #     $res2 = Get-PSResource -Name "Required-Script1"
-    #     $res2 | Should -BeNullOrEmpty
-    # }
-
-    # It "Uninstall a module when given name and specifying all versions" {
-    #     $null = Install-PSResource $testModuleName -Repository $PSGalleryName -Version "1.0.0" -TrustRepository -WarningAction SilentlyContinue
-    #     $null = Install-PSResource $testModuleName -Repository $PSGalleryName -Version "3.0.0" -TrustRepository -WarningAction SilentlyContinue
-    #     $null = Install-PSResource $testModuleName -Repository $PSGalleryName -Version "5.0.0" -TrustRepository -WarningAction SilentlyContinue
-
-    #     Uninstall-PSResource -Name $testModuleName -version "*"
-    #     $pkgs = Get-PSResource $testModuleName
-    #     $pkgs.Version | Should -Not -Contain "1.0.0"
-    #     $pkgs.Version | Should -Not -Contain "3.0.0"
-    #     $pkgs.Version | Should -Not -Contain "5.0.0"
-    # }
-
-    # It "Uninstall a module when given name and using the default version (ie all versions, not explicitly specified)" {
-    #     $null = Install-PSResource $testModuleName -Repository $PSGalleryName -Version "1.0.0" -TrustRepository -WarningAction SilentlyContinue
-    #     $null = Install-PSResource $testModuleName -Repository $PSGalleryName -Version "3.0.0" -TrustRepository -WarningAction SilentlyContinue
-    #     $null = Install-PSResource $testModuleName -Repository $PSGalleryName -Version "5.0.0" -TrustRepository -WarningAction SilentlyContinue
-
-    #     Uninstall-PSResource -Name $testModuleName
-    #     $pkgs = Get-PSResource $testModuleName
-    #     $pkgs.Version | Should -Not -Contain "1.0.0"
-    #     $pkgs.Version | Should -Not -Contain "3.0.0"
-    #     $pkgs.Version | Should -Not -Contain "5.0.0"
-    # }
-
-    # It "Uninstall module when given Name and specifying exact version" {
-    #     $null = Install-PSResource $testModuleName -Repository $PSGalleryName -Version "1.0.0" -TrustRepository -WarningAction SilentlyContinue
-    #     $null = Install-PSResource $testModuleName -Repository $PSGalleryName -Version "3.0.0" -TrustRepository -WarningAction SilentlyContinue
-    #     $null = Install-PSResource $testModuleName -Repository $PSGalleryName -Version "5.0.0" -TrustRepository -WarningAction SilentlyContinue
-
-    #     Uninstall-PSResource -Name $testModuleName -Version "3.0.0"
-    #     $pkgs = Get-PSResource -Name $testModuleName
-    #     $pkgs.Version | Should -Not -Contain "1.0.0"
-    # }
-
-    # $testCases = @{Version="[1.0.0.0]";          ExpectedVersion="1.0.0.0"; Reason="validate version, exact match"},
-    #              @{Version="1.0.0.0";            ExpectedVersion="1.0.0.0"; Reason="validate version, exact match without bracket syntax"},
-    #              @{Version="[1.0.0.0, 5.0.0.0]"; ExpectedVersion="5.0.0.0"; Reason="validate version, exact range inclusive"},
-    #              @{Version="(1.0.0.0, 5.0.0.0)"; ExpectedVersion="3.0.0.0"; Reason="validate version, exact range exclusive"},
-    #              @{Version="(1.0.0.0,)";         ExpectedVersion="5.0.0.0"; Reason="validate version, minimum version exclusive"},
-    #              @{Version="[1.0.0.0,)";         ExpectedVersion="5.0.0.0"; Reason="validate version, minimum version inclusive"},
-    #              @{Version="(,3.0.0.0)";         ExpectedVersion="1.0.0.0"; Reason="validate version, maximum version exclusive"},
-    #              @{Version="(,3.0.0.0]";         ExpectedVersion="1.0.0.0"; Reason="validate version, maximum version inclusive"},
-    #              @{Version="[1.0.0.0, 5.0.0.0)"; ExpectedVersion="3.0.0.0"; Reason="validate version, mixed inclusive minimum and exclusive maximum version"}
-=======
     $testCases = @{Name="Test?Module";      ErrorId="ErrorFilteringNamesForUnsupportedWildcards"},
                  @{Name="Test[Module";      ErrorId="ErrorFilteringNamesForUnsupportedWildcards"}
 
@@ -217,7 +131,6 @@
                  @{Version="(,3.0.0.0)";         ExpectedVersion="1.0.0.0"; Reason="validate version, maximum version exclusive"},
                  @{Version="(,3.0.0.0]";         ExpectedVersion="1.0.0.0"; Reason="validate version, maximum version inclusive"},
                  @{Version="[1.0.0.0, 5.0.0.0)"; ExpectedVersion="3.0.0.0"; Reason="validate version, mixed inclusive minimum and exclusive maximum version"}
->>>>>>> 71cc8043
                 
     # It "Uninstall module when given Name to <Reason> <Version>" -TestCases $testCases {
     #     param($Version, $ExpectedVersion)
@@ -352,25 +265,6 @@
 
     #     Uninstall-PSResource -Name "RequiredModule1" -SkipDependencyCheck
         
-<<<<<<< HEAD
-    #     $pkg = Get-PSResource "RequiredModule1"
-    #     $pkg | Should -BeNullOrEmpty
-    # }
-
-    # It "Uninstall PSResourceInfo object piped in" {
-    #     Install-PSResource -Name $testModuleName -Version "1.0.0.0" -Repository $PSGalleryName -TrustRepository
-    #     Get-PSResource -Name $testModuleName -Version "1.0.0.0" | Uninstall-PSResource
-    #     $res = Get-PSResource -Name "ContosoServer" -Version "1.0.0.0"
-    #     $res | Should -BeNullOrEmpty
-    # }
-
-    # It "Uninstall PSResourceInfo object piped in for prerelease version object" {
-    #     Install-PSResource -Name $testModuleName -Version "2.5.0-beta" -Repository $PSGalleryName -TrustRepository
-    #     Get-PSResource -Name $testModuleName -Version "2.5.0-beta" | Uninstall-PSResource
-    #     $res = Get-PSResource -Name $testModuleName -Version "2.5.0-beta"
-    #     $res | Should -BeNullOrEmpty
-    # }
-=======
         $pkg = Get-PSResource "RequiredModule1"
         $pkg | Should -BeNullOrEmpty
     }
@@ -408,5 +302,4 @@
         $pkg.Name | Should -Be $testModuleName
         $pkg.Path.ToString().Contains("Documents") | Should -Be $true
     }
->>>>>>> 71cc8043
 }