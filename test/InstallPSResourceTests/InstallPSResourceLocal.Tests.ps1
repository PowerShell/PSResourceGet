# Copyright (c) Microsoft Corporation.
# Licensed under the MIT License.

$ProgressPreference = "SilentlyContinue"
$modPath = "$psscriptroot/../PSGetTestUtils.psm1"
Write-Verbose -Verbose -Message "PSGetTestUtils path: $modPath"
Import-Module $modPath -Force -Verbose

$psmodulePaths = $env:PSModulePath -split ';'
Write-Verbose -Verbose "Current module search paths: $psmodulePaths"

Describe 'Test Install-PSResource for local repositories' -tags 'CI' {


    BeforeAll {
        $localRepo = "psgettestlocal"
        $testModuleName = "test_local_mod"
        $testModuleName2 = "test_local_mod2"
        Get-NewPSResourceRepositoryFile
        Register-LocalRepos

        $prereleaseLabel = "alpha001"
        $tags = @()

        New-TestModule -moduleName $testModuleName -repoName $localRepo -packageVersion "1.0.0" -prereleaseLabel "" -tags $tags
        New-TestModule -moduleName $testModuleName -repoName $localRepo -packageVersion "3.0.0" -prereleaseLabel "" -tags $tags
        New-TestModule -moduleName $testModuleName -repoName $localRepo -packageVersion "5.0.0" -prereleaseLabel "" -tags $tags
        New-TestModule -moduleName $testModuleName -repoName $localRepo -packageVersion "5.2.5" -prereleaseLabel $prereleaseLabel -tags $tags

        New-TestModule -moduleName $testModuleName2 -repoName $localRepo -packageVersion "1.0.0" -prereleaseLabel "" -tags $tags
        New-TestModule -moduleName $testModuleName2 -repoName $localRepo -packageVersion "5.0.0" -prereleaseLabel "" -tags $tags
    }

    AfterEach {
        Uninstall-PSResource $testModuleName, $testModuleName2, "RequiredModule*" -Version "*" -SkipDependencyCheck -ErrorAction SilentlyContinue
    }

    AfterAll {
        Get-RevertPSResourceRepositoryFile
    }

    It "Install resource given Name parameter" {
        Install-PSResource -Name $testModuleName -Repository $localRepo -TrustRepository
        $res = Get-InstalledPSResource -Name $testModuleName
        $res.Name | Should -Be $testModuleName
        $res.Version | Should -Be "5.0.0"
    }

    It "Install resource given Name and Version (specific) parameters" {
        Install-PSResource -Name $testModuleName -Version "3.0.0" -Repository $localRepo -TrustRepository
        $res = Get-InstalledPSResource -Name $testModuleName
        $res.Name | Should -Be $testModuleName
        $res.Version | Should -Be "3.0.0"
    }

    It "Install multiple resources by name" {
        $pkgNames = @($testModuleName, $testModuleName2)
        Install-PSResource -Name $pkgNames -Repository $localRepo -TrustRepository
        $pkg = Get-InstalledPSResource $pkgNames
        $pkg.Name | Should -Be $pkgNames
    }

    It "Should not install resource given nonexistant name" {
<<<<<<< HEAD
        Install-PSResource -Name "NonExistantModule" -Repository $localRepo -TrustRepository -ErrorVariable err -ErrorAction SilentlyContinue
        $res = Get-PSResource "NonExistantModule"
=======
        Install-PSResource -Name "NonExistantModule" -Repository $localRepo -TrustRepository
        $res = Get-InstalledPSResource "NonExistantModule"
>>>>>>> ad0cc244
        $res.Name | Should -BeNullOrEmpty
        $err.Count | Should -Not -Be 0
        $err[0].FullyQualifiedErrorId | Should -BeExactly "InstallPackageFailure,Microsoft.PowerShell.PowerShellGet.Cmdlets.InstallPSResource"
        $res | Should -BeNullOrEmpty
    }

    It "Should install resource given name and exact version with bracket syntax" {
        Install-PSResource -Name $testModuleName -Version "[1.0.0.0]" -Repository $localRepo -TrustRepository
        $res = Get-InstalledPSResource $testModuleName
        $res.Name | Should -Be $testModuleName
        $res.Version | Should -Be "1.0.0"
    }

    It "Should install resource given name and exact range inclusive [1.0.0.0, 5.0.0.0]" {
        Install-PSResource -Name $testModuleName -Version "[1.0.0.0, 5.0.0.0]" -Repository $localRepo -TrustRepository
        $res = Get-InstalledPSResource $testModuleName
        $res.Name | Should -Be $testModuleName
        $res.Version | Should -Be "5.0.0"
    }

    It "Should install resource given name and exact range exclusive (1.0.0.0, 5.0.0.0)" {
        Install-PSResource -Name $testModuleName -Version "(1.0.0.0, 5.0.0.0)" -Repository $localRepo -TrustRepository
        $res = Get-InstalledPSResource $testModuleName
        $res.Name | Should -Be $testModuleName
        $res.Version | Should -Be "3.0.0"
    }

    It "Should not install resource with incorrectly formatted version such as exclusive version (1.0.0.0)" {
        $Version = "(1.0.0.0)"
        try {
            Install-PSResource -Name $testModuleName -Version $Version -Repository $localRepo -TrustRepository -ErrorAction SilentlyContinue
        }
        catch
        {}
        $Error[0].FullyQualifiedErrorId | Should -be "IncorrectVersionFormat,Microsoft.PowerShell.PowerShellGet.Cmdlets.InstallPSResource"

        $res = Get-InstalledPSResource $testModuleName
        $res | Should -BeNullOrEmpty
    }

    It "Install resource when given Name, Version '*', should install the latest version" {
        Install-PSResource -Name $testModuleName -Version "*" -Repository $localRepo -TrustRepository
        $pkg = Get-InstalledPSResource $testModuleName
        $pkg.Name | Should -Be $testModuleName
        $pkg.Version | Should -Be "5.0.0"
    }

    It "Install resource with latest (including prerelease) version given Prerelease parameter" {
        Install-PSResource -Name $testModuleName -Prerelease -Repository $localRepo -TrustRepository
        $pkg = Get-InstalledPSResource $testModuleName
        $pkg.Name | Should -Be $testModuleName
        $pkg.Version | Should -Be "5.2.5"
        $pkg.Prerelease | Should -Be "alpha001"
    }

    It "Install resource via InputObject by piping from Find-PSresource" {
<<<<<<< HEAD
        Find-PSResource -Name $testModuleName -Repository $localRepo | Install-PSResource -TrustRepository 
        $pkg = Get-PSResource $testModuleName
        $pkg.Name | Should -Be $testModuleName 
        $pkg.Version | Should -Be "5.0.0"
=======
        Find-PSResource -Name $testModuleName -Repository $localRepo | Install-PSResource -TrustRepository
        $pkg = Get-InstalledPSResource $testModuleName
        $pkg.Name | Should -Be $testModuleName
        $pkg.Version | Should -Be "5.0.0.0"
>>>>>>> ad0cc244
    }

    It "Install resource under location specified in PSModulePath" {
        Install-PSResource -Name $testModuleName -Repository $localRepo -TrustRepository
        $pkg = Get-InstalledPSResource $testModuleName
        $pkg.Name | Should -Be $testModuleName
        ($env:PSModulePath).Contains($pkg.InstalledLocation)
    }

    # Windows only
    It "Install resource under CurrentUser scope - Windows only" -Skip:(!(Get-IsWindows)) {
        Install-PSResource -Name $testModuleName -Repository $localRepo -TrustRepository -Scope CurrentUser
        $pkg = Get-InstalledPSResource $testModuleName
        $pkg.Name | Should -Be $testModuleName
        $pkg.InstalledLocation.ToString().Contains("Documents") | Should -Be $true
    }

    # Windows only
    It "Install resource under AllUsers scope - Windows only" -Skip:(!((Get-IsWindows) -and (Test-IsAdmin))) {
        Install-PSResource -Name $testModuleName -Repository $localRepo -TrustRepository -Scope AllUsers -Verbose
        $pkg = Get-Module $testModuleName -ListAvailable
        $pkg.Name | Should -Be $testModuleName
        $pkg.Path.ToString().Contains("Program Files")
    }

    # Windows only
    It "Install resource under no specified scope - Windows only" -Skip:(!(Get-IsWindows)) {
        Install-PSResource -Name $testModuleName -Repository $localRepo -TrustRepository
        $pkg = Get-InstalledPSResource $testModuleName
        $pkg.Name | Should -Be $testModuleName
        $pkg.InstalledLocation.ToString().Contains("Documents") | Should -Be $true
    }

    # Unix only
    # Expected path should be similar to: '/home/janelane/.local/share/powershell/Modules'
    It "Install resource under CurrentUser scope - Unix only" -Skip:(Get-IsWindows) {
        Install-PSResource -Name $testModuleName -Repository $localRepo -TrustRepository -Scope CurrentUser
        $pkg = Get-InstalledPSResource $testModuleName
        $pkg.Name | Should -Be $testModuleName
        $pkg.InstalledLocation.ToString().Contains("$env:HOME/.local") | Should -Be $true
    }

    # Unix only
    # Expected path should be similar to: '/home/janelane/.local/share/powershell/Modules'
    It "Install resource under no specified scope - Unix only" -Skip:(Get-IsWindows) {
        Install-PSResource -Name $testModuleName -Repository $localRepo -TrustRepository
        $pkg = Get-InstalledPSResource $testModuleName
        $pkg.Name | Should -Be $testModuleName
        $pkg.InstalledLocation.ToString().Contains("$env:HOME/.local") | Should -Be $true
    }

    It "Should not install resource that is already installed" {
        Install-PSResource -Name $testModuleName -Repository $localRepo -TrustRepository
        $pkg = Get-InstalledPSResource $testModuleName
        $pkg.Name | Should -Be $testModuleName
        Install-PSResource -Name $testModuleName -Repository $localRepo -TrustRepository -WarningVariable WarningVar -warningaction SilentlyContinue
        $WarningVar | Should -Not -BeNullOrEmpty
    }

    It "Reinstall resource that is already installed with -Reinstall parameter" {
        Install-PSResource -Name $testModuleName -Repository $localRepo -TrustRepository
        $pkg = Get-InstalledPSResource $testModuleName
        $pkg.Name | Should -Be $testModuleName
        $pkg.Version | Should -Be "5.0.0"
        Install-PSResource -Name $testModuleName -Repository $localRepo -Reinstall -TrustRepository
        $pkg = Get-InstalledPSResource $testModuleName
        $pkg.Name | Should -Be $testModuleName
        $pkg.Version | Should -Be "5.0.0"
    }

    It "Install module using -WhatIf, should not install the module" {
        Install-PSResource -Name $testModuleName -Version "1.0.0.0" -Repository $localRepo -TrustRepository -WhatIf
        $res = Get-InstalledPSResource -Name $testModuleName
        $res | Should -BeNullOrEmpty
    }

    It "Install resource given -Name and -PassThru parameters" {
        $res = Install-PSResource -Name $testModuleName -Version "1.0.0.0" -Repository $localRepo -TrustRepository -PassThru
        $res.Name | Should -Contain $testModuleName
        $res.Version | Should -Be "1.0.0"
    }
}<|MERGE_RESOLUTION|>--- conflicted
+++ resolved
@@ -61,13 +61,8 @@
     }
 
     It "Should not install resource given nonexistant name" {
-<<<<<<< HEAD
-        Install-PSResource -Name "NonExistantModule" -Repository $localRepo -TrustRepository -ErrorVariable err -ErrorAction SilentlyContinue
-        $res = Get-PSResource "NonExistantModule"
-=======
         Install-PSResource -Name "NonExistantModule" -Repository $localRepo -TrustRepository
         $res = Get-InstalledPSResource "NonExistantModule"
->>>>>>> ad0cc244
         $res.Name | Should -BeNullOrEmpty
         $err.Count | Should -Not -Be 0
         $err[0].FullyQualifiedErrorId | Should -BeExactly "InstallPackageFailure,Microsoft.PowerShell.PowerShellGet.Cmdlets.InstallPSResource"
@@ -124,17 +119,10 @@
     }
 
     It "Install resource via InputObject by piping from Find-PSresource" {
-<<<<<<< HEAD
-        Find-PSResource -Name $testModuleName -Repository $localRepo | Install-PSResource -TrustRepository 
-        $pkg = Get-PSResource $testModuleName
-        $pkg.Name | Should -Be $testModuleName 
-        $pkg.Version | Should -Be "5.0.0"
-=======
         Find-PSResource -Name $testModuleName -Repository $localRepo | Install-PSResource -TrustRepository
         $pkg = Get-InstalledPSResource $testModuleName
         $pkg.Name | Should -Be $testModuleName
         $pkg.Version | Should -Be "5.0.0.0"
->>>>>>> ad0cc244
     }
 
     It "Install resource under location specified in PSModulePath" {
