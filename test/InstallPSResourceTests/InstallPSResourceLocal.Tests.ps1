# Copyright (c) Microsoft Corporation.
# Licensed under the MIT License.

$ProgressPreference = "SilentlyContinue"
$modPath = "$psscriptroot/../PSGetTestUtils.psm1"
Import-Module $modPath -Force -Verbose

$psmodulePaths = $env:PSModulePath -split ';'
Write-Verbose -Verbose "Current module search paths: $psmodulePaths"

Describe 'Test Install-PSResource for local repositories' -tags 'CI' {


    BeforeAll {
        $localRepo = "psgettestlocal"
        $testModuleName = "test_local_mod"
        $testModuleName2 = "test_local_mod2"
        Get-NewPSResourceRepositoryFile
        Register-LocalRepos

        $prereleaseLabel = "alpha001"
        $tags = @()

        New-TestModule -moduleName $testModuleName -repoName $localRepo -packageVersion "1.0.0" -prereleaseLabel "" -tags $tags
        New-TestModule -moduleName $testModuleName -repoName $localRepo -packageVersion "3.0.0" -prereleaseLabel "" -tags $tags
        New-TestModule -moduleName $testModuleName -repoName $localRepo -packageVersion "5.0.0" -prereleaseLabel "" -tags $tags
        New-TestModule -moduleName $testModuleName -repoName $localRepo -packageVersion "5.2.5" -prereleaseLabel $prereleaseLabel -tags $tags

        New-TestModule -moduleName $testModuleName2 -repoName $localRepo -packageVersion "1.0.0" -prereleaseLabel "" -tags $tags
        New-TestModule -moduleName $testModuleName2 -repoName $localRepo -packageVersion "5.0.0" -prereleaseLabel "" -tags $tags
    }

    AfterEach {
        Uninstall-PSResource $testModuleName, $testModuleName2, "RequiredModule*" -Version "*" -SkipDependencyCheck -ErrorAction SilentlyContinue
    }

    AfterAll {
        Get-RevertPSResourceRepositoryFile
    }

    It "Install resource given Name parameter" {
        Install-PSResource -Name $testModuleName -Repository $localRepo -TrustRepository
<<<<<<< HEAD
        $res = Get-PSResource -Name $testModuleName
        $res.Name | Should -Contain $testModuleName
=======
        $res = Get-InstalledPSResource -Name $testModuleName
        $res.Name | Should -Be $testModuleName
>>>>>>> ad0cc244
        $res.Version | Should -Be "5.0.0.0"
    }

    It "Install resource given Name and Version (specific) parameters" {
        Install-PSResource -Name $testModuleName -Version "3.0.0" -Repository $localRepo -TrustRepository
        $res = Get-InstalledPSResource -Name $testModuleName
        $res.Name | Should -Be $testModuleName
        $res.Version | Should -Be "3.0.0.0"
    }

    It "Install multiple resources by name" {
        $pkgNames = @($testModuleName, $testModuleName2)
        Install-PSResource -Name $pkgNames -Repository $localRepo -TrustRepository
        $pkg = Get-InstalledPSResource $pkgNames
        $pkg.Name | Should -Be $pkgNames
    }

    It "Should not install resource given nonexistant name" {
        Install-PSResource -Name "NonExistantModule" -Repository $localRepo -TrustRepository
        $res = Get-InstalledPSResource "NonExistantModule"
        $res.Name | Should -BeNullOrEmpty
    }

    It "Should install resource given name and exact version with bracket syntax" {
        Install-PSResource -Name $testModuleName -Version "[1.0.0.0]" -Repository $localRepo -TrustRepository
        $res = Get-InstalledPSResource $testModuleName
        $res.Name | Should -Be $testModuleName
        $res.Version | Should -Be "1.0.0.0"
    }

    It "Should install resource given name and exact range inclusive [1.0.0.0, 5.0.0.0]" {
        Install-PSResource -Name $testModuleName -Version "[1.0.0.0, 5.0.0.0]" -Repository $localRepo -TrustRepository
        $res = Get-InstalledPSResource $testModuleName
        $res.Name | Should -Be $testModuleName
        $res.Version | Should -Be "5.0.0.0"
    }

    It "Should install resource given name and exact range exclusive (1.0.0.0, 5.0.0.0)" {
        Install-PSResource -Name $testModuleName -Version "(1.0.0.0, 5.0.0.0)" -Repository $localRepo -TrustRepository
        $res = Get-InstalledPSResource $testModuleName
        $res.Name | Should -Be $testModuleName
        $res.Version | Should -Be "3.0.0.0"
    }

    It "Should not install resource with incorrectly formatted version such as exclusive version (1.0.0.0)" {
        $Version = "(1.0.0.0)"
        try {
            Install-PSResource -Name $testModuleName -Version $Version -Repository $localRepo -TrustRepository -ErrorAction SilentlyContinue
        }
        catch
        {}
        $Error[0].FullyQualifiedErrorId | Should -be "IncorrectVersionFormat,Microsoft.PowerShell.PowerShellGet.Cmdlets.InstallPSResource"

        $res = Get-InstalledPSResource $testModuleName
        $res | Should -BeNullOrEmpty
    }

    It "Install resource when given Name, Version '*', should install the latest version" {
        Install-PSResource -Name $testModuleName -Version "*" -Repository $localRepo -TrustRepository
        $pkg = Get-InstalledPSResource $testModuleName
        $pkg.Name | Should -Be $testModuleName
        $pkg.Version | Should -Be "5.0.0.0"
    }

    It "Install resource with latest (including prerelease) version given Prerelease parameter" {
        Install-PSResource -Name $testModuleName -Prerelease -Repository $localRepo -TrustRepository
        $pkg = Get-InstalledPSResource $testModuleName
        $pkg.Name | Should -Be $testModuleName
        $pkg.Version | Should -Be "5.2.5"
        $pkg.Prerelease | Should -Be "alpha001"
    }

    It "Install resource via InputObject by piping from Find-PSresource" {
        Find-PSResource -Name $testModuleName -Repository $localRepo | Install-PSResource -TrustRepository
        $pkg = Get-InstalledPSResource $testModuleName
        $pkg.Name | Should -Be $testModuleName
        $pkg.Version | Should -Be "5.0.0.0"
    }

    It "Install resource under location specified in PSModulePath" {
        Install-PSResource -Name $testModuleName -Repository $localRepo -TrustRepository
        $pkg = Get-InstalledPSResource $testModuleName
        $pkg.Name | Should -Be $testModuleName
        ($env:PSModulePath).Contains($pkg.InstalledLocation)
    }

    # Windows only
    It "Install resource under CurrentUser scope - Windows only" -Skip:(!(Get-IsWindows)) {
        Install-PSResource -Name $testModuleName -Repository $localRepo -TrustRepository -Scope CurrentUser
        $pkg = Get-InstalledPSResource $testModuleName
        $pkg.Name | Should -Be $testModuleName
        $pkg.InstalledLocation.ToString().Contains("Documents") | Should -Be $true
    }

    # Windows only
    It "Install resource under AllUsers scope - Windows only" -Skip:(!((Get-IsWindows) -and (Test-IsAdmin))) {
        Install-PSResource -Name $testModuleName -Repository $localRepo -TrustRepository -Scope AllUsers -Verbose
        $pkg = Get-Module $testModuleName -ListAvailable
        $pkg.Name | Should -Be $testModuleName
        $pkg.Path.ToString().Contains("Program Files")
    }

    # Windows only
    It "Install resource under no specified scope - Windows only" -Skip:(!(Get-IsWindows)) {
        Install-PSResource -Name $testModuleName -Repository $localRepo -TrustRepository
        $pkg = Get-InstalledPSResource $testModuleName
        $pkg.Name | Should -Be $testModuleName
        $pkg.InstalledLocation.ToString().Contains("Documents") | Should -Be $true
    }

    # Unix only
    # Expected path should be similar to: '/home/janelane/.local/share/powershell/Modules'
    It "Install resource under CurrentUser scope - Unix only" -Skip:(Get-IsWindows) {
        Install-PSResource -Name $testModuleName -Repository $localRepo -TrustRepository -Scope CurrentUser
        $pkg = Get-InstalledPSResource $testModuleName
        $pkg.Name | Should -Be $testModuleName
        $pkg.InstalledLocation.ToString().Contains("$env:HOME/.local") | Should -Be $true
    }

    # Unix only
    # Expected path should be similar to: '/home/janelane/.local/share/powershell/Modules'
    It "Install resource under no specified scope - Unix only" -Skip:(Get-IsWindows) {
        Install-PSResource -Name $testModuleName -Repository $localRepo -TrustRepository
        $pkg = Get-InstalledPSResource $testModuleName
        $pkg.Name | Should -Be $testModuleName
        $pkg.InstalledLocation.ToString().Contains("$env:HOME/.local") | Should -Be $true
    }

    It "Should not install resource that is already installed" {
        Install-PSResource -Name $testModuleName -Repository $localRepo -TrustRepository
        $pkg = Get-InstalledPSResource $testModuleName
        $pkg.Name | Should -Be $testModuleName
        Install-PSResource -Name $testModuleName -Repository $localRepo -TrustRepository -WarningVariable WarningVar -warningaction SilentlyContinue
        $WarningVar | Should -Not -BeNullOrEmpty
    }

    It "Reinstall resource that is already installed with -Reinstall parameter" {
        Install-PSResource -Name $testModuleName -Repository $localRepo -TrustRepository
        $pkg = Get-InstalledPSResource $testModuleName
        $pkg.Name | Should -Be $testModuleName
        $pkg.Version | Should -Be "5.0.0.0"
        Install-PSResource -Name $testModuleName -Repository $localRepo -Reinstall -TrustRepository
        $pkg = Get-InstalledPSResource $testModuleName
        $pkg.Name | Should -Be $testModuleName
        $pkg.Version | Should -Be "5.0.0.0"
    }

    It "Install module using -WhatIf, should not install the module" {
        Install-PSResource -Name $testModuleName -Version "1.0.0.0" -Repository $localRepo -TrustRepository -WhatIf
        $res = Get-InstalledPSResource -Name $testModuleName
        $res | Should -BeNullOrEmpty
    }

    It "Install resource given -Name and -PassThru parameters" {
        $res = Install-PSResource -Name $testModuleName -Version "1.0.0.0" -Repository $localRepo -TrustRepository -PassThru
        $res.Name | Should -Contain $testModuleName
        $res.Version | Should -Be "1.0.0.0"
    }
}<|MERGE_RESOLUTION|>--- conflicted
+++ resolved
@@ -40,13 +40,8 @@
 
     It "Install resource given Name parameter" {
         Install-PSResource -Name $testModuleName -Repository $localRepo -TrustRepository
-<<<<<<< HEAD
-        $res = Get-PSResource -Name $testModuleName
+        $res = Get-InstalledPSResource -Name $testModuleName
         $res.Name | Should -Contain $testModuleName
-=======
-        $res = Get-InstalledPSResource -Name $testModuleName
-        $res.Name | Should -Be $testModuleName
->>>>>>> ad0cc244
         $res.Version | Should -Be "5.0.0.0"
     }
 
@@ -59,7 +54,7 @@
 
     It "Install multiple resources by name" {
         $pkgNames = @($testModuleName, $testModuleName2)
-        Install-PSResource -Name $pkgNames -Repository $localRepo -TrustRepository
+        Install-PSResource -Name $pkgNames -Repository $localRepo -TrustRepository  
         $pkg = Get-InstalledPSResource $pkgNames
         $pkg.Name | Should -Be $pkgNames
     }
@@ -71,7 +66,7 @@
     }
 
     It "Should install resource given name and exact version with bracket syntax" {
-        Install-PSResource -Name $testModuleName -Version "[1.0.0.0]" -Repository $localRepo -TrustRepository
+        Install-PSResource -Name $testModuleName -Version "[1.0.0.0]" -Repository $localRepo -TrustRepository  
         $res = Get-InstalledPSResource $testModuleName
         $res.Name | Should -Be $testModuleName
         $res.Version | Should -Be "1.0.0.0"
@@ -85,7 +80,7 @@
     }
 
     It "Should install resource given name and exact range exclusive (1.0.0.0, 5.0.0.0)" {
-        Install-PSResource -Name $testModuleName -Version "(1.0.0.0, 5.0.0.0)" -Repository $localRepo -TrustRepository
+        Install-PSResource -Name $testModuleName -Version "(1.0.0.0, 5.0.0.0)" -Repository $localRepo -TrustRepository  
         $res = Get-InstalledPSResource $testModuleName
         $res.Name | Should -Be $testModuleName
         $res.Version | Should -Be "3.0.0.0"
@@ -112,7 +107,7 @@
     }
 
     It "Install resource with latest (including prerelease) version given Prerelease parameter" {
-        Install-PSResource -Name $testModuleName -Prerelease -Repository $localRepo -TrustRepository
+        Install-PSResource -Name $testModuleName -Prerelease -Repository $localRepo -TrustRepository 
         $pkg = Get-InstalledPSResource $testModuleName
         $pkg.Name | Should -Be $testModuleName
         $pkg.Version | Should -Be "5.2.5"
@@ -120,16 +115,16 @@
     }
 
     It "Install resource via InputObject by piping from Find-PSresource" {
-        Find-PSResource -Name $testModuleName -Repository $localRepo | Install-PSResource -TrustRepository
-        $pkg = Get-InstalledPSResource $testModuleName
-        $pkg.Name | Should -Be $testModuleName
+        Find-PSResource -Name $testModuleName -Repository $localRepo | Install-PSResource -TrustRepository 
+        $pkg = Get-InstalledPSResource $testModuleName
+        $pkg.Name | Should -Be $testModuleName 
         $pkg.Version | Should -Be "5.0.0.0"
     }
 
     It "Install resource under location specified in PSModulePath" {
         Install-PSResource -Name $testModuleName -Repository $localRepo -TrustRepository
         $pkg = Get-InstalledPSResource $testModuleName
-        $pkg.Name | Should -Be $testModuleName
+        $pkg.Name | Should -Be $testModuleName 
         ($env:PSModulePath).Contains($pkg.InstalledLocation)
     }
 
@@ -151,7 +146,7 @@
 
     # Windows only
     It "Install resource under no specified scope - Windows only" -Skip:(!(Get-IsWindows)) {
-        Install-PSResource -Name $testModuleName -Repository $localRepo -TrustRepository
+        Install-PSResource -Name $testModuleName -Repository $localRepo -TrustRepository 
         $pkg = Get-InstalledPSResource $testModuleName
         $pkg.Name | Should -Be $testModuleName
         $pkg.InstalledLocation.ToString().Contains("Documents") | Should -Be $true
