# Copyright (c) Microsoft Corporation.
# Licensed under the MIT License.

$ProgressPreference = "SilentlyContinue"
$modPath = "$psscriptroot/../PSGetTestUtils.psm1"
Import-Module $modPath -Force -Verbose

$psmodulePaths = $env:PSModulePath -split ';'
Write-Verbose -Verbose "Current module search paths: $psmodulePaths"

Describe 'Test Install-PSResource for V3Server scenarios' -tags 'CI' {

    BeforeAll {
        $NuGetGalleryName = Get-NuGetGalleryName
        $NuGetGalleryUri = Get-NuGetGalleryLocation
        $testModuleName = "test_module"
        $testModuleName2 = "test_module2"
        $testScriptName = "test_script"
        $PackageManagement = "PackageManagement"
        $RequiredResourceJSONFileName = "TestRequiredResourceFile.json"
        $RequiredResourcePSD1FileName = "TestRequiredResourceFile.psd1"
        Get-NewPSResourceRepositoryFile
        Register-LocalRepos
    }

    AfterEach {
        Uninstall-PSResource "test_module", "test_module2", "test_script", "TestModule99", "test_module_with_license", "TestFindModule", "PackageManagement" -SkipDependencyCheck -ErrorAction SilentlyContinue
    }

    AfterAll {
        Get-RevertPSResourceRepositoryFile
    }

    $testCases = @{Name="*";                          ErrorId="NameContainsWildcard"},
                 @{Name="Test_Module*";               ErrorId="NameContainsWildcard"},
                 @{Name="Test?Module","Test[Module";  ErrorId="ErrorFilteringNamesForUnsupportedWildcards"}

    It "Should not install resource with wildcard in name" -TestCases $testCases {
        param($Name, $ErrorId)
        Install-PSResource -Name $Name -Repository $NuGetGalleryName -ErrorVariable err -ErrorAction SilentlyContinue
        $err.Count | Should -BeGreaterThan 0
<<<<<<< HEAD
        $err[0].FullyQualifiedErrorId | Should -BeExactly "$ErrorId,Microsoft.PowerShell.PowerShellGet.Cmdlets.InstallPSResource"
        $res = Get-InstalledPSResource $testModuleName
        $res | Should -BeNullOrEmpty
=======
        $err[0].FullyQualifiedErrorId | Should -BeExactly "$ErrorId,Microsoft.PowerShell.PSResourceGet.Cmdlets.InstallPSResource"
>>>>>>> 9af9c10a
    }

    It "Install specific module resource by name" {
        Install-PSResource -Name $testModuleName -Repository $NuGetGalleryName -TrustRepository
        $pkg = Get-InstalledPSResource $testModuleName
        $pkg.Name | Should -Be $testModuleName
        $pkg.Version | Should -Be "5.0.0"
    }

    It "Install specific script resource by name" {
        Install-PSResource -Name $testScriptName -Repository $NuGetGalleryName -TrustRepository
        $pkg = Get-InstalledPSResource $testScriptName
        $pkg.Name | Should -Be $testScriptName
        $pkg.Version | Should -Be "3.5.0"
    }

    It "Install multiple resources by name" {
        $pkgNames = @($testModuleName, $testModuleName2)
        Install-PSResource -Name $pkgNames -Repository $NuGetGalleryName -TrustRepository  
        $pkg = Get-InstalledPSResource $pkgNames
        $pkg.Name | Should -Be $pkgNames
    }

    It "Should not install resource given nonexistant name" {
        Install-PSResource -Name "NonExistantModule" -Repository $NuGetGalleryName -TrustRepository -ErrorVariable err -ErrorAction SilentlyContinue
        $pkg = Get-InstalledPSResource "NonExistantModule"
        $pkg.Name | Should -BeNullOrEmpty
        $err.Count | Should -BeGreaterThan 0
        $err[0].FullyQualifiedErrorId | Should -BeExactly "InstallPackageFailure,Microsoft.PowerShell.PSResourceGet.Cmdlets.InstallPSResource" 
    }

    # Do some version testing, but Find-PSResource should be doing thorough testing
    It "Should install resource given name and exact version" {
        Install-PSResource -Name $testModuleName -Version "1.0.0" -Repository $NuGetGalleryName -TrustRepository
        $pkg = Get-InstalledPSResource $testModuleName
        $pkg.Name | Should -Be $testModuleName
        $pkg.Version | Should -Be "1.0.0"
    }

    It "Should install resource given name and exact version with bracket syntax" {
        Install-PSResource -Name $testModuleName -Version "[1.0.0]" -Repository $NuGetGalleryName -TrustRepository  
        $pkg = Get-InstalledPSResource $testModuleName
        $pkg.Name | Should -Be $testModuleName
        $pkg.Version | Should -Be "1.0.0"
    }

    It "Should install resource given name and exact range inclusive [1.0.0, 5.0.0]" {
        Install-PSResource -Name $testModuleName -Version "[1.0.0, 5.0.0]" -Repository $NuGetGalleryName -TrustRepository  
        $pkg = Get-InstalledPSResource $testModuleName
        $pkg.Name | Should -Be $testModuleName
        $pkg.Version | Should -Be "5.0.0"
    }

    It "Should install resource given name and exact range exclusive (1.0.0, 5.0.0)" {
        Install-PSResource -Name $testModuleName -Version "(1.0.0, 5.0.0)" -Repository $NuGetGalleryName -TrustRepository  
        $pkg = Get-InstalledPSResource $testModuleName
        $pkg.Name | Should -Be $testModuleName
        $pkg.Version | Should -Be "3.0.0"
    }

    # TODO: Update this test and others like it that use try/catch blocks instead of Should -Throw
    It "Should not install resource with incorrectly formatted version such as exclusive version (1.0.0.0)" {
        $Version = "(1.0.0.0)"
        try {
            Install-PSResource -Name $testModuleName -Version $Version -Repository $NuGetGalleryName -TrustRepository -ErrorAction SilentlyContinue
        }
        catch
        {}
        $Error[0].FullyQualifiedErrorId | Should -be "IncorrectVersionFormat,Microsoft.PowerShell.PSResourceGet.Cmdlets.InstallPSResource"

        $res = Get-InstalledPSResource $testModuleName
        $res | Should -BeNullOrEmpty
    }

    It "Install resource when given Name, Version '*', should install the latest version" {
        Install-PSResource -Name $testModuleName -Version "*" -Repository $NuGetGalleryName -TrustRepository
        $pkg = Get-InstalledPSResource $testModuleName
        $pkg.Name | Should -Be $testModuleName
        $pkg.Version | Should -Be "5.0.0"
    }

    It "Install resource with latest (including prerelease) version given Prerelease parameter" {
        Install-PSResource -Name $testModuleName -Prerelease -Repository $NuGetGalleryName -TrustRepository 
        $pkg = Get-InstalledPSResource $testModuleName
        $pkg.Name | Should -Be $testModuleName
        $pkg.Version | Should -Be "5.2.5"
        $pkg.Prerelease | Should -Be "alpha001"
    }

    It "Install resource via InputObject by piping from Find-PSresource" {
        Find-PSResource -Name $testModuleName -Repository $NuGetGalleryName | Install-PSResource -TrustRepository 
        $pkg = Get-InstalledPSResource $testModuleName
        $pkg.Name | Should -Be $testModuleName
        $pkg.Version | Should -Be "5.0.0"
    }

    It "Install resource under specified in PSModulePath" {
        Install-PSResource -Name $testModuleName -Repository $NuGetGalleryName -TrustRepository
        $pkg = Get-InstalledPSResource $testModuleName
        $pkg.Name | Should -Be $testModuleName
        ($env:PSModulePath).Contains($pkg.InstalledLocation)
    }

    It "Install resource with companyname and repository source location and validate properties" {
        Install-PSResource -Name $testModuleName -Version "5.2.5-alpha001" -Repository $NuGetGalleryName -TrustRepository
        $pkg = Get-InstalledPSResource $testModuleName
        $pkg.Version | Should -Be "5.2.5"
        $pkg.Prerelease | Should -Be "alpha001"

        $pkg.CompanyName | Should -Be "Anam Navied"
        $pkg.RepositorySourceLocation | Should -Be $NuGetGalleryUri
    }

    # Windows only
    It "Install resource under CurrentUser scope - Windows only" -Skip:(!(Get-IsWindows)) {
        Install-PSResource -Name $testModuleName -Repository $NuGetGalleryName -TrustRepository -Scope CurrentUser
        $pkg = Get-InstalledPSResource $testModuleName
        $pkg.Name | Should -Be $testModuleName
        $pkg.InstalledLocation.ToString().Contains("Documents") | Should -Be $true
    }

    # Windows only
    It "Install resource under AllUsers scope - Windows only" -Skip:(!((Get-IsWindows) -and (Test-IsAdmin))) {
        Install-PSResource -Name "testmodule99" -Repository $NuGetGalleryName -TrustRepository -Scope AllUsers -Verbose
        $pkg = Get-Module "testmodule99" -ListAvailable
        $pkg.Name | Should -Be "testmodule99"
        $pkg.Path.ToString().Contains("Program Files")
    }

    # Windows only
    It "Install resource under no specified scope - Windows only" -Skip:(!(Get-IsWindows)) {
        Install-PSResource -Name $testModuleName -Repository $NuGetGalleryName -TrustRepository
        $pkg = Get-InstalledPSResource $testModuleName
        $pkg.Name | Should -Be $testModuleName
        $pkg.InstalledLocation.ToString().Contains("Documents") | Should -Be $true
    }

    # Unix only
    # Expected path should be similar to: '/home/janelane/.local/share/powershell/Modules'
    It "Install resource under CurrentUser scope - Unix only" -Skip:(Get-IsWindows) {
        Install-PSResource -Name $testModuleName -Repository $NuGetGalleryName -TrustRepository -Scope CurrentUser
        $pkg = Get-InstalledPSResource $testModuleName
        $pkg.Name | Should -Be $testModuleName
        $pkg.InstalledLocation.ToString().Contains("$env:HOME/.local") | Should -Be $true
    }

    # Unix only
    # Expected path should be similar to: '/home/janelane/.local/share/powershell/Modules'
    It "Install resource under no specified scope - Unix only" -Skip:(Get-IsWindows) {
        Install-PSResource -Name $testModuleName -Repository $NuGetGalleryName -TrustRepository
        $pkg = Get-InstalledPSResource $testModuleName
        $pkg.Name | Should -Be $testModuleName
        $pkg.InstalledLocation.ToString().Contains("$env:HOME/.local") | Should -Be $true
    }

    It "Should not install resource that is already installed" {
        Install-PSResource -Name $testModuleName -Repository $NuGetGalleryName -TrustRepository
        $pkg = Get-InstalledPSResource $testModuleName
        $pkg.Name | Should -Be $testModuleName
        Install-PSResource -Name $testModuleName -Repository $NuGetGalleryName -TrustRepository -WarningVariable WarningVar -warningaction SilentlyContinue
        $WarningVar | Should -Not -BeNullOrEmpty
    }

    It "Reinstall resource that is already installed with -Reinstall parameter" {
        Install-PSResource -Name $testModuleName -Repository $NuGetGalleryName -TrustRepository
        $pkg = Get-InstalledPSResource $testModuleName
        $pkg.Name | Should -Be $testModuleName
        $pkg.Version | Should -Be "5.0.0"
        Install-PSResource -Name $testModuleName -Repository $NuGetGalleryName -Reinstall -TrustRepository
        $pkg = Get-InstalledPSResource $testModuleName
        $pkg.Name | Should -Be $testModuleName
        $pkg.Version | Should -Be "5.0.0"
    }

    # It "Restore resource after reinstall fails" {
    #     Install-PSResource -Name $testModuleName -Repository $NuGetGalleryName -TrustRepository
    #     $pkg = Get-InstalledPSResource $testModuleName
    #     $pkg.Name | Should -Contain $testModuleName
    #     $pkg.Version | Should -Contain "5.0.0"

    #     $resourcePath = Split-Path -Path $pkg.InstalledLocation -Parent
    #     $resourceFiles = Get-ChildItem -Path $resourcePath -Recurse

    #     # Lock resource file to prevent reinstall from succeeding.
    #     $fs = [System.IO.File]::Open($resourceFiles[0].FullName, [System.IO.FileMode]::Open, [System.IO.FileAccess]::Read)
    #     try
    #     {
    #         # Reinstall of resource should fail with one of its files locked.
    #         Install-PSResource -Name $testModuleName -Repository $NuGetGalleryName -TrustRepository -Reinstall -ErrorVariable ev -ErrorAction Silent
    #         $ev.FullyQualifiedErrorId | Should -BeExactly 'InstallPackageFailed,Microsoft.PowerShell.PSResourceGet.Cmdlets.InstallPSResource'
    #     }
    #     finally
    #     {
    #         $fs.Close()
    #     }

    #     # Verify that resource module has been restored.
    #     (Get-ChildItem -Path $resourcePath -Recurse).Count | Should -BeExactly $resourceFiles.Count
    # }

    It "Install resource that requires accept license with -AcceptLicense flag" {
        Install-PSResource -Name "test_module_with_license" -Repository $NuGetGalleryName -AcceptLicense
        $pkg = Get-InstalledPSResource "test_module_with_license"
        $pkg.Name | Should -Be "test_module_with_license"
        $pkg.Version | Should -Be "1.0.0"
    }

    It "Install PSResourceInfo object piped in" {
        Find-PSResource -Name $testModuleName -Version "1.0.0.0" -Repository $NuGetGalleryName | Install-PSResource -TrustRepository
        $res = Get-InstalledPSResource -Name $testModuleName
        $res.Name | Should -Be $testModuleName
        $res.Version | Should -Be "1.0.0"
    }

    It "Install module using -PassThru" {
        $res = Install-PSResource -Name $testModuleName -Repository $NuGetGalleryName -PassThru -TrustRepository
        $res.Name | Should -Contain $testModuleName
    }

    It "Install modules using -RequiredResource with hashtable" {
        $rrHash = @{
            test_module = @{
               version = "[1.0.0,5.0.0)"
               repository = $NuGetGalleryName
            }

             test_module2 = @{
               version = "[1.0.0,5.0.0]"
               repository = $NuGetGalleryName
               prerelease = "true"
            }

             TestModule99 = @{
                repository = $NuGetGalleryName
            }
          }

          Install-PSResource -RequiredResource $rrHash -TrustRepository

          $res1 = Get-InstalledPSResource $testModuleName
          $res1.Name | Should -Be $testModuleName
          $res1.Version | Should -Be "3.0.0"

          $res2 = Get-InstalledPSResource $testModuleName2
          $res2.Name | Should -Be $testModuleName2
          $res2.Version | Should -Be "5.0.0"

          $res3 = Get-InstalledPSResource "TestModule99"
          $res3.Name | Should -Be "TestModule99"
          $res3.Version | Should -Be "0.0.93"
    }

    It "Install modules using -RequiredResource with JSON string" {
        $rrJSON = "{
           'test_module': {
             'version': '[1.0.0,5.0.0)',
             'repository': 'NuGetGallery'
           },
           'test_module2': {
             'version': '[1.0.0,5.0.0]',
             'repository': 'PSGallery',
             'prerelease': 'true'
           },
           'TestModule99': {
             'repository': 'NuGetGallery'
           }
         }"

          Install-PSResource -RequiredResource $rrJSON -TrustRepository

          $res1 = Get-InstalledPSResource $testModuleName
          $res1.Name | Should -Be $testModuleName
          $res1.Version | Should -Be "3.0.0"

          $res2 = Get-InstalledPSResource $testModuleName2
          $res2.Name | Should -Be $testModuleName2
          $res2.Version | Should -Be "5.0.0.0"

          $res3 = Get-InstalledPSResource "testModule99"
          $res3.Name | Should -Be "testModule99"
          $res3.Version | Should -Be "0.0.93"
    }

    It "Install modules using -RequiredResourceFile with PSD1 file" {
        $rrFilePSD1 = "$psscriptroot/../$RequiredResourcePSD1FileName"

        Install-PSResource -RequiredResourceFile $rrFilePSD1 -TrustRepository

        $res1 = Get-InstalledPSResource $testModuleName
        $res1.Name | Should -Be $testModuleName
        $res1.Version | Should -Be "3.0.0.0"

        $res2 = Get-InstalledPSResource $testModuleName2 -Version "2.5.0-beta"
        $res2.Name | Should -Be $testModuleName2
        $res2.Version | Should -Be "2.5.0"
        $res2.Prerelease | Should -Be "beta"

        $res3 = Get-InstalledPSResource "testModule99"
        $res3.Name | Should -Be "testModule99"
        $res3.Version | Should -Be "0.0.93"
    }

    It "Install modules using -RequiredResourceFile with JSON file" {
        $rrFileJSON = "$psscriptroot/../$RequiredResourceJSONFileName"

        Install-PSResource -RequiredResourceFile $rrFileJSON -TrustRepository

        $res1 = Get-InstalledPSResource $testModuleName
        $res1.Name | Should -Be $testModuleName
        $res1.Version | Should -Be "3.0.0.0"

        $res2 = Get-InstalledPSResource $testModuleName2 -Version "2.5.0-beta"
        $res2.Name | Should -Be $testModuleName2
        $res2.Version | Should -Be "2.5.0"
        $res2.Prerelease | Should -Be "beta"

        $res3 = Get-InstalledPSResource "testModule99"
        $res3.Name | Should -Be "testModule99"
        $res3.Version | Should -Be "0.0.93"
    }
}

Describe 'Test Install-PSResource for V3Server scenarios' -tags 'ManualValidationOnly' {

    BeforeAll {
        $testModuleName = "TestModule"
        $testModuleName2 = "testModuleWithlicense"
        Get-NewPSResourceRepositoryFile
        Register-LocalRepos
    }

    AfterEach {
        Uninstall-PSResource $testModuleName, $testModuleName2 -SkipDependencyCheck -ErrorAction SilentlyContinue
    }

    AfterAll {
        Get-RevertPSResourceRepositoryFile
    }

    # Unix only manual test
    # Expected path should be similar to: '/usr/local/share/powershell/Modules'
    It "Install resource under AllUsers scope - Unix only" -Skip:(Get-IsWindows) {
        Install-PSResource -Name $testModuleName -Repository $TestGalleryName -Scope AllUsers
        $pkg = Get-Module $testModuleName -ListAvailable
        $pkg.Name | Should -Be $testModuleName 
        $pkg.Path.Contains("/usr/") | Should -Be $true
    }

    # This needs to be manually tested due to prompt
    It "Install resource that requires accept license without -AcceptLicense flag" {
        Install-PSResource -Name $testModuleName2  -Repository $TestGalleryName
        $pkg = Get-InstalledPSResource $testModuleName2 
        $pkg.Name | Should -Be $testModuleName2 
        $pkg.Version | Should -Be "2.0.0"
    }

    # This needs to be manually tested due to prompt
    It "Install resource should prompt 'trust repository' if repository is not trusted" {
        Set-PSResourceRepository PoshTestGallery -Trusted:$false

        Install-PSResource -Name $testModuleName -Repository $TestGalleryName -confirm:$false
    
        $pkg = Get-Module $testModuleName -ListAvailable
        $pkg.Name | Should -Be $testModuleName

        Set-PSResourceRepository PoshTestGallery -Trusted
    }
}<|MERGE_RESOLUTION|>--- conflicted
+++ resolved
@@ -39,13 +39,9 @@
         param($Name, $ErrorId)
         Install-PSResource -Name $Name -Repository $NuGetGalleryName -ErrorVariable err -ErrorAction SilentlyContinue
         $err.Count | Should -BeGreaterThan 0
-<<<<<<< HEAD
         $err[0].FullyQualifiedErrorId | Should -BeExactly "$ErrorId,Microsoft.PowerShell.PowerShellGet.Cmdlets.InstallPSResource"
         $res = Get-InstalledPSResource $testModuleName
         $res | Should -BeNullOrEmpty
-=======
-        $err[0].FullyQualifiedErrorId | Should -BeExactly "$ErrorId,Microsoft.PowerShell.PSResourceGet.Cmdlets.InstallPSResource"
->>>>>>> 9af9c10a
     }
 
     It "Install specific module resource by name" {
