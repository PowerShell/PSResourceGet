--- conflicted
+++ resolved
@@ -59,7 +59,7 @@
 
     It "Install multiple resources by name" {
         $pkgNames = @($testModuleName, $testModuleName2)
-        Install-PSResource -Name $pkgNames -Repository $PSGalleryName -TrustRepository
+        Install-PSResource -Name $pkgNames -Repository $PSGalleryName -TrustRepository  
         $pkg = Get-InstalledPSResource $pkgNames
         $pkg.Name | Should -Be $pkgNames
     }
@@ -68,13 +68,8 @@
         Install-PSResource -Name "NonExistantModule" -Repository $PSGalleryName -TrustRepository -ErrorVariable err -ErrorAction SilentlyContinue
         $pkg = Get-InstalledPSResource "NonExistantModule"
         $pkg.Name | Should -BeNullOrEmpty
-<<<<<<< HEAD
         $err.Count | Should -BeGreaterThan 0
         $err[0].FullyQualifiedErrorId | Should -BeExactly "InstallPackageFailure,Microsoft.PowerShell.PowerShellGet.Cmdlets.InstallPSResource" 
-=======
-        $err.Count | Should -Not -Be 0
-        $err[0].FullyQualifiedErrorId | Should -BeExactly "InstallPackageFailure,Microsoft.PowerShell.PowerShellGet.Cmdlets.InstallPSResource"
->>>>>>> ad0cc244
     }
 
     # Do some version testing, but Find-PSResource should be doing thorough testing
@@ -86,21 +81,21 @@
     }
 
     It "Should install resource given name and exact version with bracket syntax" {
-        Install-PSResource -Name $testModuleName -Version "[1.0.0]" -Repository $PSGalleryName -TrustRepository
+        Install-PSResource -Name $testModuleName -Version "[1.0.0]" -Repository $PSGalleryName -TrustRepository  
         $pkg = Get-InstalledPSResource $testModuleName
         $pkg.Name | Should -Be $testModuleName
         $pkg.Version | Should -Be "1.0.0.0"
     }
 
     It "Should install resource given name and exact range inclusive [1.0.0, 5.0.0]" {
-        Install-PSResource -Name $testModuleName -Version "[1.0.0, 5.0.0]" -Repository $PSGalleryName -TrustRepository
+        Install-PSResource -Name $testModuleName -Version "[1.0.0, 5.0.0]" -Repository $PSGalleryName -TrustRepository  
         $pkg = Get-InstalledPSResource $testModuleName
         $pkg.Name | Should -Be $testModuleName
         $pkg.Version | Should -Be "5.0.0.0"
     }
 
     It "Should install resource given name and exact range exclusive (1.0.0, 5.0.0)" {
-        Install-PSResource -Name $testModuleName -Version "(1.0.0, 5.0.0)" -Repository $PSGalleryName -TrustRepository
+        Install-PSResource -Name $testModuleName -Version "(1.0.0, 5.0.0)" -Repository $PSGalleryName -TrustRepository  
         $pkg = Get-InstalledPSResource $testModuleName
         $pkg.Name | Should -Be $testModuleName
         $pkg.Version | Should -Be "3.0.0.0"
@@ -128,7 +123,7 @@
     }
 
     It "Install resource with latest (including prerelease) version given Prerelease parameter" {
-        Install-PSResource -Name $testModuleName -Prerelease -Repository $PSGalleryName -TrustRepository
+        Install-PSResource -Name $testModuleName -Prerelease -Repository $PSGalleryName -TrustRepository 
         $pkg = Get-InstalledPSResource $testModuleName
         $pkg.Name | Should -Be $testModuleName
         $pkg.Version | Should -Be "5.2.5"
@@ -137,7 +132,7 @@
 
     It "Install a module with a dependency" {
         Uninstall-PSResource -Name "TestModuleWithDependency*" -Version "*" -SkipDependencyCheck -ErrorAction SilentlyContinue
-        Install-PSResource -Name "TestModuleWithDependencyC" -Version "1.0.0.0" -Repository $PSGalleryName -TrustRepository
+        Install-PSResource -Name "TestModuleWithDependencyC" -Version "1.0.0.0" -Repository $PSGalleryName -TrustRepository 
 
         $pkg = Get-InstalledPSResource "TestModuleWithDependencyC"
         $pkg.Name | Should -Be "TestModuleWithDependencyC"
@@ -164,23 +159,16 @@
     }
 
     It "Install resource via InputObject by piping from Find-PSresource" {
-        Find-PSResource -Name $testModuleName -Repository $PSGalleryName | Install-PSResource -TrustRepository
-        $pkg = Get-InstalledPSResource $testModuleName
-        $pkg.Name | Should -Be $testModuleName
+        Find-PSResource -Name $testModuleName -Repository $PSGalleryName | Install-PSResource -TrustRepository 
+        $pkg = Get-InstalledPSResource $testModuleName
+        $pkg.Name | Should -Be $testModuleName 
         $pkg.Version | Should -Be "5.0.0.0"
-    }
-
-    It "Save PSResourceInfo object piped in for prerelease version object" {
-        $res = Find-PSResource -Name $testModuleName -Version "5.2.5-alpha001" -Repository $PSGalleryName | Install-PSResource -TrustRepository -SkipDependencyCheck -PassThru
-        $res.Name | Should -Be $testModuleName
-        $res.Version | Should -Be "5.2.5"
-        $res.Prerelease | Should -Be "alpha001"
     }
 
     It "Install resource under specified in PSModulePath" {
         Install-PSResource -Name $testModuleName -Repository $PSGalleryName -TrustRepository
         $pkg = Get-InstalledPSResource $testModuleName
-        $pkg.Name | Should -Be $testModuleName
+        $pkg.Name | Should -Be $testModuleName 
         ($env:PSModulePath).Contains($pkg.InstalledLocation)
     }
 
@@ -225,7 +213,7 @@
 
     # Windows only
     It "Install resource under no specified scope - Windows only" -Skip:(!(Get-IsWindows)) {
-        Install-PSResource -Name $testModuleName -Repository $PSGalleryName -TrustRepository
+        Install-PSResource -Name $testModuleName -Repository $PSGalleryName -TrustRepository 
         $pkg = Get-InstalledPSResource $testModuleName
         $pkg.Name | Should -Be $testModuleName
         $pkg.InstalledLocation.ToString().Contains("Documents") | Should -Be $true
@@ -297,7 +285,7 @@
     # It "Install resource that requires accept license with -AcceptLicense flag" {
     #     Install-PSResource -Name "testModuleWithlicense" -Repository $TestGalleryName -AcceptLicense
     #     $pkg = Get-InstalledPSResource "testModuleWithlicense"
-    #     $pkg.Name | Should -Be "testModuleWithlicense"
+    #     $pkg.Name | Should -Be "testModuleWithlicense" 
     #     $pkg.Version | Should -Be "0.0.3.0"
     # }
 
@@ -305,18 +293,18 @@
     It "Install resource with cmdlet names from a module already installed (should clobber)" {
         Install-PSResource -Name "CLobberTestModule1" -Repository $PSGalleryName -TrustRepository
         $pkg = Get-InstalledPSResource "ClobberTestModule1"
-        $pkg.Name | Should -Be "ClobberTestModule1"
+        $pkg.Name | Should -Be "ClobberTestModule1" 
         $pkg.Version | Should -Be "0.0.1"
 
         Install-PSResource -Name "ClobberTestModule2" -Repository $PSGalleryName -TrustRepository
         $pkg = Get-InstalledPSResource "ClobberTestModule2"
-        $pkg.Name | Should -Be "ClobberTestModule2"
+        $pkg.Name | Should -Be "ClobberTestModule2" 
         $pkg.Version | Should -Be "0.0.1"
     }
 
     It "Install module using -WhatIf, should not install the module" {
         Install-PSResource -Name $testModuleName -WhatIf
-
+    
         $res = Get-InstalledPSResource $testModuleName
         $res | Should -BeNullOrEmpty
     }
@@ -324,14 +312,14 @@
     It "Validates that a module with module-name script files (like Pester) installs under Modules path" {
 
         Install-PSResource -Name "testModuleWithScript" -Repository $PSGalleryName -TrustRepository
-
+    
         $res = Get-InstalledPSResource "testModuleWithScript"
         $res.InstalledLocation.ToString().Contains("Modules") | Should -Be $true
     }
 
     # It "Install module using -NoClobber, should throw clobber error and not install the module" {
     #     Install-PSResource -Name "ClobberTestModule1" -Repository $PSGalleryName -TrustRepository
-
+    
     #     $res = Get-InstalledPSResource "ClobberTestModule1"
     #     $res.Name | Should -Be "ClobberTestModule1"
 
@@ -357,20 +345,20 @@
                version = "[1.0.0,5.0.0)"
                repository = $PSGalleryName
             }
-
+          
              test_module2 = @{
                version = "[1.0.0,3.0.0)"
                repository = $PSGalleryName
                prerelease = "true"
             }
-
+          
              TestModule99 = @{
                 repository = $PSGalleryName
             }
           }
 
           Install-PSResource -RequiredResource $rrHash -TrustRepository
-
+    
           $res1 = Get-InstalledPSResource $testModuleName
           $res1.Name | Should -Be $testModuleName
           $res1.Version | Should -Be "3.0.0.0"
@@ -402,7 +390,7 @@
          }"
 
           Install-PSResource -RequiredResource $rrJSON -TrustRepository
-
+    
           $res1 = Get-InstalledPSResource $testModuleName
           $res1.Name | Should -Be $testModuleName
           $res1.Version | Should -Be "3.0.0.0"
@@ -444,19 +432,19 @@
         $res1 = Get-InstalledPSResource $testModuleName
         $res1.Name | Should -Be $testModuleName
         $res1.Version | Should -Be "3.0.0.0"
-
+ 
         $res2 = Get-InstalledPSResource "test_module2" -Version "2.5.0-beta"
         $res2.Name | Should -Be "test_module2"
         $res2.Version | Should -Be "2.5.0"
         $res2.Prerelease | Should -Be "beta"
-
+ 
         $res3 = Get-InstalledPSResource $testModuleName2
         $res3.Name | Should -Be $testModuleName2
         $res3.Version | Should -Be "0.0.93"
     }
 
     # Install module 1.4.3 (is authenticode signed and has catalog file)
-    # Should install successfully
+    # Should install successfully 
     It "Install modules with catalog file using publisher validation" -Skip:(!(Get-IsWindows)) {
         Install-PSResource -Name $PackageManagement -Version "1.4.3" -AuthenticodeCheck -Repository $PSGalleryName -TrustRepository
 
@@ -467,13 +455,13 @@
 
     <# TODO: update this test to use something other than PackageManagement.
     # Install module 1.4.7 (is authenticode signed and has no catalog file)
-    # Should not install successfully
+    # Should not install successfully 
     It "Install module with no catalog file" -Skip:(!(Get-IsWindows)) {
         Install-PSResource -Name $PackageManagement -Version "1.4.7" -AuthenticodeCheck -Repository $PSGalleryName -TrustRepository
 
         $res1 = Get-InstalledPSResource $PackageManagement -Version "1.4.7"
         $res1.Name | Should -Be $PackageManagement
-        $res1.Version | Should -Be "1.4.7"
+        $res1.Version | Should -Be "1.4.7"    
     }
     #>
 
@@ -481,13 +469,8 @@
     # Should FAIL to install the  module
     It "Install module that is not authenticode signed" -Skip:(!(Get-IsWindows)) {
         Install-PSResource -Name $testModuleName -Version "5.0.0" -AuthenticodeCheck -Repository $PSGalleryName -TrustRepository -ErrorVariable err -ErrorAction SilentlyContinue
-<<<<<<< HEAD
         $err.Count | Should -BeGreaterThan 0
         $err[0].FullyQualifiedErrorId | Should -BeExactly "InstallPackageFailure,Microsoft.PowerShell.PowerShellGet.Cmdlets.InstallPSResource" 
-=======
-        $err.Count | Should -Not -Be 0
-        $err[0].FullyQualifiedErrorId | Should -BeExactly "InstallPackageFailure,Microsoft.PowerShell.PowerShellGet.Cmdlets.InstallPSResource"
->>>>>>> ad0cc244
     }
 
     # # Install 1.4.4.1 (with incorrect catalog file)
@@ -497,7 +480,7 @@
     # }
 
     # Install script that is signed
-    # Should install successfully
+    # Should install successfully 
     It "Install script that is authenticode signed" -Skip:(!(Get-IsWindows)) {
         Install-PSResource -Name "Install-VSCode" -Version "1.4.2" -AuthenticodeCheck -Repository $PSGalleryName -TrustRepository
 
@@ -510,16 +493,11 @@
     # Should throw and fail to install
     It "Install script that is not signed" -Skip:(!(Get-IsWindows)) {
         Install-PSResource -Name "TestTestScript" -Version "1.3.1.1" -AuthenticodeCheck -Repository $PSGalleryName -TrustRepository -ErrorVariable err -ErrorAction SilentlyContinue
-<<<<<<< HEAD
         write-host $err.Count
         $err.Count | Should -HaveCount 1
         write-Host $err
         write-Host $err[0]
         $err[0].FullyQualifiedErrorId | Should -BeExactly "InstallPackageFailure,Microsoft.PowerShell.PowerShellGet.Cmdlets.InstallPSResource" 
-=======
-        $err.Count | Should -Not -Be 0
-        $err[0].FullyQualifiedErrorId | Should -BeExactly "InstallPackageFailure,Microsoft.PowerShell.PowerShellGet.Cmdlets.InstallPSResource"
->>>>>>> ad0cc244
     }
 }
 
@@ -547,7 +525,7 @@
     It "Install resource under AllUsers scope - Unix only" -Skip:(Get-IsWindows) {
         Install-PSResource -Name "TestModule" -Repository $TestGalleryName -Scope AllUsers
         $pkg = Get-Module "TestModule" -ListAvailable
-        $pkg.Name | Should -Be "TestModule"
+        $pkg.Name | Should -Be "TestModule" 
         $pkg.Path.Contains("/usr/") | Should -Be $true
     }
 
@@ -555,7 +533,7 @@
     It "Install resource that requires accept license without -AcceptLicense flag" {
         Install-PSResource -Name "testModuleWithlicense" -Repository $TestGalleryName
         $pkg = Get-InstalledPSResource "testModuleWithlicense"
-        $pkg.Name | Should -Be "testModuleWithlicense"
+        $pkg.Name | Should -Be "testModuleWithlicense" 
         $pkg.Version | Should -Be "0.0.1.0"
     }
 
@@ -564,9 +542,9 @@
         Set-PSResourceRepository PoshTestGallery -Trusted:$false
 
         Install-PSResource -Name "TestModule" -Repository $TestGalleryName -confirm:$false
-
+        
         $pkg = Get-Module "TestModule" -ListAvailable
-        $pkg.Name | Should -Be "TestModule"
+        $pkg.Name | Should -Be "TestModule" 
 
         Set-PSResourceRepository PoshTestGallery -Trusted
     }
