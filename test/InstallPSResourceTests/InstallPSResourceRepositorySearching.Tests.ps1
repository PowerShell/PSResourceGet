--- conflicted
+++ resolved
@@ -54,11 +54,7 @@
     }
 
     It "should install resources that exist and not install ones that do not exist while reporting error (without -Repository specified)" {
-<<<<<<< HEAD
-        Install-PSResource -Name $testScriptName, "NonExistantModule" -TrustRepository -SkipDependencyCheck -ErrorVariable err -ErrorAction SilentlyContinue
-=======
         Install-PSResource -Name $testScriptName,"NonExistentModule" -TrustRepository -SkipDependencyCheck -ErrorVariable err -ErrorAction SilentlyContinue
->>>>>>> 45d1c348
         $err[0].FullyQualifiedErrorId | Should -BeExactly "InstallPackageFailure,Microsoft.PowerShell.PSResourceGet.Cmdlets.InstallPSResource"
 
         $res = Get-InstalledPSResource $testScriptName
