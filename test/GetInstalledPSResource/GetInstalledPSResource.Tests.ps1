--- conflicted
+++ resolved
@@ -135,14 +135,13 @@
         $res.Prerelease | Should -Be "alpha"
     }
 
-<<<<<<< HEAD
     It "Throw package not found error when searching for module that does not exist" {
         Get-InstalledPSResource -Name "DoesNotExist" -ErrorVariable err -ErrorAction SilentlyContinue
         $err[0].FullyQualifiedErrorId | Should -BeExactly "InstalledPackageNotFound,Microsoft.PowerShell.PSResourceGet.Cmdlets.GetInstalledPSResourceCommand"
-=======
+    }
+
     It "Get definition for alias 'Get-PSResource'" {
         (Get-Alias Get-PSResource).Definition | Should -BeExactly 'Get-InstalledPSResource'
->>>>>>> bd21da67
     }
 
      # Windows only
