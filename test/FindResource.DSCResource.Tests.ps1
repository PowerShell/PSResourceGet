--- conflicted
+++ resolved
@@ -32,17 +32,6 @@
     #
     # Expected Result: return resource meeting version criteria
     It "find DSC resource when given Name to <Reason>" -TestCases @(
-<<<<<<< HEAD
-        @{Version="[2.0.0.0]";          ExpectedVersion="2.0.0.0"; Reason="validate version, exact match"},
-        @{Version="2.0.0.0";            ExpectedVersion="2.0.0.0"; Reason="validate version, exact match without bracket syntax"},
-        @{Version="[1.0.0.0, 4.0.0.0]"; ExpectedVersion="4.0.0.0"; Reason="validate version, exact range inclusive"},
-        @{Version="(1.0.0.0, 4.0.0.0)"; ExpectedVersion="3.5.0.0"; Reason="validate version, exact range exclusive"},
-        @{Version="(1.0.0.0,)";         ExpectedVersion="4.0.0.0"; Reason="validate version, minimum version exclusive"},
-        @{Version="[3.5.0.0,)";         ExpectedVersion="4.0.0.0"; Reason="validate version, minimum version inclusive"},
-        @{Version="(,4.0.0.0)";         ExpectedVersion="3.5.0.0"; Reason="validate version, maximum version exclusive"},
-        @{Version="(,4.0.0.0]";         ExpectedVersion="4.0.0.0"; Reason="validate version, maximum version inclusive"},
-        @{Version="[1.0.0.0, 4.0.0.0)"; ExpectedVersion="3.5.0.0"; Reason="validate version, mixed inclusive minimum and exclusive maximum version"}
-=======
         @{Version="[6.0.0.0]";          ExpectedVersion="6.0.0.0"; Reason="validate version, exact match"},
         @{Version="6.0.0.0";            ExpectedVersion="6.0.0.0"; Reason="validate version, exact match without bracket syntax"},
         @{Version="[6.0.0.0, 8.0.0.0]"; ExpectedVersion="8.0.0.0"; Reason="validate version, exact range inclusive"},
@@ -54,7 +43,6 @@
         @{Version="(,7.4.0.0)";         ExpectedVersion="7.3.0.0"; Reason="validate version, maximum version exclusive"},
         @{Version="(,7.4.0.0]";         ExpectedVersion="7.4.0.0"; Reason="validate version, maximum version inclusive"},
         @{Version="[6.0.0.0, 7.4.0.0)"; ExpectedVersion="7.3.0.0"; Reason="validate version, mixed inclusive minimum and exclusive maximum version"}
->>>>>>> 09488ea8
     ) {
         param($Version, $ExpectedVersion)
         $res = Find-PSResource -Name "test_dsc_module" -Version $Version -Repository $TestGalleryName
@@ -143,17 +131,6 @@
     #
     # Expected Result: return resource meeting version criteria
     It "find DSC resource when given ModuleName to <Reason>" -TestCases @(
-<<<<<<< HEAD
-        @{Version="[2.0.0.0]";          ExpectedVersion="2.0.0.0"; Reason="validate version, exact match"},
-        @{Version="2.0.0.0";            ExpectedVersion="2.0.0.0"; Reason="validate version, exact match without bracket syntax"},
-        @{Version="[1.0.0.0, 4.0.0.0]"; ExpectedVersion="4.0.0.0"; Reason="validate version, exact range inclusive"},
-        @{Version="(1.0.0.0, 4.0.0.0)"; ExpectedVersion="3.5.0.0"; Reason="validate version, exact range exclusive"},
-        @{Version="(1.0.0.0,)";         ExpectedVersion="4.0.0.0"; Reason="validate version, minimum version exclusive"},
-        @{Version="[3.5.0.0,)";         ExpectedVersion="4.0.0.0"; Reason="validate version, minimum version inclusive"},
-        @{Version="(,4.0.0.0)";         ExpectedVersion="3.5.0.0"; Reason="validate version, maximum version exclusive"},
-        @{Version="(,4.0.0.0]";         ExpectedVersion="4.0.0.0"; Reason="validate version, maximum version inclusive"},
-        @{Version="[1.0.0.0, 4.0.0.0)"; ExpectedVersion="3.5.0.0"; Reason="validate version, mixed inclusive minimum and exclusive maximum version"}
-=======
         @{Version="[6.0.0.0]";          ExpectedVersion="6.0.0.0"; Reason="validate version, exact match"},
         @{Version="6.0.0.0";            ExpectedVersion="6.0.0.0"; Reason="validate version, exact match without bracket syntax"},
         @{Version="[6.0.0.0, 8.0.0.0]"; ExpectedVersion="8.0.0.0"; Reason="validate version, exact range inclusive"},
@@ -165,7 +142,6 @@
         @{Version="(,7.4.0.0)";         ExpectedVersion="7.3.0.0"; Reason="validate version, maximum version exclusive"},
         @{Version="(,7.4.0.0]";         ExpectedVersion="7.4.0.0"; Reason="validate version, maximum version inclusive"},
         @{Version="[6.0.0.0, 7.4.0.0)"; ExpectedVersion="7.3.0.0"; Reason="validate version, mixed inclusive minimum and exclusive maximum version"}
->>>>>>> 09488ea8
     ) {
         param($Version, $ExpectedVersion)
         $res = Find-PSResource -ModuleName "test_dsc_module" -Version $Version -Repository $TestGalleryName
