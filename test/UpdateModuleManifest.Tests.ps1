# Copyright (c) Microsoft Corporation.
# Licensed under the MIT License.

$ProgressPreference = "SilentlyContinue"
Import-Module "$psscriptroot\PSGetTestUtils.psm1" -Force

<<<<<<< HEAD
Describe 'Test Update-ModuleManifest' -tags 'CI' {
=======
Describe 'Test Update-ModuleManifest' -Tags 'CI' {
>>>>>>> 88723c72

    BeforeEach {
        # Create temp module manifest to be updated
        $script:TempModulesPath = Join-Path $TestDrive "PSGet_$(Get-Random)"
        $null = New-Item -Path $script:TempModulesPath -ItemType Directory -Force
  
        $script:UpdateModuleManifestName = "PSGetTestModule"
        $script:UpdateModuleManifestBase = Join-Path $script:TempModulesPath $script:UpdateModuleManifestName
        $null = New-Item -Path $script:UpdateModuleManifestBase -ItemType Directory -Force
  
        $script:testManifestPath = Microsoft.PowerShell.Management\Join-Path -Path $script:UpdateModuleManifestBase -ChildPath "$script:UpdateModuleManifestName.psd1"
    }

    AfterEach {
        RemoveItem "$script:TempModulesPath"
    }

    It "Update module manifest given Path parameter" -Pending:(Get-IsWindows) {
        $description = "This is a PowerShellGet test"
        New-ModuleManifest -Path $script:testManifestPath
        Update-ModuleManifest -Path $script:testManifestPath -Description $description

        $results = Test-ModuleManifest -Path $script:testManifestPath
        $results.Description | Should -Be $description
    }

    It "Update module manifest given Guid parameter" -Pending:(Get-IsWindows) {
        $Guid = [guid]::NewGuid()
        New-ModuleManifest -Path $script:testManifestPath
        Update-ModuleManifest -Path $script:testManifestPath -Guid $Guid 

        $results = Test-ModuleManifest -Path $script:testManifestPath
        $results.Guid | Should -Be $Guid 
    }

    It "Update module manifest given Author parameter" -Pending:(Get-IsWindows) {
        $Author = "Test Author" 
        New-ModuleManifest -Path $script:testManifestPath
        Update-ModuleManifest -Path $script:testManifestPath -Author $Author 

        $results = Test-ModuleManifest -Path $script:testManifestPath
        $results.Author | Should -Be $Author 
    }

    It "Update module manifest given Description parameter" -Pending:(Get-IsWindows) {
        $Description = "PowerShellGet test description"
        New-ModuleManifest -Path $script:testManifestPath
        Update-ModuleManifest -Path $script:testManifestPath -Description $Description 

        $results = Test-ModuleManifest -Path $script:testManifestPath
        $results.Description | Should -Be $Description 
    }

    It "Update module manifest given ModuleVersion parameter" -Pending:(Get-IsWindows) {
        $ModuleVersion =  "7.0.0.0"
        New-ModuleManifest -Path $script:testManifestPath
        Update-ModuleManifest -Path $script:testManifestPath -ModuleVersion $ModuleVersion 

        $results = Test-ModuleManifest -Path $script:testManifestPath
        $results.Version.ToString() | Should -Be $ModuleVersion 
    }

    It "Update module manifest given RequiredModules parameter" -Pending:(Get-IsWindows) {
        $requiredModuleName = 'PackageManagement'
        $requiredModuleVersion = '1.0.0.0'
        $RequiredModules =  @(@{ModuleName = $requiredModuleName; ModuleVersion = $requiredModuleVersion })
        New-ModuleManifest -Path $script:testManifestPath
        Update-ModuleManifest -Path $script:testManifestPath -RequiredModules $RequiredModules -Description "test"

        $results = Test-ModuleManifest -Path $script:testManifestPath
        foreach ($module in $results.RequiredModules)
        {
            $module | Should -Be $requiredModuleName
            $module.Version | Should -Be $requiredModuleVersion
        }
    }

    It "Update module manifest given Prerelease parameter" -Pending:(Get-IsWindows) {
        $Description = "Test Description"
        $ModuleVersion = "1.0.0"
        $Prerelease = "preview"
        New-ModuleManifest -Path $script:testManifestPath -Description $Description -ModuleVersion $ModuleVersion
        Update-ModuleManifest -Path $script:testManifestPath -Prerelease $Prerelease

        $results = Test-ModuleManifest -Path $script:testManifestPath
        $results.PrivateData.PSData.Prerelease | Should -Be $Prerelease
    }

    It "Update module manifest given ReleaseNotes parameter" -Pending:(Get-IsWindows) {
        $Description = "Test Description"
        $ReleaseNotes = "Release notes for module."
        New-ModuleManifest -Path $script:testManifestPath -Description $Description
        Update-ModuleManifest -Path $script:testManifestPath -ReleaseNotes $ReleaseNotes

        $results = Test-ModuleManifest -Path $script:testManifestPath
        $results.PrivateData.PSData.ReleaseNotes | Should -Be $ReleaseNotes
    }

    It "Update module manifest given Tags parameter" -Pending:(Get-IsWindows) {
        $Description = "Test Description"
        $Tag1 = "tag1"
        $Tag2 = "tag2"
        New-ModuleManifest -Path $script:testManifestPath -Description $Description
        Update-ModuleManifest -Path $script:testManifestPath -Tags $Tag1, $Tag2

        $results = Test-ModuleManifest -Path $script:testManifestPath
        $results.PrivateData.PSData.Tags | Should -Be @($Tag1, $Tag2) 
    }

    It "Update module manifest given ProjectUri parameter" -Pending:(Get-IsWindows) {
        $Description = "Test Description"
        $ProjectUri = "https://www.testprojecturi.com/"
        New-ModuleManifest -Path $script:testManifestPath -Description $Description
        Update-ModuleManifest -Path $script:testManifestPath -ProjectUri $ProjectUri

        $results = Test-ModuleManifest -Path $script:testManifestPath
        $results.PrivateData.PSData.ProjectUri | Should -Be $ProjectUri
    }

    It "Update module manifest given LicenseUri parameter" -Pending:(Get-IsWindows) {
        $Description = "Test Description"
        $LicenseUri = "https://www.testlicenseuri.com/"
        New-ModuleManifest -Path $script:testManifestPath -Description $Description
        Update-ModuleManifest -Path $script:testManifestPath -LicenseUri $LicenseUri

        $results = Test-ModuleManifest -Path $script:testManifestPath
        $results.PrivateData.PSData.LicenseUri | Should -Be $LicenseUri
    }

    It "Update module manifest given IconUri parameter" -Pending:(Get-IsWindows) {
        $Description = "Test Description"
        $IconUri = "https://www.testiconuri.com/"
        New-ModuleManifest -Path $script:testManifestPath -Description $Description
        Update-ModuleManifest -Path $script:testManifestPath -IconUri $IconUri

        $results = Test-ModuleManifest -Path $script:testManifestPath
        $results.PrivateData.PSData.IconUri | Should -Be $IconUri
    }

    It "Update module manifest given RequireLicenseAcceptance parameter" -Pending:(Get-IsWindows) {
        $Description = "PowerShellGet test description"
        New-ModuleManifest -Path $script:testManifestPath -Description $Description
        Update-ModuleManifest -Path $script:testManifestPath -RequireLicenseAcceptance

        $results = Test-ModuleManifest -Path $script:testManifestPath
        $results.PrivateData.PSData.RequireLicenseAcceptance | Should -Be $true
    }

    It "Update module manifest given ExternalModuleDependencies parameter" -Pending:(Get-IsWindows) {
        $Description = "Test Description"
        $ExternalModuleDep1 = "ExternalModuleDep1"
        $ExternalModuleDep2 = "ExternalModuleDep2"
        $ExternalModuleDep1FileName = "ExternalModuleDep1.psm1"
        $ExternalModuleDep2FileName = "ExternalModuleDep2.psm1"
        $ExternalModuleDepPath1 = Microsoft.PowerShell.Management\Join-Path -Path $script:UpdateModuleManifestBase -ChildPath $ExternalModuleDep1FileName
        $ExternalModuleDepPath2 = Microsoft.PowerShell.Management\Join-Path -Path $script:UpdateModuleManifestBase -ChildPath $ExternalModuleDep2FileName

        $null = New-Item -Path $ExternalModuleDepPath1 -ItemType File -Force
        $null = New-Item -Path $ExternalModuleDepPath2 -ItemType File -Force

        New-ModuleManifest -Path $script:testManifestPath -Description $Description -NestedModules $ExternalModuleDep1, $ExternalModuleDep2
        $results = Test-ModuleManifest -Path $script:testManifestPath
        $results.PrivateData.PSData.ExternalModuleDependencies | Should -Be $null

        Update-ModuleManifest -Path $script:testManifestPath -ExternalModuleDependencies $ExternalModuleDep1, $ExternalModuleDep2
        $results = Test-ModuleManifest -Path $script:testManifestPath
        $results.PrivateData.PSData.ExternalModuleDependencies | Should -Be @($ExternalModuleDep1, $ExternalModuleDep2)
    }

    It "Update module manifest given PowerShellHostName parameter" -Pending:(Get-IsWindows) {
        $Description = "PowerShellGet test description"
        $PowerShellHostName = $Host.Name
        New-ModuleManifest -Path $script:testManifestPath -Description $Description
        Update-ModuleManifest -Path $script:testManifestPath -PowerShellHostName $PowerShellHostName

        $results = Test-ModuleManifest -Path $script:testManifestPath -ErrorAction SilentlyContinue
        $results.PowerShellHostName | Should -Be $PowerShellHostName
    }

    It "Update module manifest given DefaultCommandPrefix parameter" -Pending:(Get-IsWindows) {
        $Description = "PowerShellGet test description"
        $DefaultCommandPrefix = "testprefix"
        New-ModuleManifest -Path $script:testManifestPath -Description $Description
        Update-ModuleManifest -Path $script:testManifestPath -DefaultCommandPrefix $DefaultCommandPrefix

        $results = Test-ModuleManifest -Path $script:testManifestPath
        $results.Prefix | Should -Be $DefaultCommandPrefix
    }

    It "Update module manifest given RootModule parameter" -Pending:(Get-IsWindows) {
        $Description = "Test Description"
        $RootModuleName = $script:UpdateModuleManifestName + ".psm1"
        $RootModulePath = Microsoft.PowerShell.Management\Join-Path -Path $script:UpdateModuleManifestBase -ChildPath $RootModuleName
        $null = New-Item -Path $RootModulePath -ItemType File -Force

        New-ModuleManifest -Path $script:testManifestPath -Description $Description
        Update-ModuleManifest -Path $script:testManifestPath -RootModule $RootModuleName

        $results = Test-ModuleManifest -Path $script:testManifestPath
        $results.RootModule | Should -Be $RootModuleName 
    }

    It "Update module manifest given RequiredAssemblies parameter" -Pending:(Get-IsWindows) {
        $Description = "Test Description"
        $RequiredAssembly1 = "RequiredAssembly1.dll"
        $RequiredAssembly2 = "RequiredAssembly2.dll"
        $RequiredAssemblyPath1 = Microsoft.PowerShell.Management\Join-Path -Path $script:UpdateModuleManifestBase -ChildPath $RequiredAssembly1
        $RequiredAssemblyPath2 = Microsoft.PowerShell.Management\Join-Path -Path $script:UpdateModuleManifestBase -ChildPath $RequiredAssembly2

        $null = New-Item -Path $RequiredAssemblyPath1 -ItemType File -Force
        $null = New-Item -Path $RequiredAssemblyPath2 -ItemType File -Force

        New-ModuleManifest -Path $script:testManifestPath -Description $Description
        Update-ModuleManifest -Path $script:testManifestPath -RequiredAssemblies $RequiredAssembly1, $RequiredAssembly2

        $results = Test-ModuleManifest -Path $script:testManifestPath
        $results.RequiredAssemblies | Should -Be @($RequiredAssembly1, $RequiredAssembly2) 
    }

    It "Update module manifest given NestedModules parameter" -Pending:(Get-IsWindows) {
        $Description = "Test Description"
        $NestedModule1 = "NestedModule1"
        $NestedModule2 = "NestedModule2"
        $NestModuleFileName1 = "NestedModule1.dll"
        $NestModuleFileName2 = "NestedModule2.dll"
        $NestedModulePath1 = Microsoft.PowerShell.Management\Join-Path -Path $script:UpdateModuleManifestBase -ChildPath $NestModuleFileName1
        $NestedModulePath2 = Microsoft.PowerShell.Management\Join-Path -Path $script:UpdateModuleManifestBase -ChildPath $NestModuleFileName2

        $null = New-Item -Path $NestedModulePath1 -ItemType File -Force
        $null = New-Item -Path $NestedModulePath2 -ItemType File -Force

        New-ModuleManifest -Path $script:testManifestPath -Description $Description
        Update-ModuleManifest -Path $script:testManifestPath -NestedModules $NestedModule1, $NestedModule2

        $results = Test-ModuleManifest -Path $script:testManifestPath
        $results.NestedModules | Should -Be @($NestedModule1, $NestedModule2) 
    }

    It "Update module manifest given FileList parameter" -Pending:(Get-IsWindows) {
        $Description = "Test Description"
        $FileList1 = "FileList1.cs"
        $FileList2 = "FileList2.cs"
        $FileListPath1 = Microsoft.PowerShell.Management\Join-Path -Path $script:UpdateModuleManifestBase -ChildPath $FileList1
        $FileListPath2 = Microsoft.PowerShell.Management\Join-Path -Path $script:UpdateModuleManifestBase -ChildPath $FileList2

        $null = New-Item -Path $FileListPath1 -ItemType File -Force
        $null = New-Item -Path $FileListPath2 -ItemType File -Force

        New-ModuleManifest -Path $script:testManifestPath -Description $Description
        Update-ModuleManifest -Path $script:testManifestPath -FileList $FileList1, $FileList2

        $results = Test-ModuleManifest -Path $script:testManifestPath
        $results.FileList | Should -Be @($FileListPath1, $FileListPath2) 
    }

    It "Update module manifest given TypesToProcess parameter" -Pending:(Get-IsWindows) {
        $Description = "Test Description"
        $TypeFile = "TypeFile.ps1xml"
        $TypeFilePath = Microsoft.PowerShell.Management\Join-Path -Path $script:UpdateModuleManifestBase -ChildPath $TypeFile

        $null = New-Item -Path $TypeFilePath -ItemType File -Force

        New-ModuleManifest -Path $script:testManifestPath -Description $Description
        Update-ModuleManifest -Path $script:testManifestPath -TypesToProcess $TypeFile

        $results = Test-ModuleManifest -Path $script:testManifestPath
        $results.ExportedTypeFiles | Should -Be $TypeFilePath
    }

    It "Update module manifest given FormatsToProcess parameter" -Pending:(Get-IsWindows) {
        $Description = "Test Description"
        $FormatFile = "FormatFile.ps1xml"
        $FormatFilePath = Microsoft.PowerShell.Management\Join-Path -Path $script:UpdateModuleManifestBase -ChildPath $FormatFile

        $null = New-Item -Path $FormatFilePath -ItemType File -Force

        New-ModuleManifest -Path $script:testManifestPath -Description $Description
        Update-ModuleManifest -Path $script:testManifestPath -FormatsToProcess $FormatFile

        $results = Test-ModuleManifest -Path $script:testManifestPath
        $results.ExportedFormatFiles | Should -Be $FormatFilePath
    }
    
    It "Update module manifest given ScriptsToProcess parameter" -Pending:(Get-IsWindows) {
        $Description = "Test Description"
        $Script1 = "Script1.ps1"
        $Script2 = "Script2.ps1"
        $ScriptPath1 = Microsoft.PowerShell.Management\Join-Path -Path $script:UpdateModuleManifestBase -ChildPath $Script1
        $ScriptPath2 = Microsoft.PowerShell.Management\Join-Path -Path $script:UpdateModuleManifestBase -ChildPath $Script2

        $null = New-Item -Path $ScriptPath1 -ItemType File -Force
        $null = New-Item -Path $ScriptPath2 -ItemType File -Force

        New-ModuleManifest -Path $script:testManifestPath -Description $Description
        Update-ModuleManifest -Path $script:testManifestPath -ScriptsToProcess $Script1, $Script2

        $results = Test-ModuleManifest -Path $script:testManifestPath
        $results.Scripts | Should -Be @($ScriptPath1, $ScriptPath2) 
    }

    It "Update module manifest given ProcessorArchitecture parameter" -Pending:(Get-IsWindows) {
        $Description = "Test Description"
        $ProcessorArchitecture = [System.Reflection.ProcessorArchitecture]::Amd64
        New-ModuleManifest -Path $script:testManifestPath -Description $Description
        Update-ModuleManifest -Path $script:testManifestPath -ProcessorArchitecture $ProcessorArchitecture

        $results = Test-ModuleManifest -Path $script:testManifestPath
        $results.ProcessorArchitecture | Should -Be $ProcessorArchitecture 
    }

    It "Update module manifest given ModuleList parameter" -Pending:(Get-IsWindows) {
        $Description = "Test Description"
        $ModuleList1 = "PowerShellGet"
        New-ModuleManifest -Path $script:testManifestPath -Description $Description
        Update-ModuleManifest -Path $script:testManifestPath -ModuleList $ModuleList1

        $results = Test-ModuleManifest -Path $script:testManifestPath
        $results.ModuleList | Should -Be $ModuleList1
    }

    It "Update module manifest given CompanyName, Copyright, PowerShellHostVersion, ClrVersion, DotnetFrameworkVersion, PowerShellVersion, HelpInfoUri, and CompatiblePSEditions" -Pending:(Get-IsWindows) {
        $Description = "Test Description"
        $CompanyName = "Test CompanyName"
        $Copyright = "Test Copyright"
        $PowerShellHostVersion = "5.0"
        $ClrVersion = "1.0"
        $DotnetFrameworkVersion = "2.0"
        $PowerShellVersion = "5.1"
        $HelpInfoUri = "https://www.testhelpinfouri.com/"
        $CompatiblePSEditions = @("Desktop", "Core")

        New-ModuleManifest -Path $script:testManifestPath -Description $Description
        Update-ModuleManifest -Path $script:testManifestPath `
                              -CompanyName $CompanyName `
                              -Copyright $Copyright `
                              -PowerShellVersion $PowerShellVersion `
                              -ClrVersion $ClrVersion `
                              -DotNetFrameworkVersion $DotnetFrameworkVersion `
                              -PowerShellHostVersion $PowerShellHostVersion `
                              -HelpInfoUri $HelpInfoUri `
                              -CompatiblePSEditions $CompatiblePSEditions

        $results = Test-ModuleManifest -Path $script:testManifestPath
        $results.CompanyName | Should -Be $CompanyName 
        $results.Copyright | Should -Be $Copyright 
        $results.PowerShellVersion | Should -Be $PowerShellVersion 
        $results.ClrVersion | Should -Be $ClrVersion 
        $results.DotnetFrameworkVersion | Should -Be $DotnetFrameworkVersion 
        $results.PowerShellHostVersion | Should -Be $PowerShellHostVersion 
        $results.HelpInfoUri | Should -Be $HelpInfoUri 
        $results.CompatiblePSEditions | Should -Be $CompatiblePSEditions 
    }

    It "Update module manifest given FunctionsToExport, AliasesToExport, and VariablesToExport parameters" -Pending:(Get-IsWindows) {
        $Description = "Test Description"
        $ExportedFunctions = "FunctionToExport1", "FunctionToExport2"
        $ExportedAliases = "AliasToExport1", "AliasToExport2"
        $ExportedVariables = "VariablesToExport1", "Variables2Export2"
        New-ModuleManifest -Path $script:testManifestPath -Description $Description
        Update-ModuleManifest -Path $script:testManifestPath `
                              -FunctionsToExport $ExportedFunctions `
                              -AliasesToExport $ExportedAliases `
                              -VariablesToExport $ExportedVariables 

        $results = Test-ModuleManifest -Path $script:testManifestPath
        $results.ExportedFunctions.Keys | Should -Be $ExportedFunctions
        $results.ExportedAliases.Keys | Should -Be $ExportedAliases
        $results.ExportedVariables.Keys | Should -Be $ExportedVariables
    }

    It "Update module manifest given CmdletsToExport parameters" -Pending:(Get-IsWindows) {
        $Description = "Test Description"
        $CmdletToExport1 = "CmdletToExport1"
        $CmdletToExport2 = "CmdletToExport2"

        New-ModuleManifest -Path $script:testManifestPath -Description $Description
        Update-ModuleManifest -Path $script:testManifestPath -CmdletsToExport $CmdletToExport1, $CmdletToExport2

        $results = Get-Content -Path $script:testManifestPath -Raw
        $results.Contains($CmdletToExport1) | Should -Be $true
        $results.Contains($CmdletToExport2) | Should -Be $true
    }

    It "Update module manifest should not overwrite over old data unless explcitly specified" -Pending:(Get-IsWindows) {
        $Description = "Test Description"
        $ModuleVersion = "2.0.0"
        $Author = "Leto Atriedes"
        $ProjectUri = "https://www.arrakis.gov/"
        $Prerelease = "Preview"
        New-ModuleManifest -Path $script:testManifestPath -Description $Description -ModuleVersion $ModuleVersion -Author $Author -ProjectUri $ProjectUri
        Update-ModuleManifest -Path $script:testManifestPath -Prerelease $Prerelease

        $results = Test-ModuleManifest -Path $script:testManifestPath
        $results.Author | Should -Be $Author
        $results.PrivateData.PSData.ProjectUri | Should -Be $ProjectUri
        $results.PrivateData.PSData.Prerelease | Should -Be $Prerelease
    }
}

<|MERGE_RESOLUTION|>--- conflicted
+++ resolved
@@ -1,410 +1,406 @@
-# Copyright (c) Microsoft Corporation.
-# Licensed under the MIT License.
-
-$ProgressPreference = "SilentlyContinue"
-Import-Module "$psscriptroot\PSGetTestUtils.psm1" -Force
-
-<<<<<<< HEAD
-Describe 'Test Update-ModuleManifest' -tags 'CI' {
-=======
-Describe 'Test Update-ModuleManifest' -Tags 'CI' {
->>>>>>> 88723c72
-
-    BeforeEach {
-        # Create temp module manifest to be updated
-        $script:TempModulesPath = Join-Path $TestDrive "PSGet_$(Get-Random)"
-        $null = New-Item -Path $script:TempModulesPath -ItemType Directory -Force
-  
-        $script:UpdateModuleManifestName = "PSGetTestModule"
-        $script:UpdateModuleManifestBase = Join-Path $script:TempModulesPath $script:UpdateModuleManifestName
-        $null = New-Item -Path $script:UpdateModuleManifestBase -ItemType Directory -Force
-  
-        $script:testManifestPath = Microsoft.PowerShell.Management\Join-Path -Path $script:UpdateModuleManifestBase -ChildPath "$script:UpdateModuleManifestName.psd1"
-    }
-
-    AfterEach {
-        RemoveItem "$script:TempModulesPath"
-    }
-
-    It "Update module manifest given Path parameter" -Pending:(Get-IsWindows) {
-        $description = "This is a PowerShellGet test"
-        New-ModuleManifest -Path $script:testManifestPath
-        Update-ModuleManifest -Path $script:testManifestPath -Description $description
-
-        $results = Test-ModuleManifest -Path $script:testManifestPath
-        $results.Description | Should -Be $description
-    }
-
-    It "Update module manifest given Guid parameter" -Pending:(Get-IsWindows) {
-        $Guid = [guid]::NewGuid()
-        New-ModuleManifest -Path $script:testManifestPath
-        Update-ModuleManifest -Path $script:testManifestPath -Guid $Guid 
-
-        $results = Test-ModuleManifest -Path $script:testManifestPath
-        $results.Guid | Should -Be $Guid 
-    }
-
-    It "Update module manifest given Author parameter" -Pending:(Get-IsWindows) {
-        $Author = "Test Author" 
-        New-ModuleManifest -Path $script:testManifestPath
-        Update-ModuleManifest -Path $script:testManifestPath -Author $Author 
-
-        $results = Test-ModuleManifest -Path $script:testManifestPath
-        $results.Author | Should -Be $Author 
-    }
-
-    It "Update module manifest given Description parameter" -Pending:(Get-IsWindows) {
-        $Description = "PowerShellGet test description"
-        New-ModuleManifest -Path $script:testManifestPath
-        Update-ModuleManifest -Path $script:testManifestPath -Description $Description 
-
-        $results = Test-ModuleManifest -Path $script:testManifestPath
-        $results.Description | Should -Be $Description 
-    }
-
-    It "Update module manifest given ModuleVersion parameter" -Pending:(Get-IsWindows) {
-        $ModuleVersion =  "7.0.0.0"
-        New-ModuleManifest -Path $script:testManifestPath
-        Update-ModuleManifest -Path $script:testManifestPath -ModuleVersion $ModuleVersion 
-
-        $results = Test-ModuleManifest -Path $script:testManifestPath
-        $results.Version.ToString() | Should -Be $ModuleVersion 
-    }
-
-    It "Update module manifest given RequiredModules parameter" -Pending:(Get-IsWindows) {
-        $requiredModuleName = 'PackageManagement'
-        $requiredModuleVersion = '1.0.0.0'
-        $RequiredModules =  @(@{ModuleName = $requiredModuleName; ModuleVersion = $requiredModuleVersion })
-        New-ModuleManifest -Path $script:testManifestPath
-        Update-ModuleManifest -Path $script:testManifestPath -RequiredModules $RequiredModules -Description "test"
-
-        $results = Test-ModuleManifest -Path $script:testManifestPath
-        foreach ($module in $results.RequiredModules)
-        {
-            $module | Should -Be $requiredModuleName
-            $module.Version | Should -Be $requiredModuleVersion
-        }
-    }
-
-    It "Update module manifest given Prerelease parameter" -Pending:(Get-IsWindows) {
-        $Description = "Test Description"
-        $ModuleVersion = "1.0.0"
-        $Prerelease = "preview"
-        New-ModuleManifest -Path $script:testManifestPath -Description $Description -ModuleVersion $ModuleVersion
-        Update-ModuleManifest -Path $script:testManifestPath -Prerelease $Prerelease
-
-        $results = Test-ModuleManifest -Path $script:testManifestPath
-        $results.PrivateData.PSData.Prerelease | Should -Be $Prerelease
-    }
-
-    It "Update module manifest given ReleaseNotes parameter" -Pending:(Get-IsWindows) {
-        $Description = "Test Description"
-        $ReleaseNotes = "Release notes for module."
-        New-ModuleManifest -Path $script:testManifestPath -Description $Description
-        Update-ModuleManifest -Path $script:testManifestPath -ReleaseNotes $ReleaseNotes
-
-        $results = Test-ModuleManifest -Path $script:testManifestPath
-        $results.PrivateData.PSData.ReleaseNotes | Should -Be $ReleaseNotes
-    }
-
-    It "Update module manifest given Tags parameter" -Pending:(Get-IsWindows) {
-        $Description = "Test Description"
-        $Tag1 = "tag1"
-        $Tag2 = "tag2"
-        New-ModuleManifest -Path $script:testManifestPath -Description $Description
-        Update-ModuleManifest -Path $script:testManifestPath -Tags $Tag1, $Tag2
-
-        $results = Test-ModuleManifest -Path $script:testManifestPath
-        $results.PrivateData.PSData.Tags | Should -Be @($Tag1, $Tag2) 
-    }
-
-    It "Update module manifest given ProjectUri parameter" -Pending:(Get-IsWindows) {
-        $Description = "Test Description"
-        $ProjectUri = "https://www.testprojecturi.com/"
-        New-ModuleManifest -Path $script:testManifestPath -Description $Description
-        Update-ModuleManifest -Path $script:testManifestPath -ProjectUri $ProjectUri
-
-        $results = Test-ModuleManifest -Path $script:testManifestPath
-        $results.PrivateData.PSData.ProjectUri | Should -Be $ProjectUri
-    }
-
-    It "Update module manifest given LicenseUri parameter" -Pending:(Get-IsWindows) {
-        $Description = "Test Description"
-        $LicenseUri = "https://www.testlicenseuri.com/"
-        New-ModuleManifest -Path $script:testManifestPath -Description $Description
-        Update-ModuleManifest -Path $script:testManifestPath -LicenseUri $LicenseUri
-
-        $results = Test-ModuleManifest -Path $script:testManifestPath
-        $results.PrivateData.PSData.LicenseUri | Should -Be $LicenseUri
-    }
-
-    It "Update module manifest given IconUri parameter" -Pending:(Get-IsWindows) {
-        $Description = "Test Description"
-        $IconUri = "https://www.testiconuri.com/"
-        New-ModuleManifest -Path $script:testManifestPath -Description $Description
-        Update-ModuleManifest -Path $script:testManifestPath -IconUri $IconUri
-
-        $results = Test-ModuleManifest -Path $script:testManifestPath
-        $results.PrivateData.PSData.IconUri | Should -Be $IconUri
-    }
-
-    It "Update module manifest given RequireLicenseAcceptance parameter" -Pending:(Get-IsWindows) {
-        $Description = "PowerShellGet test description"
-        New-ModuleManifest -Path $script:testManifestPath -Description $Description
-        Update-ModuleManifest -Path $script:testManifestPath -RequireLicenseAcceptance
-
-        $results = Test-ModuleManifest -Path $script:testManifestPath
-        $results.PrivateData.PSData.RequireLicenseAcceptance | Should -Be $true
-    }
-
-    It "Update module manifest given ExternalModuleDependencies parameter" -Pending:(Get-IsWindows) {
-        $Description = "Test Description"
-        $ExternalModuleDep1 = "ExternalModuleDep1"
-        $ExternalModuleDep2 = "ExternalModuleDep2"
-        $ExternalModuleDep1FileName = "ExternalModuleDep1.psm1"
-        $ExternalModuleDep2FileName = "ExternalModuleDep2.psm1"
-        $ExternalModuleDepPath1 = Microsoft.PowerShell.Management\Join-Path -Path $script:UpdateModuleManifestBase -ChildPath $ExternalModuleDep1FileName
-        $ExternalModuleDepPath2 = Microsoft.PowerShell.Management\Join-Path -Path $script:UpdateModuleManifestBase -ChildPath $ExternalModuleDep2FileName
-
-        $null = New-Item -Path $ExternalModuleDepPath1 -ItemType File -Force
-        $null = New-Item -Path $ExternalModuleDepPath2 -ItemType File -Force
-
-        New-ModuleManifest -Path $script:testManifestPath -Description $Description -NestedModules $ExternalModuleDep1, $ExternalModuleDep2
-        $results = Test-ModuleManifest -Path $script:testManifestPath
-        $results.PrivateData.PSData.ExternalModuleDependencies | Should -Be $null
-
-        Update-ModuleManifest -Path $script:testManifestPath -ExternalModuleDependencies $ExternalModuleDep1, $ExternalModuleDep2
-        $results = Test-ModuleManifest -Path $script:testManifestPath
-        $results.PrivateData.PSData.ExternalModuleDependencies | Should -Be @($ExternalModuleDep1, $ExternalModuleDep2)
-    }
-
-    It "Update module manifest given PowerShellHostName parameter" -Pending:(Get-IsWindows) {
-        $Description = "PowerShellGet test description"
-        $PowerShellHostName = $Host.Name
-        New-ModuleManifest -Path $script:testManifestPath -Description $Description
-        Update-ModuleManifest -Path $script:testManifestPath -PowerShellHostName $PowerShellHostName
-
-        $results = Test-ModuleManifest -Path $script:testManifestPath -ErrorAction SilentlyContinue
-        $results.PowerShellHostName | Should -Be $PowerShellHostName
-    }
-
-    It "Update module manifest given DefaultCommandPrefix parameter" -Pending:(Get-IsWindows) {
-        $Description = "PowerShellGet test description"
-        $DefaultCommandPrefix = "testprefix"
-        New-ModuleManifest -Path $script:testManifestPath -Description $Description
-        Update-ModuleManifest -Path $script:testManifestPath -DefaultCommandPrefix $DefaultCommandPrefix
-
-        $results = Test-ModuleManifest -Path $script:testManifestPath
-        $results.Prefix | Should -Be $DefaultCommandPrefix
-    }
-
-    It "Update module manifest given RootModule parameter" -Pending:(Get-IsWindows) {
-        $Description = "Test Description"
-        $RootModuleName = $script:UpdateModuleManifestName + ".psm1"
-        $RootModulePath = Microsoft.PowerShell.Management\Join-Path -Path $script:UpdateModuleManifestBase -ChildPath $RootModuleName
-        $null = New-Item -Path $RootModulePath -ItemType File -Force
-
-        New-ModuleManifest -Path $script:testManifestPath -Description $Description
-        Update-ModuleManifest -Path $script:testManifestPath -RootModule $RootModuleName
-
-        $results = Test-ModuleManifest -Path $script:testManifestPath
-        $results.RootModule | Should -Be $RootModuleName 
-    }
-
-    It "Update module manifest given RequiredAssemblies parameter" -Pending:(Get-IsWindows) {
-        $Description = "Test Description"
-        $RequiredAssembly1 = "RequiredAssembly1.dll"
-        $RequiredAssembly2 = "RequiredAssembly2.dll"
-        $RequiredAssemblyPath1 = Microsoft.PowerShell.Management\Join-Path -Path $script:UpdateModuleManifestBase -ChildPath $RequiredAssembly1
-        $RequiredAssemblyPath2 = Microsoft.PowerShell.Management\Join-Path -Path $script:UpdateModuleManifestBase -ChildPath $RequiredAssembly2
-
-        $null = New-Item -Path $RequiredAssemblyPath1 -ItemType File -Force
-        $null = New-Item -Path $RequiredAssemblyPath2 -ItemType File -Force
-
-        New-ModuleManifest -Path $script:testManifestPath -Description $Description
-        Update-ModuleManifest -Path $script:testManifestPath -RequiredAssemblies $RequiredAssembly1, $RequiredAssembly2
-
-        $results = Test-ModuleManifest -Path $script:testManifestPath
-        $results.RequiredAssemblies | Should -Be @($RequiredAssembly1, $RequiredAssembly2) 
-    }
-
-    It "Update module manifest given NestedModules parameter" -Pending:(Get-IsWindows) {
-        $Description = "Test Description"
-        $NestedModule1 = "NestedModule1"
-        $NestedModule2 = "NestedModule2"
-        $NestModuleFileName1 = "NestedModule1.dll"
-        $NestModuleFileName2 = "NestedModule2.dll"
-        $NestedModulePath1 = Microsoft.PowerShell.Management\Join-Path -Path $script:UpdateModuleManifestBase -ChildPath $NestModuleFileName1
-        $NestedModulePath2 = Microsoft.PowerShell.Management\Join-Path -Path $script:UpdateModuleManifestBase -ChildPath $NestModuleFileName2
-
-        $null = New-Item -Path $NestedModulePath1 -ItemType File -Force
-        $null = New-Item -Path $NestedModulePath2 -ItemType File -Force
-
-        New-ModuleManifest -Path $script:testManifestPath -Description $Description
-        Update-ModuleManifest -Path $script:testManifestPath -NestedModules $NestedModule1, $NestedModule2
-
-        $results = Test-ModuleManifest -Path $script:testManifestPath
-        $results.NestedModules | Should -Be @($NestedModule1, $NestedModule2) 
-    }
-
-    It "Update module manifest given FileList parameter" -Pending:(Get-IsWindows) {
-        $Description = "Test Description"
-        $FileList1 = "FileList1.cs"
-        $FileList2 = "FileList2.cs"
-        $FileListPath1 = Microsoft.PowerShell.Management\Join-Path -Path $script:UpdateModuleManifestBase -ChildPath $FileList1
-        $FileListPath2 = Microsoft.PowerShell.Management\Join-Path -Path $script:UpdateModuleManifestBase -ChildPath $FileList2
-
-        $null = New-Item -Path $FileListPath1 -ItemType File -Force
-        $null = New-Item -Path $FileListPath2 -ItemType File -Force
-
-        New-ModuleManifest -Path $script:testManifestPath -Description $Description
-        Update-ModuleManifest -Path $script:testManifestPath -FileList $FileList1, $FileList2
-
-        $results = Test-ModuleManifest -Path $script:testManifestPath
-        $results.FileList | Should -Be @($FileListPath1, $FileListPath2) 
-    }
-
-    It "Update module manifest given TypesToProcess parameter" -Pending:(Get-IsWindows) {
-        $Description = "Test Description"
-        $TypeFile = "TypeFile.ps1xml"
-        $TypeFilePath = Microsoft.PowerShell.Management\Join-Path -Path $script:UpdateModuleManifestBase -ChildPath $TypeFile
-
-        $null = New-Item -Path $TypeFilePath -ItemType File -Force
-
-        New-ModuleManifest -Path $script:testManifestPath -Description $Description
-        Update-ModuleManifest -Path $script:testManifestPath -TypesToProcess $TypeFile
-
-        $results = Test-ModuleManifest -Path $script:testManifestPath
-        $results.ExportedTypeFiles | Should -Be $TypeFilePath
-    }
-
-    It "Update module manifest given FormatsToProcess parameter" -Pending:(Get-IsWindows) {
-        $Description = "Test Description"
-        $FormatFile = "FormatFile.ps1xml"
-        $FormatFilePath = Microsoft.PowerShell.Management\Join-Path -Path $script:UpdateModuleManifestBase -ChildPath $FormatFile
-
-        $null = New-Item -Path $FormatFilePath -ItemType File -Force
-
-        New-ModuleManifest -Path $script:testManifestPath -Description $Description
-        Update-ModuleManifest -Path $script:testManifestPath -FormatsToProcess $FormatFile
-
-        $results = Test-ModuleManifest -Path $script:testManifestPath
-        $results.ExportedFormatFiles | Should -Be $FormatFilePath
-    }
-    
-    It "Update module manifest given ScriptsToProcess parameter" -Pending:(Get-IsWindows) {
-        $Description = "Test Description"
-        $Script1 = "Script1.ps1"
-        $Script2 = "Script2.ps1"
-        $ScriptPath1 = Microsoft.PowerShell.Management\Join-Path -Path $script:UpdateModuleManifestBase -ChildPath $Script1
-        $ScriptPath2 = Microsoft.PowerShell.Management\Join-Path -Path $script:UpdateModuleManifestBase -ChildPath $Script2
-
-        $null = New-Item -Path $ScriptPath1 -ItemType File -Force
-        $null = New-Item -Path $ScriptPath2 -ItemType File -Force
-
-        New-ModuleManifest -Path $script:testManifestPath -Description $Description
-        Update-ModuleManifest -Path $script:testManifestPath -ScriptsToProcess $Script1, $Script2
-
-        $results = Test-ModuleManifest -Path $script:testManifestPath
-        $results.Scripts | Should -Be @($ScriptPath1, $ScriptPath2) 
-    }
-
-    It "Update module manifest given ProcessorArchitecture parameter" -Pending:(Get-IsWindows) {
-        $Description = "Test Description"
-        $ProcessorArchitecture = [System.Reflection.ProcessorArchitecture]::Amd64
-        New-ModuleManifest -Path $script:testManifestPath -Description $Description
-        Update-ModuleManifest -Path $script:testManifestPath -ProcessorArchitecture $ProcessorArchitecture
-
-        $results = Test-ModuleManifest -Path $script:testManifestPath
-        $results.ProcessorArchitecture | Should -Be $ProcessorArchitecture 
-    }
-
-    It "Update module manifest given ModuleList parameter" -Pending:(Get-IsWindows) {
-        $Description = "Test Description"
-        $ModuleList1 = "PowerShellGet"
-        New-ModuleManifest -Path $script:testManifestPath -Description $Description
-        Update-ModuleManifest -Path $script:testManifestPath -ModuleList $ModuleList1
-
-        $results = Test-ModuleManifest -Path $script:testManifestPath
-        $results.ModuleList | Should -Be $ModuleList1
-    }
-
-    It "Update module manifest given CompanyName, Copyright, PowerShellHostVersion, ClrVersion, DotnetFrameworkVersion, PowerShellVersion, HelpInfoUri, and CompatiblePSEditions" -Pending:(Get-IsWindows) {
-        $Description = "Test Description"
-        $CompanyName = "Test CompanyName"
-        $Copyright = "Test Copyright"
-        $PowerShellHostVersion = "5.0"
-        $ClrVersion = "1.0"
-        $DotnetFrameworkVersion = "2.0"
-        $PowerShellVersion = "5.1"
-        $HelpInfoUri = "https://www.testhelpinfouri.com/"
-        $CompatiblePSEditions = @("Desktop", "Core")
-
-        New-ModuleManifest -Path $script:testManifestPath -Description $Description
-        Update-ModuleManifest -Path $script:testManifestPath `
-                              -CompanyName $CompanyName `
-                              -Copyright $Copyright `
-                              -PowerShellVersion $PowerShellVersion `
-                              -ClrVersion $ClrVersion `
-                              -DotNetFrameworkVersion $DotnetFrameworkVersion `
-                              -PowerShellHostVersion $PowerShellHostVersion `
-                              -HelpInfoUri $HelpInfoUri `
-                              -CompatiblePSEditions $CompatiblePSEditions
-
-        $results = Test-ModuleManifest -Path $script:testManifestPath
-        $results.CompanyName | Should -Be $CompanyName 
-        $results.Copyright | Should -Be $Copyright 
-        $results.PowerShellVersion | Should -Be $PowerShellVersion 
-        $results.ClrVersion | Should -Be $ClrVersion 
-        $results.DotnetFrameworkVersion | Should -Be $DotnetFrameworkVersion 
-        $results.PowerShellHostVersion | Should -Be $PowerShellHostVersion 
-        $results.HelpInfoUri | Should -Be $HelpInfoUri 
-        $results.CompatiblePSEditions | Should -Be $CompatiblePSEditions 
-    }
-
-    It "Update module manifest given FunctionsToExport, AliasesToExport, and VariablesToExport parameters" -Pending:(Get-IsWindows) {
-        $Description = "Test Description"
-        $ExportedFunctions = "FunctionToExport1", "FunctionToExport2"
-        $ExportedAliases = "AliasToExport1", "AliasToExport2"
-        $ExportedVariables = "VariablesToExport1", "Variables2Export2"
-        New-ModuleManifest -Path $script:testManifestPath -Description $Description
-        Update-ModuleManifest -Path $script:testManifestPath `
-                              -FunctionsToExport $ExportedFunctions `
-                              -AliasesToExport $ExportedAliases `
-                              -VariablesToExport $ExportedVariables 
-
-        $results = Test-ModuleManifest -Path $script:testManifestPath
-        $results.ExportedFunctions.Keys | Should -Be $ExportedFunctions
-        $results.ExportedAliases.Keys | Should -Be $ExportedAliases
-        $results.ExportedVariables.Keys | Should -Be $ExportedVariables
-    }
-
-    It "Update module manifest given CmdletsToExport parameters" -Pending:(Get-IsWindows) {
-        $Description = "Test Description"
-        $CmdletToExport1 = "CmdletToExport1"
-        $CmdletToExport2 = "CmdletToExport2"
-
-        New-ModuleManifest -Path $script:testManifestPath -Description $Description
-        Update-ModuleManifest -Path $script:testManifestPath -CmdletsToExport $CmdletToExport1, $CmdletToExport2
-
-        $results = Get-Content -Path $script:testManifestPath -Raw
-        $results.Contains($CmdletToExport1) | Should -Be $true
-        $results.Contains($CmdletToExport2) | Should -Be $true
-    }
-
-    It "Update module manifest should not overwrite over old data unless explcitly specified" -Pending:(Get-IsWindows) {
-        $Description = "Test Description"
-        $ModuleVersion = "2.0.0"
-        $Author = "Leto Atriedes"
-        $ProjectUri = "https://www.arrakis.gov/"
-        $Prerelease = "Preview"
-        New-ModuleManifest -Path $script:testManifestPath -Description $Description -ModuleVersion $ModuleVersion -Author $Author -ProjectUri $ProjectUri
-        Update-ModuleManifest -Path $script:testManifestPath -Prerelease $Prerelease
-
-        $results = Test-ModuleManifest -Path $script:testManifestPath
-        $results.Author | Should -Be $Author
-        $results.PrivateData.PSData.ProjectUri | Should -Be $ProjectUri
-        $results.PrivateData.PSData.Prerelease | Should -Be $Prerelease
-    }
-}
-
+# Copyright (c) Microsoft Corporation.
+# Licensed under the MIT License.
+
+$ProgressPreference = "SilentlyContinue"
+Import-Module "$psscriptroot\PSGetTestUtils.psm1" -Force
+
+Describe 'Test Update-ModuleManifest' -Tags 'CI' {
+
+    BeforeEach {
+        # Create temp module manifest to be updated
+        $script:TempModulesPath = Join-Path $TestDrive "PSGet_$(Get-Random)"
+        $null = New-Item -Path $script:TempModulesPath -ItemType Directory -Force
+  
+        $script:UpdateModuleManifestName = "PSGetTestModule"
+        $script:UpdateModuleManifestBase = Join-Path $script:TempModulesPath $script:UpdateModuleManifestName
+        $null = New-Item -Path $script:UpdateModuleManifestBase -ItemType Directory -Force
+  
+        $script:testManifestPath = Microsoft.PowerShell.Management\Join-Path -Path $script:UpdateModuleManifestBase -ChildPath "$script:UpdateModuleManifestName.psd1"
+    }
+
+    AfterEach {
+        RemoveItem "$script:TempModulesPath"
+    }
+
+    It "Update module manifest given Path parameter" -Pending:(Get-IsWindows) {
+        $description = "This is a PowerShellGet test"
+        New-ModuleManifest -Path $script:testManifestPath
+        Update-ModuleManifest -Path $script:testManifestPath -Description $description
+
+        $results = Test-ModuleManifest -Path $script:testManifestPath
+        $results.Description | Should -Be $description
+    }
+
+    It "Update module manifest given Guid parameter" -Pending:(Get-IsWindows) {
+        $Guid = [guid]::NewGuid()
+        New-ModuleManifest -Path $script:testManifestPath
+        Update-ModuleManifest -Path $script:testManifestPath -Guid $Guid 
+
+        $results = Test-ModuleManifest -Path $script:testManifestPath
+        $results.Guid | Should -Be $Guid 
+    }
+
+    It "Update module manifest given Author parameter" -Pending:(Get-IsWindows) {
+        $Author = "Test Author" 
+        New-ModuleManifest -Path $script:testManifestPath
+        Update-ModuleManifest -Path $script:testManifestPath -Author $Author 
+
+        $results = Test-ModuleManifest -Path $script:testManifestPath
+        $results.Author | Should -Be $Author 
+    }
+
+    It "Update module manifest given Description parameter" -Pending:(Get-IsWindows) {
+        $Description = "PowerShellGet test description"
+        New-ModuleManifest -Path $script:testManifestPath
+        Update-ModuleManifest -Path $script:testManifestPath -Description $Description 
+
+        $results = Test-ModuleManifest -Path $script:testManifestPath
+        $results.Description | Should -Be $Description 
+    }
+
+    It "Update module manifest given ModuleVersion parameter" -Pending:(Get-IsWindows) {
+        $ModuleVersion =  "7.0.0.0"
+        New-ModuleManifest -Path $script:testManifestPath
+        Update-ModuleManifest -Path $script:testManifestPath -ModuleVersion $ModuleVersion 
+
+        $results = Test-ModuleManifest -Path $script:testManifestPath
+        $results.Version.ToString() | Should -Be $ModuleVersion 
+    }
+
+    It "Update module manifest given RequiredModules parameter" -Pending:(Get-IsWindows) {
+        $requiredModuleName = 'PackageManagement'
+        $requiredModuleVersion = '1.0.0.0'
+        $RequiredModules =  @(@{ModuleName = $requiredModuleName; ModuleVersion = $requiredModuleVersion })
+        New-ModuleManifest -Path $script:testManifestPath
+        Update-ModuleManifest -Path $script:testManifestPath -RequiredModules $RequiredModules -Description "test"
+
+        $results = Test-ModuleManifest -Path $script:testManifestPath
+        foreach ($module in $results.RequiredModules)
+        {
+            $module | Should -Be $requiredModuleName
+            $module.Version | Should -Be $requiredModuleVersion
+        }
+    }
+
+    It "Update module manifest given Prerelease parameter" -Pending:(Get-IsWindows) {
+        $Description = "Test Description"
+        $ModuleVersion = "1.0.0"
+        $Prerelease = "preview"
+        New-ModuleManifest -Path $script:testManifestPath -Description $Description -ModuleVersion $ModuleVersion
+        Update-ModuleManifest -Path $script:testManifestPath -Prerelease $Prerelease
+
+        $results = Test-ModuleManifest -Path $script:testManifestPath
+        $results.PrivateData.PSData.Prerelease | Should -Be $Prerelease
+    }
+
+    It "Update module manifest given ReleaseNotes parameter" -Pending:(Get-IsWindows) {
+        $Description = "Test Description"
+        $ReleaseNotes = "Release notes for module."
+        New-ModuleManifest -Path $script:testManifestPath -Description $Description
+        Update-ModuleManifest -Path $script:testManifestPath -ReleaseNotes $ReleaseNotes
+
+        $results = Test-ModuleManifest -Path $script:testManifestPath
+        $results.PrivateData.PSData.ReleaseNotes | Should -Be $ReleaseNotes
+    }
+
+    It "Update module manifest given Tags parameter" -Pending:(Get-IsWindows) {
+        $Description = "Test Description"
+        $Tag1 = "tag1"
+        $Tag2 = "tag2"
+        New-ModuleManifest -Path $script:testManifestPath -Description $Description
+        Update-ModuleManifest -Path $script:testManifestPath -Tags $Tag1, $Tag2
+
+        $results = Test-ModuleManifest -Path $script:testManifestPath
+        $results.PrivateData.PSData.Tags | Should -Be @($Tag1, $Tag2) 
+    }
+
+    It "Update module manifest given ProjectUri parameter" -Pending:(Get-IsWindows) {
+        $Description = "Test Description"
+        $ProjectUri = "https://www.testprojecturi.com/"
+        New-ModuleManifest -Path $script:testManifestPath -Description $Description
+        Update-ModuleManifest -Path $script:testManifestPath -ProjectUri $ProjectUri
+
+        $results = Test-ModuleManifest -Path $script:testManifestPath
+        $results.PrivateData.PSData.ProjectUri | Should -Be $ProjectUri
+    }
+
+    It "Update module manifest given LicenseUri parameter" -Pending:(Get-IsWindows) {
+        $Description = "Test Description"
+        $LicenseUri = "https://www.testlicenseuri.com/"
+        New-ModuleManifest -Path $script:testManifestPath -Description $Description
+        Update-ModuleManifest -Path $script:testManifestPath -LicenseUri $LicenseUri
+
+        $results = Test-ModuleManifest -Path $script:testManifestPath
+        $results.PrivateData.PSData.LicenseUri | Should -Be $LicenseUri
+    }
+
+    It "Update module manifest given IconUri parameter" -Pending:(Get-IsWindows) {
+        $Description = "Test Description"
+        $IconUri = "https://www.testiconuri.com/"
+        New-ModuleManifest -Path $script:testManifestPath -Description $Description
+        Update-ModuleManifest -Path $script:testManifestPath -IconUri $IconUri
+
+        $results = Test-ModuleManifest -Path $script:testManifestPath
+        $results.PrivateData.PSData.IconUri | Should -Be $IconUri
+    }
+
+    It "Update module manifest given RequireLicenseAcceptance parameter" -Pending:(Get-IsWindows) {
+        $Description = "PowerShellGet test description"
+        New-ModuleManifest -Path $script:testManifestPath -Description $Description
+        Update-ModuleManifest -Path $script:testManifestPath -RequireLicenseAcceptance
+
+        $results = Test-ModuleManifest -Path $script:testManifestPath
+        $results.PrivateData.PSData.RequireLicenseAcceptance | Should -Be $true
+    }
+
+    It "Update module manifest given ExternalModuleDependencies parameter" -Pending:(Get-IsWindows) {
+        $Description = "Test Description"
+        $ExternalModuleDep1 = "ExternalModuleDep1"
+        $ExternalModuleDep2 = "ExternalModuleDep2"
+        $ExternalModuleDep1FileName = "ExternalModuleDep1.psm1"
+        $ExternalModuleDep2FileName = "ExternalModuleDep2.psm1"
+        $ExternalModuleDepPath1 = Microsoft.PowerShell.Management\Join-Path -Path $script:UpdateModuleManifestBase -ChildPath $ExternalModuleDep1FileName
+        $ExternalModuleDepPath2 = Microsoft.PowerShell.Management\Join-Path -Path $script:UpdateModuleManifestBase -ChildPath $ExternalModuleDep2FileName
+
+        $null = New-Item -Path $ExternalModuleDepPath1 -ItemType File -Force
+        $null = New-Item -Path $ExternalModuleDepPath2 -ItemType File -Force
+
+        New-ModuleManifest -Path $script:testManifestPath -Description $Description -NestedModules $ExternalModuleDep1, $ExternalModuleDep2
+        $results = Test-ModuleManifest -Path $script:testManifestPath
+        $results.PrivateData.PSData.ExternalModuleDependencies | Should -Be $null
+
+        Update-ModuleManifest -Path $script:testManifestPath -ExternalModuleDependencies $ExternalModuleDep1, $ExternalModuleDep2
+        $results = Test-ModuleManifest -Path $script:testManifestPath
+        $results.PrivateData.PSData.ExternalModuleDependencies | Should -Be @($ExternalModuleDep1, $ExternalModuleDep2)
+    }
+
+    It "Update module manifest given PowerShellHostName parameter" -Pending:(Get-IsWindows) {
+        $Description = "PowerShellGet test description"
+        $PowerShellHostName = $Host.Name
+        New-ModuleManifest -Path $script:testManifestPath -Description $Description
+        Update-ModuleManifest -Path $script:testManifestPath -PowerShellHostName $PowerShellHostName
+
+        $results = Test-ModuleManifest -Path $script:testManifestPath -ErrorAction SilentlyContinue
+        $results.PowerShellHostName | Should -Be $PowerShellHostName
+    }
+
+    It "Update module manifest given DefaultCommandPrefix parameter" -Pending:(Get-IsWindows) {
+        $Description = "PowerShellGet test description"
+        $DefaultCommandPrefix = "testprefix"
+        New-ModuleManifest -Path $script:testManifestPath -Description $Description
+        Update-ModuleManifest -Path $script:testManifestPath -DefaultCommandPrefix $DefaultCommandPrefix
+
+        $results = Test-ModuleManifest -Path $script:testManifestPath
+        $results.Prefix | Should -Be $DefaultCommandPrefix
+    }
+
+    It "Update module manifest given RootModule parameter" -Pending:(Get-IsWindows) {
+        $Description = "Test Description"
+        $RootModuleName = $script:UpdateModuleManifestName + ".psm1"
+        $RootModulePath = Microsoft.PowerShell.Management\Join-Path -Path $script:UpdateModuleManifestBase -ChildPath $RootModuleName
+        $null = New-Item -Path $RootModulePath -ItemType File -Force
+
+        New-ModuleManifest -Path $script:testManifestPath -Description $Description
+        Update-ModuleManifest -Path $script:testManifestPath -RootModule $RootModuleName
+
+        $results = Test-ModuleManifest -Path $script:testManifestPath
+        $results.RootModule | Should -Be $RootModuleName 
+    }
+
+    It "Update module manifest given RequiredAssemblies parameter" -Pending:(Get-IsWindows) {
+        $Description = "Test Description"
+        $RequiredAssembly1 = "RequiredAssembly1.dll"
+        $RequiredAssembly2 = "RequiredAssembly2.dll"
+        $RequiredAssemblyPath1 = Microsoft.PowerShell.Management\Join-Path -Path $script:UpdateModuleManifestBase -ChildPath $RequiredAssembly1
+        $RequiredAssemblyPath2 = Microsoft.PowerShell.Management\Join-Path -Path $script:UpdateModuleManifestBase -ChildPath $RequiredAssembly2
+
+        $null = New-Item -Path $RequiredAssemblyPath1 -ItemType File -Force
+        $null = New-Item -Path $RequiredAssemblyPath2 -ItemType File -Force
+
+        New-ModuleManifest -Path $script:testManifestPath -Description $Description
+        Update-ModuleManifest -Path $script:testManifestPath -RequiredAssemblies $RequiredAssembly1, $RequiredAssembly2
+
+        $results = Test-ModuleManifest -Path $script:testManifestPath
+        $results.RequiredAssemblies | Should -Be @($RequiredAssembly1, $RequiredAssembly2) 
+    }
+
+    It "Update module manifest given NestedModules parameter" -Pending:(Get-IsWindows) {
+        $Description = "Test Description"
+        $NestedModule1 = "NestedModule1"
+        $NestedModule2 = "NestedModule2"
+        $NestModuleFileName1 = "NestedModule1.dll"
+        $NestModuleFileName2 = "NestedModule2.dll"
+        $NestedModulePath1 = Microsoft.PowerShell.Management\Join-Path -Path $script:UpdateModuleManifestBase -ChildPath $NestModuleFileName1
+        $NestedModulePath2 = Microsoft.PowerShell.Management\Join-Path -Path $script:UpdateModuleManifestBase -ChildPath $NestModuleFileName2
+
+        $null = New-Item -Path $NestedModulePath1 -ItemType File -Force
+        $null = New-Item -Path $NestedModulePath2 -ItemType File -Force
+
+        New-ModuleManifest -Path $script:testManifestPath -Description $Description
+        Update-ModuleManifest -Path $script:testManifestPath -NestedModules $NestedModule1, $NestedModule2
+
+        $results = Test-ModuleManifest -Path $script:testManifestPath
+        $results.NestedModules | Should -Be @($NestedModule1, $NestedModule2) 
+    }
+
+    It "Update module manifest given FileList parameter" -Pending:(Get-IsWindows) {
+        $Description = "Test Description"
+        $FileList1 = "FileList1.cs"
+        $FileList2 = "FileList2.cs"
+        $FileListPath1 = Microsoft.PowerShell.Management\Join-Path -Path $script:UpdateModuleManifestBase -ChildPath $FileList1
+        $FileListPath2 = Microsoft.PowerShell.Management\Join-Path -Path $script:UpdateModuleManifestBase -ChildPath $FileList2
+
+        $null = New-Item -Path $FileListPath1 -ItemType File -Force
+        $null = New-Item -Path $FileListPath2 -ItemType File -Force
+
+        New-ModuleManifest -Path $script:testManifestPath -Description $Description
+        Update-ModuleManifest -Path $script:testManifestPath -FileList $FileList1, $FileList2
+
+        $results = Test-ModuleManifest -Path $script:testManifestPath
+        $results.FileList | Should -Be @($FileListPath1, $FileListPath2) 
+    }
+
+    It "Update module manifest given TypesToProcess parameter" -Pending:(Get-IsWindows) {
+        $Description = "Test Description"
+        $TypeFile = "TypeFile.ps1xml"
+        $TypeFilePath = Microsoft.PowerShell.Management\Join-Path -Path $script:UpdateModuleManifestBase -ChildPath $TypeFile
+
+        $null = New-Item -Path $TypeFilePath -ItemType File -Force
+
+        New-ModuleManifest -Path $script:testManifestPath -Description $Description
+        Update-ModuleManifest -Path $script:testManifestPath -TypesToProcess $TypeFile
+
+        $results = Test-ModuleManifest -Path $script:testManifestPath
+        $results.ExportedTypeFiles | Should -Be $TypeFilePath
+    }
+
+    It "Update module manifest given FormatsToProcess parameter" -Pending:(Get-IsWindows) {
+        $Description = "Test Description"
+        $FormatFile = "FormatFile.ps1xml"
+        $FormatFilePath = Microsoft.PowerShell.Management\Join-Path -Path $script:UpdateModuleManifestBase -ChildPath $FormatFile
+
+        $null = New-Item -Path $FormatFilePath -ItemType File -Force
+
+        New-ModuleManifest -Path $script:testManifestPath -Description $Description
+        Update-ModuleManifest -Path $script:testManifestPath -FormatsToProcess $FormatFile
+
+        $results = Test-ModuleManifest -Path $script:testManifestPath
+        $results.ExportedFormatFiles | Should -Be $FormatFilePath
+    }
+    
+    It "Update module manifest given ScriptsToProcess parameter" -Pending:(Get-IsWindows) {
+        $Description = "Test Description"
+        $Script1 = "Script1.ps1"
+        $Script2 = "Script2.ps1"
+        $ScriptPath1 = Microsoft.PowerShell.Management\Join-Path -Path $script:UpdateModuleManifestBase -ChildPath $Script1
+        $ScriptPath2 = Microsoft.PowerShell.Management\Join-Path -Path $script:UpdateModuleManifestBase -ChildPath $Script2
+
+        $null = New-Item -Path $ScriptPath1 -ItemType File -Force
+        $null = New-Item -Path $ScriptPath2 -ItemType File -Force
+
+        New-ModuleManifest -Path $script:testManifestPath -Description $Description
+        Update-ModuleManifest -Path $script:testManifestPath -ScriptsToProcess $Script1, $Script2
+
+        $results = Test-ModuleManifest -Path $script:testManifestPath
+        $results.Scripts | Should -Be @($ScriptPath1, $ScriptPath2) 
+    }
+
+    It "Update module manifest given ProcessorArchitecture parameter" -Pending:(Get-IsWindows) {
+        $Description = "Test Description"
+        $ProcessorArchitecture = [System.Reflection.ProcessorArchitecture]::Amd64
+        New-ModuleManifest -Path $script:testManifestPath -Description $Description
+        Update-ModuleManifest -Path $script:testManifestPath -ProcessorArchitecture $ProcessorArchitecture
+
+        $results = Test-ModuleManifest -Path $script:testManifestPath
+        $results.ProcessorArchitecture | Should -Be $ProcessorArchitecture 
+    }
+
+    It "Update module manifest given ModuleList parameter" -Pending:(Get-IsWindows) {
+        $Description = "Test Description"
+        $ModuleList1 = "PowerShellGet"
+        New-ModuleManifest -Path $script:testManifestPath -Description $Description
+        Update-ModuleManifest -Path $script:testManifestPath -ModuleList $ModuleList1
+
+        $results = Test-ModuleManifest -Path $script:testManifestPath
+        $results.ModuleList | Should -Be $ModuleList1
+    }
+
+    It "Update module manifest given CompanyName, Copyright, PowerShellHostVersion, ClrVersion, DotnetFrameworkVersion, PowerShellVersion, HelpInfoUri, and CompatiblePSEditions" -Pending:(Get-IsWindows) {
+        $Description = "Test Description"
+        $CompanyName = "Test CompanyName"
+        $Copyright = "Test Copyright"
+        $PowerShellHostVersion = "5.0"
+        $ClrVersion = "1.0"
+        $DotnetFrameworkVersion = "2.0"
+        $PowerShellVersion = "5.1"
+        $HelpInfoUri = "https://www.testhelpinfouri.com/"
+        $CompatiblePSEditions = @("Desktop", "Core")
+
+        New-ModuleManifest -Path $script:testManifestPath -Description $Description
+        Update-ModuleManifest -Path $script:testManifestPath `
+                              -CompanyName $CompanyName `
+                              -Copyright $Copyright `
+                              -PowerShellVersion $PowerShellVersion `
+                              -ClrVersion $ClrVersion `
+                              -DotNetFrameworkVersion $DotnetFrameworkVersion `
+                              -PowerShellHostVersion $PowerShellHostVersion `
+                              -HelpInfoUri $HelpInfoUri `
+                              -CompatiblePSEditions $CompatiblePSEditions
+
+        $results = Test-ModuleManifest -Path $script:testManifestPath
+        $results.CompanyName | Should -Be $CompanyName 
+        $results.Copyright | Should -Be $Copyright 
+        $results.PowerShellVersion | Should -Be $PowerShellVersion 
+        $results.ClrVersion | Should -Be $ClrVersion 
+        $results.DotnetFrameworkVersion | Should -Be $DotnetFrameworkVersion 
+        $results.PowerShellHostVersion | Should -Be $PowerShellHostVersion 
+        $results.HelpInfoUri | Should -Be $HelpInfoUri 
+        $results.CompatiblePSEditions | Should -Be $CompatiblePSEditions 
+    }
+
+    It "Update module manifest given FunctionsToExport, AliasesToExport, and VariablesToExport parameters" -Pending:(Get-IsWindows) {
+        $Description = "Test Description"
+        $ExportedFunctions = "FunctionToExport1", "FunctionToExport2"
+        $ExportedAliases = "AliasToExport1", "AliasToExport2"
+        $ExportedVariables = "VariablesToExport1", "Variables2Export2"
+        New-ModuleManifest -Path $script:testManifestPath -Description $Description
+        Update-ModuleManifest -Path $script:testManifestPath `
+                              -FunctionsToExport $ExportedFunctions `
+                              -AliasesToExport $ExportedAliases `
+                              -VariablesToExport $ExportedVariables 
+
+        $results = Test-ModuleManifest -Path $script:testManifestPath
+        $results.ExportedFunctions.Keys | Should -Be $ExportedFunctions
+        $results.ExportedAliases.Keys | Should -Be $ExportedAliases
+        $results.ExportedVariables.Keys | Should -Be $ExportedVariables
+    }
+
+    It "Update module manifest given CmdletsToExport parameters" -Pending:(Get-IsWindows) {
+        $Description = "Test Description"
+        $CmdletToExport1 = "CmdletToExport1"
+        $CmdletToExport2 = "CmdletToExport2"
+
+        New-ModuleManifest -Path $script:testManifestPath -Description $Description
+        Update-ModuleManifest -Path $script:testManifestPath -CmdletsToExport $CmdletToExport1, $CmdletToExport2
+
+        $results = Get-Content -Path $script:testManifestPath -Raw
+        $results.Contains($CmdletToExport1) | Should -Be $true
+        $results.Contains($CmdletToExport2) | Should -Be $true
+    }
+
+    It "Update module manifest should not overwrite over old data unless explcitly specified" -Pending:(Get-IsWindows) {
+        $Description = "Test Description"
+        $ModuleVersion = "2.0.0"
+        $Author = "Leto Atriedes"
+        $ProjectUri = "https://www.arrakis.gov/"
+        $Prerelease = "Preview"
+        New-ModuleManifest -Path $script:testManifestPath -Description $Description -ModuleVersion $ModuleVersion -Author $Author -ProjectUri $ProjectUri
+        Update-ModuleManifest -Path $script:testManifestPath -Prerelease $Prerelease
+
+        $results = Test-ModuleManifest -Path $script:testManifestPath
+        $results.Author | Should -Be $Author
+        $results.PrivateData.PSData.ProjectUri | Should -Be $ProjectUri
+        $results.PrivateData.PSData.Prerelease | Should -Be $Prerelease
+    }
+}
+