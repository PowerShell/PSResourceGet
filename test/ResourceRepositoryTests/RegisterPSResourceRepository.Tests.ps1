--- conflicted
+++ resolved
@@ -265,17 +265,10 @@
     }
 
     It "not register incorrectly formatted -Name type repo among correct ones, where incorrect type has -Name of PSGallery" {
-<<<<<<< HEAD
-        $correctHashtable1 = @{Name = $TestRepoName2; Uri = $tmpDir2Path; Trusted = $True }
-        $correctHashtable2 = @{Name = $TestRepoName3; Uri = $tmpDir3Path; Trusted = $True; Priority = 20 }
-        $correctHashtable3 = @{PSGallery = $True; Priority = 30 };
-        $IncorrectHashTable = @{Name = $PSGalleryName; Uri = $tmpDir1Path };
-=======
         $correctHashtable1 = @{Name = $TestRepoName2; Uri = $tmpDir2Path; Trusted = $True}
         $correctHashtable2 = @{Name = $TestRepoName3; Uri = $tmpDir3Path; Trusted = $True; Priority = 20}
         $correctHashtable3 = @{PSGallery = $True; Priority = 30};
         $IncorrectHashTable = @{Name = $PSGalleryName; Uri = $tmpDir1Path};
->>>>>>> 45d1c348
 
         $arrayOfHashtables = $correctHashtable1, $correctHashtable2, $IncorrectHashTable, $correctHashtable3
         Unregister-PSResourceRepository -Name $PSGalleryName
