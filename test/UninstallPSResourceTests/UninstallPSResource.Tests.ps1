--- conflicted
+++ resolved
@@ -132,16 +132,6 @@
         $pkgs.Version | Should -Not -Contain $Version
     }
 
-<<<<<<< HEAD
-    $testCases2 = @{Version = '[1.*.0]'; Description = "version with wilcard in middle" },
-    @{Version = '[*.0.0.0]'; Description = "version with wilcard at start" },
-    @{Version = '[1.*.0.0]'; Description = "version with wildcard at second digit" },
-    @{Version = '[1.0.*.0]'; Description = "version with wildcard at third digit" }
-    @{Version = '[1.0.0.*]'; Description = "version with wildcard at end" },
-    @{Version = '[1..0.0]'; Description = "version with missing digit in middle" },
-    @{Version = '[1.0.0.]'; Description = "version with missing digit at end" },
-    @{Version = '[1.0.0.0.0]'; Description = "version with more than 4 digits" }
-=======
     $testCases2 =  @{Version='[1.*.0]';         Description="version with wildcard in middle"},
                 @{Version='[*.0.0.0]';       Description="version with wildcard at start"},
                 @{Version='[1.*.0.0]';       Description="version with wildcard at second digit"},
@@ -150,7 +140,6 @@
                 @{Version='[1..0.0]';        Description="version with missing digit in middle"},
                 @{Version='[1.0.0.]';        Description="version with missing digit at end"},
                 @{Version='[1.0.0.0.0]';     Description="version with more than 4 digits"}
->>>>>>> 45d1c348
 
     It "Do not uninstall module with incorrectly formatted version such as <Description>" -TestCases $testCases2 {
         param($Version, $Description)
@@ -254,11 +243,7 @@
         $pkg.Version | Should -Be "5.0.0.0"
 
         $match = Get-Content .\testUninstallWhatIf.txt |
-<<<<<<< HEAD
-        select-string -pattern "What if: Performing the operation ""Uninstall-PSResource"" on target ""Uninstall resource 'test_module2', version '5.0.0.0', from path '" -SimpleMatch
-=======
             select-string -pattern "What if: Performing the operation ""Uninstall-PSResource"" on target ""Uninstall resource 'test_module2', version '5.0.0.0', from path '" -SimpleMatch
->>>>>>> 45d1c348
 
         $match -ne $null
 
