--- conflicted
+++ resolved
@@ -3,11 +3,7 @@
 
 Import-Module "$psscriptroot\PSGetTestUtils.psm1" -Force
 
-<<<<<<< HEAD
-Describe "Test Unregister-PSResourceRepository" -tags 'CI' {
-=======
 Describe "Test Unregister-PSResourceRepository" -Tags 'CI' {
->>>>>>> 88723c72
     BeforeEach {
         $PSGalleryName = Get-PSGalleryName
         $PSGalleryUri = Get-PSGalleryLocation
