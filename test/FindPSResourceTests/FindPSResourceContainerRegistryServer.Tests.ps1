--- conflicted
+++ resolved
@@ -288,11 +288,8 @@
     It "Should find Azpreview resource and it's dependency given specific Name and Version" {
         $res = Find-PSResource -Name "Azpreview" -Version "13.2.0" -Repository "MAR"
         $res.Dependencies.Length | Should -Not -Be 0
-<<<<<<< HEAD
-=======
-    }
-
->>>>>>> f001264a
+    }
+
     It "Should find resource with wildcard in Name" {
         $res = Find-PSResource -Name "Az.App*" -Repository "MAR"
         $res | Should -Not -BeNullOrEmpty
