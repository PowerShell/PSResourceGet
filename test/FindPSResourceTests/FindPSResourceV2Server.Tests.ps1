--- conflicted
+++ resolved
@@ -356,8 +356,7 @@
             $item.ParentResource.Includes.DscResource | Should -Contain $dscResourceName
         }
     }
-
-<<<<<<< HEAD
+    
     It "find resource, but only show listed versions" {
         # testmodule99 version 1.0.0-beta1 is unlisted
         $res = Find-PSResource -Name "testmodule99" -Repository $PSGalleryName
@@ -365,13 +364,13 @@
         foreach ($item in $res) {
             $item.Version.ToString() + $item.Prerelease | Should -Not -Be "1.0.0-beta1"
         }
-=======
+    }
+    
     It "find resource from highest priority repo only" {
         $res = Find-PSResource -Name "testmodule99"
         $res.Name | Should -Be "testmodule99"
         $res.Count | Should -Be 1
         $res.Repository | Should -Be $PSGalleryName
->>>>>>> ac594465
     }
 }
 
