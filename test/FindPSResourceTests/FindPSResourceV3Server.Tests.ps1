--- conflicted
+++ resolved
@@ -269,13 +269,12 @@
         $err[0].FullyQualifiedErrorId | Should -BeExactly "FindAllFail,Microsoft.PowerShell.PSResourceGet.Cmdlets.FindPSResource"
     }
 
-<<<<<<< HEAD
     It "should not find an unlisted module" {
         $res = Find-PSResource -Name "PMTestDependency1" -Repository $NuGetGalleryName -ErrorVariable err -ErrorAction SilentlyContinue
         $res | Should -BeNullOrEmpty
         $err.Count | Should -BeGreaterThan 0
         $err[0].FullyQualifiedErrorId | Should -BeExactly "FindNameFail,Microsoft.PowerShell.PSResourceGet.Cmdlets.FindPSResource"
-=======
+
     # "carb*" is intentionally chosen as a sequence that will trigger pagination (ie more than 100 results),
     # but is not too time consuming.
     # There are currently between 300-350 packages that should be returned
@@ -284,6 +283,5 @@
         $res = Find-PSResource -Name "carb*" -Repository $NuGetGalleryName
         $res | Should -Not -BeNullOrEmpty
         $res.Count | Should -BeGreaterThan 300
->>>>>>> f1ddd6bb
     }
 }