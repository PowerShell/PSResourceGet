--- conflicted
+++ resolved
@@ -1,425 +1,410 @@
-# Copyright (c) Microsoft Corporation.
-# Licensed under the MIT License.
-
-Import-Module "$psscriptroot\PSGetTestUtils.psm1" -Force
-
-Describe "Test Publish-PSResource" {
-    BeforeAll {
-        Get-NewPSResourceRepositoryFile
-
-        # Register temporary repositories
-        $tmpRepoPath = Join-Path -Path $TestDrive -ChildPath "tmpRepoPath"
-        New-Item $tmpRepoPath -Itemtype directory -Force
-        $testRepository = "testRepository"
-        Register-PSResourceRepository -Name $testRepository -Uri $tmpRepoPath -Priority 1 -ErrorAction SilentlyContinue
-        $script:repositoryPath = [IO.Path]::GetFullPath((get-psresourcerepository "testRepository").Uri.AbsolutePath)
-
-        $tmpRepoPath2 = Join-Path -Path $TestDrive -ChildPath "tmpRepoPath2"
-        New-Item $tmpRepoPath2 -Itemtype directory -Force
-        $testRepository2 = "testRepository2"
-        Register-PSResourceRepository -Name $testRepository2 -Uri $tmpRepoPath2 -ErrorAction SilentlyContinue
-        $script:repositoryPath2 = [IO.Path]::GetFullPath((get-psresourcerepository "testRepository2").Uri.AbsolutePath)
-
-        # Create module
-        $script:tmpModulesPath = Join-Path -Path $TestDrive -ChildPath "tmpModulesPath"
-        $script:PublishModuleName = "PSGetTestModule"
-        $script:PublishModuleBase = Join-Path $script:tmpModulesPath -ChildPath $script:PublishModuleName
-        if(!(Test-Path $script:PublishModuleBase))
-        {
-            New-Item -Path $script:PublishModuleBase -ItemType Directory -Force
-        }
-
-        #Create dependency module
-        $script:DependencyModuleName = "PackageManagement"
-        $script:DependencyModuleBase = Join-Path $script:tmpModulesPath -ChildPath $script:DependencyModuleName
-        if(!(Test-Path $script:DependencyModuleBase))
-        {
-            New-Item -Path $script:DependencyModuleBase -ItemType Directory -Force
-        }
-
-        # Create temp destination path
-        $script:destinationPath = [IO.Path]::GetFullPath((Join-Path -Path $TestDrive -ChildPath "tmpDestinationPath"))
-        New-Item $script:destinationPath -ItemType directory -Force
-
-<<<<<<< HEAD
-        #Create folder where we shall place all script files to be published for these tests
-        $script:tmpScriptsFolderPath = Join-Path -Path $TestDrive -ChildPath "tmpScriptsPath"
-        if(!(Test-Path $script:tmpScriptsFolderPath))
-        {
-            New-Item -Path $script:tmpScriptsFolderPath -ItemType Directory -Force
-        }
-
-        #Path to folder, within our test folder, where we store invalid script files used for testing
-        $script:testFilesFolderPath = Join-Path $psscriptroot -ChildPath "testFiles"
-        $script:testScriptFolderPath = Join-Path $testFilesFolderPath -ChildPath "testScripts"
-=======
-        # Path to folder, within our test folder, where we store invalid module files used for testing
-        $script:testFilesFolderPath = Join-Path $psscriptroot -ChildPath "testFiles"
-        $script:testModulesFolderPath = Join-Path $testFilesFolderPath -ChildPath "testModules"
->>>>>>> 2d307af9
-    }
-    AfterAll {
-       Get-RevertPSResourceRepositoryFile
-    }
-    AfterEach {
-        # Delete all contents of the repository without deleting the repository directory itself
-        $pkgsToDelete = Join-Path -Path "$script:repositoryPath" -ChildPath "*"
-        Remove-Item $pkgsToDelete -Recurse
-
-        $pkgsToDelete = Join-Path -Path "$script:repositoryPath2" -ChildPath "*"
-        Remove-Item $pkgsToDelete -Recurse
-    }
-
-    It "Publish a module with -Path to the highest priority repo" {
-        $version = "1.0.0"
-        New-ModuleManifest -Path (Join-Path -Path $script:PublishModuleBase -ChildPath "$script:PublishModuleName.psd1") -ModuleVersion $version -Description "$script:PublishModuleName module"
-
-        Publish-PSResource -Path $script:PublishModuleBase
-
-        $expectedPath = Join-Path -Path $script:repositoryPath  -ChildPath "$script:PublishModuleName.$version.nupkg"
-        (Get-ChildItem $script:repositoryPath).FullName | Should -Be $expectedPath
-    }
-
-    It "Publish a module with -Path and -Repository" {
-        $version = "1.0.0"
-        New-ModuleManifest -Path (Join-Path -Path $script:PublishModuleBase -ChildPath "$script:PublishModuleName.psd1") -ModuleVersion $version -Description "$script:PublishModuleName module"
-
-        Publish-PSResource -Path $script:PublishModuleBase -Repository $testRepository2
-
-        $expectedPath = Join-Path -Path $script:repositoryPath2  -ChildPath "$script:PublishModuleName.$version.nupkg"
-        (Get-ChildItem $script:repositoryPath2).FullName | Should -Be $expectedPath
-    }
-
-    It "Publish a module with dependencies" {
-        # Create dependency module
-        $dependencyVersion = "2.0.0"
-        New-ModuleManifest -Path (Join-Path -Path $script:DependencyModuleBase -ChildPath "$script:DependencyModuleName.psd1") -ModuleVersion $dependencyVersion -Description "$script:DependencyModuleName module"
-
-        Publish-PSResource -Path $script:DependencyModuleBase
-
-        # Create module to test
-        $version = "1.0.0"
-        New-ModuleManifest -Path (Join-Path -Path $script:PublishModuleBase -ChildPath "$script:PublishModuleName.psd1") -ModuleVersion $version -Description "$script:PublishModuleName module" -RequiredModules @(@{ModuleName = 'PackageManagement'; ModuleVersion = '2.0.0' })
-
-        Publish-PSResource -Path $script:PublishModuleBase
-
-        $nupkg = Get-ChildItem $script:repositoryPath | select-object -Last 1
-        $nupkg.Name | Should Be "$script:PublishModuleName.$version.nupkg"
-    }
-
-    It "Publish a module with a dependency that is not published, should throw" {
-        $version = "1.0.0"
-        $dependencyVersion = "2.0.0"
-        New-ModuleManifest -Path (Join-Path -Path $script:PublishModuleBase -ChildPath "$script:PublishModuleName.psd1") -ModuleVersion $version -Description "$script:PublishModuleName module" -RequiredModules @(@{ModuleName = 'PackageManagement'; ModuleVersion = '1.4.4' })
-
-        {Publish-PSResource -Path $script:PublishModuleBase -ErrorAction Stop} | Should -Throw -ErrorId "DependencyNotFound,Microsoft.PowerShell.PowerShellGet.Cmdlets.PublishPSResource"
-    }
-
-
-    It "Publish a module with -SkipDependenciesCheck" {
-        $version = "1.0.0"
-        $dependencyVersion = "2.0.0"
-        New-ModuleManifest -Path (Join-Path -Path $script:PublishModuleBase -ChildPath "$script:PublishModuleName.psd1") -ModuleVersion $version -Description "$script:PublishModuleName module" -RequiredModules @{ModuleName = "$script:DependencyModuleName"; ModuleVersion = "$dependencyVersion" }
-
-        Publish-PSResource -Path $script:PublishModuleBase -SkipDependenciesCheck
-
-        $expectedPath = Join-Path -Path $script:repositoryPath -ChildPath "$script:PublishModuleName.$version.nupkg"
-        (Get-ChildItem $script:repositoryPath).FullName | select-object -Last 1 | Should -Be $expectedPath
-    }
-    
-    <# The following tests are related to passing in parameters to customize a nuspec.
-     # These parameters are not going in the current release, but is open for discussion to include in the future.
-    It "Publish a module with -Nuspec" {
-        $version = "1.0.0"
-        New-ModuleManifest -Path (Join-Path -Path $script:PublishModuleBase -ChildPath "$script:PublishModuleName.psd1") -ModuleVersion $version -Description "$script:PublishModuleName module"  -NestedModules "$script:PublishModuleName.psm1"
-
-        # Create nuspec
-        $nuspec =
-@'
-<?xml version="1.0" encoding="utf-8"?>
-<package xmlns="http://schemas.microsoft.com/packaging/2011/08/nuspec.xsd">
-  <metadata>
-    <id>PSGetTestModule</id>
-    <version>1.0.0</version>
-    <authors>americks</authors>
-    <owners>americks</owners>
-    <requireLicenseAcceptance>false</requireLicenseAcceptance>
-    <description>test</description>
-    <releaseNotes></releaseNotes>
-    <copyright>(c) 2021 Contoso Corporation. All rights reserved.</copyright>
-    <tags>PSModule</tags>
-  </metadata>
-</package>
-'@
-
-        $nuspecPath = Join-Path -Path $script:PublishModuleBase -ChildPath "$script:PublishModuleName.nuspec"
-        New-Item $nuspecPath -ItemType File -Value $nuspec
-
-        Publish-PSResource -Path $script:PublishModuleBase -Nuspec $nuspecPath
-
-        $expectedPath = Join-Path -Path $script:repositoryPath  -ChildPath "$script:PublishModuleName.$version.nupkg"
-        Get-ChildItem $script:repositoryPath | Should -Be $expectedPath
-    }
-
-    It "Publish a module with -ReleaseNotes" {
-        $version = "1.0.0"
-        New-ModuleManifest -Path (Join-Path -Path $script:PublishModuleBase -ChildPath "$script:PublishModuleName.psd1") -ModuleVersion $version -Description "$script:PublishModuleName module"  -NestedModules "$script:PublishModuleName.psm1"
-
-        $releaseNotes = "Test release notes."
-        Publish-PSResource -Path $script:PublishModuleBase -ReleaseNotes $releaseNotes
-
-        $expectedNupkgPath = Join-Path -Path $script:repositoryPath  -ChildPath "$script:PublishModuleName.$version.nupkg"
-        Get-ChildItem $script:repositoryPath | Should -Be $expectedNupkgPath
-
-        $expectedExpandedPath = Join-Path -Path $script:repositoryPath -ChildPath "ExpandedPackage"
-        New-Item -Path $expectedExpandedPath -ItemType directory
-        Expand-Archive -Path $expectedNupkgPath -DestinationPath $expectedExpandedPath
-
-        $expectedNuspec = Join-path -Path $expectedExpandedPath -ChildPath "$script:PublishModuleName.nuspec"
-        $expectedNuspecContents =  Get-Content -Path $expectedNuspec -Raw
-        $expectedNuspecContents.Contains($releaseNotes) | Should Be $true
-    }
-
-    It "Publish a module with -LicenseUrl" {
-        $version = "1.0.0"
-        New-ModuleManifest -Path (Join-Path -Path $script:PublishModuleBase -ChildPath "$script:PublishModuleName.psd1") -ModuleVersion $version -Description "$script:PublishModuleName module"  -NestedModules "$script:PublishModuleName.psm1"
-
-        $licenseUrl = "https://www.fakelicenseurl.com"
-        Publish-PSResource -Path $script:PublishModuleBase -LicenseUrl $licenseUrl
-
-        $expectedNupkgPath = Join-Path -Path $script:repositoryPath  -ChildPath "$script:PublishModuleName.$version.nupkg"
-        Get-ChildItem $script:repositoryPath | Should -Be $expectedNupkgPath
-
-        $expectedExpandedPath = Join-Path -Path $script:repositoryPath -ChildPath "ExpandedPackage"
-        New-Item -Path $expectedExpandedPath -ItemType directory
-        Expand-Archive -Path $expectedNupkgPath -DestinationPath $expectedExpandedPath
-
-        $expectedNuspec = Join-path -Path $expectedExpandedPath -ChildPath "$script:PublishModuleName.nuspec"
-        $expectedNuspecContents =  Get-Content -Path $expectedNuspec -Raw
-        $expectedNuspecContents.Contains($licenseUrl) | Should Be $true
-    }
-
-    It "Publish a module with -IconUrl" {
-        $version = "1.0.0"
-        New-ModuleManifest -Path (Join-Path -Path $script:PublishModuleBase -ChildPath "$script:PublishModuleName.psd1") -ModuleVersion $version -Description "$script:PublishModuleName module"  -NestedModules "$script:PublishModuleName.psm1"
-
-        $iconUrl = "https://www.fakeiconurl.com"
-        Publish-PSResource -Path $script:PublishModuleBase -IconUrl $iconUrl
-
-        $expectedNupkgPath = Join-Path -Path $script:repositoryPath  -ChildPath "$script:PublishModuleName.$version.nupkg"
-        Get-ChildItem $script:repositoryPath | Should -Be $expectedNupkgPath
-
-        $expectedExpandedPath = Join-Path -Path $script:repositoryPath -ChildPath "ExpandedPackage"
-        New-Item -Path $expectedExpandedPath -ItemType directory
-        Expand-Archive -Path $expectedNupkgPath -DestinationPath $expectedExpandedPath
-
-        $expectedNuspec = Join-path -Path $expectedExpandedPath -ChildPath "$script:PublishModuleName.nuspec"
-        $expectedNuspecContents =  Get-Content -Path $expectedNuspec -Raw
-        $expectedNuspecContents.Contains($iconUrl) | Should Be $true
-    }
-
-
-    It "Publish a module with -ProjectUrl" {
-        $version = "1.0.0"
-        New-ModuleManifest -Path (Join-Path -Path $script:PublishModuleBase -ChildPath "$script:PublishModuleName.psd1") -ModuleVersion $version -Description "$script:PublishModuleName module"  -NestedModules "$script:PublishModuleName.psm1"
-
-        $projectUrl = "https://www.fakeprojectUrl.com"
-        Publish-PSResource -Path $script:PublishModuleBase -ProjectUrl $projectUrl
-
-        $expectedNupkgPath = Join-Path -Path $script:repositoryPath  -ChildPath "$script:PublishModuleName.$version.nupkg"
-        Get-ChildItem $script:repositoryPath | Should -Be $expectedNupkgPath
-
-        $expectedExpandedPath = Join-Path -Path $script:repositoryPath -ChildPath "ExpandedPackage"
-        New-Item -Path $expectedExpandedPath -ItemType directory
-        Expand-Archive -Path $expectedNupkgPath -DestinationPath $expectedExpandedPath
-
-        $expectedNuspec = Join-path -Path $expectedExpandedPath -ChildPath "$script:PublishModuleName.nuspec"
-        $expectedNuspecContents =  Get-Content -Path $expectedNuspec -Raw
-        $expectedNuspecContents.Contains($projectUrl) | Should Be $true
-    }
-
-    It "Publish a module with -Tags" {
-        $version = "1.0.0"
-        New-ModuleManifest -Path (Join-Path -Path $script:PublishModuleBase -ChildPath "$script:PublishModuleName.psd1") -ModuleVersion $version -Description "$script:PublishModuleName module"  -NestedModules "$script:PublishModuleName.psm1"
-        $tags = "Tag1"
-        Publish-PSResource -Path $script:PublishModuleBase -Tags $tags
-
-        $expectedNupkgPath = Join-Path -Path $script:repositoryPath  -ChildPath "$script:PublishModuleName.$version.nupkg"
-        Get-ChildItem $script:repositoryPath | Should -Be $expectedNupkgPath
-
-        $expectedExpandedPath = Join-Path -Path $script:repositoryPath -ChildPath "ExpandedPackage"
-        New-Item -Path $expectedExpandedPath -ItemType directory
-        Expand-Archive -Path $expectedNupkgPath -DestinationPath $expectedExpandedPath
-
-        $expectedNuspec = Join-path -Path $expectedExpandedPath -ChildPath "$script:PublishModuleName.nuspec"
-        $expectedNuspecContents =  Get-Content -Path $expectedNuspec -Raw
-        $expectedNuspecContents.Contains($tags) | Should Be $true
-    }
-#>
-    It "Publish a module to PSGallery without -APIKey, should throw" {
-        $version = "1.0.0"
-        New-ModuleManifest -Path (Join-Path -Path $script:PublishModuleBase -ChildPath "$script:PublishModuleName.psd1") -ModuleVersion $version -Description "$script:PublishModuleName module"
-
-        Publish-PSResource -Path $script:PublishModuleBase -Repository PSGallery -ErrorAction SilentlyContinue
-
-        $Error[0].FullyQualifiedErrorId | Should -be "APIKeyError,Microsoft.PowerShell.PowerShellGet.Cmdlets.PublishPSResource"
-    }
-
-    It "Publish a module to PSGallery using incorrect API key, should throw" {
-        $version = "1.0.0"
-        New-ModuleManifest -Path (Join-Path -Path $script:PublishModuleBase -ChildPath "$script:PublishModuleName.psd1") -ModuleVersion $version -Description "$script:PublishModuleName module"
-
-        Publish-PSResource -Path $script:PublishModuleBase -Repository PSGallery -APIKey "123456789" -ErrorAction SilentlyContinue
-
-        $Error[0].FullyQualifiedErrorId | Should -be "403Error,Microsoft.PowerShell.PowerShellGet.Cmdlets.PublishPSResource"
-    }
-
-    It "Publish a module with -Path -Repository and -DestinationPath" {
-        $version = "1.0.0"
-        New-ModuleManifest -Path (Join-Path -Path $script:PublishModuleBase -ChildPath "$script:PublishModuleName.psd1") -ModuleVersion $version -Description "$script:PublishModuleName module"
-
-        Publish-PSResource -Path $script:PublishModuleBase -Repository $testRepository2 -DestinationPath $script:destinationPath
-
-        $expectedPath = Join-Path -Path $script:repositoryPath2 -ChildPath "$script:PublishModuleName.$version.nupkg"
-
-        (Get-ChildItem $script:repositoryPath2).FullName | Should -Be $expectedPath
-
-        $expectedPath = Join-Path -Path $script:destinationPath -ChildPath "$script:PublishModuleName.$version.nupkg"
-        (Get-ChildItem $script:destinationPath).FullName | Should -Be $expectedPath
-    }
-
-    It "Publish a module and clean up properly when file in module is readonly" {
-        $version = "1.0.0"
-        New-ModuleManifest -Path (Join-Path -Path $script:PublishModuleBase -ChildPath "$script:PublishModuleName.psd1") -ModuleVersion $version -Description "$script:PublishModuleName module"
-
-        # Create a readonly file that will throw access denied error if deletion is attempted
-        $file = Join-Path -Path $script:PublishModuleBase -ChildPath "inaccessiblefile.txt"
-        New-Item $file -Itemtype file -Force
-        Set-ItemProperty -Path $file -Name IsReadOnly -Value $true
-
-        Publish-PSResource -Path $script:PublishModuleBase -Repository $testRepository2
-
-        $expectedPath = Join-Path -Path $script:repositoryPath2 -ChildPath "$script:PublishModuleName.$version.nupkg"
-        (Get-ChildItem $script:repositoryPath2).FullName | Should -Be $expectedPath
-    }
-
-<<<<<<< HEAD
-    It "publish a script locally"{
-        $scriptName = "PSGetTestScript"
-        $scriptVersion = "1.0.0"
-
-        $params = @{
-            Version = $scriptVersion
-            GUID = [guid]::NewGuid()
-            Author = 'Jane'
-            CompanyName = 'Microsoft Corporation'
-            Copyright = '(c) 2020 Microsoft Corporation. All rights reserved.'
-            Description = "Description for the $scriptName script"
-            LicenseUri = "https://$scriptName.com/license"
-            IconUri = "https://$scriptName.com/icon"
-            ProjectUri = "https://$scriptName.com"
-            Tags = @('Tag1','Tag2', "Tag-$scriptName-$scriptVersion")
-            ReleaseNotes = "$scriptName release notes"
-            }
-        
-        $scriptPath = (Join-Path -Path $script:tmpScriptsFolderPath -ChildPath "$scriptName.ps1")
-        New-ScriptFileInfo @params -Path $scriptPath
-
-        Publish-PSResource -Path $scriptPath
-
-        $expectedPath = Join-Path -Path $script:repositoryPath  -ChildPath "$scriptName.$scriptVersion.nupkg"
-        (Get-ChildItem $script:repositoryPath).FullName | Should -Be $expectedPath
-    }
-
-    It "should write error and not publish script when Author property is missing" {
-        $scriptName = "InvalidScriptMissingAuthor.ps1"
-        $scriptVersion = "1.0.0"
-
-        $scriptFilePath = Join-Path $script:testScriptFolderPath -ChildPath $scriptName
-        Publish-PSResource -Path $scriptFilePath -ErrorVariable err -ErrorAction SilentlyContinue
-        $err.Count | Should -Not -Be 0
-        $err[0].FullyQualifiedErrorId | Should -BeExactly "MissingAuthorInScriptMetadata,Microsoft.PowerShell.PowerShellGet.Cmdlets.PublishPSResource"
-
-        $publishedPath = Join-Path -Path $script:repositoryPath  -ChildPath "$scriptName.$scriptVersion.nupkg"
-        Test-Path -Path $publishedPath | Should -Be $false
-    }
-
-    It "should write error and not publish script when Version property is missing" {
-        $scriptName = "InvalidScriptMissingVersion.ps1"
-
-        $scriptFilePath = Join-Path $script:testScriptFolderPath -ChildPath $scriptName
-        Publish-PSResource -Path $scriptFilePath -ErrorVariable err -ErrorAction SilentlyContinue
-        $err.Count | Should -Not -Be 0
-        $err[0].FullyQualifiedErrorId | Should -BeExactly "MissingVersionInScriptMetadata,Microsoft.PowerShell.PowerShellGet.Cmdlets.PublishPSResource"
-
-        $publishedPkgs = Get-ChildItem -Path $script:repositoryPath -Filter *.nupkg
-        $publishedPkgs.Count | Should -Be 0
-    }
-
-    It "should write error and not publish script when Guid property is missing" {
-        $scriptName = "InvalidScriptMissingGuid.ps1"
-        $scriptVersion = "1.0.0"
-
-        $scriptFilePath = Join-Path $script:testScriptFolderPath -ChildPath $scriptName
-        Publish-PSResource -Path $scriptFilePath -ErrorVariable err -ErrorAction SilentlyContinue
-        $err.Count | Should -Not -Be 0
-        $err[0].FullyQualifiedErrorId | Should -BeExactly "MissingGuidInScriptMetadata,Microsoft.PowerShell.PowerShellGet.Cmdlets.PublishPSResource"
-
-        $publishedPath = Join-Path -Path $script:repositoryPath  -ChildPath "$scriptName.$scriptVersion.nupkg"
-        Test-Path -Path $publishedPath | Should -Be $false
-    }
-
-    It "should write error and not publish script when Description property is missing" {
-        $scriptName = "InvalidScriptMissingDescription.ps1"
-        $scriptVersion = "1.0.0"
-
-        $scriptFilePath = Join-Path $script:testScriptFolderPath -ChildPath $scriptName
-        Publish-PSResource -Path $scriptFilePath -ErrorVariable err -ErrorAction SilentlyContinue
-        $err.Count | Should -Not -Be 0
-        $err[0].FullyQualifiedErrorId | Should -BeExactly "MissingOrInvalidDescriptionInScriptMetadata,Microsoft.PowerShell.PowerShellGet.Cmdlets.PublishPSResource"
-
-        $publishedPath = Join-Path -Path $script:repositoryPath  -ChildPath "$scriptName.$scriptVersion.nupkg"
-        Test-Path -Path $publishedPath | Should -Be $false
-    }
-
-    It "should write error and not publish script when Description block altogether is missing" {
-        # we expect .ps1 files to have a separate comment block for .DESCRIPTION property, not to be included in the PSScriptInfo commment block
-        $scriptName = "InvalidScriptMissingDescriptionCommentBlock.ps1"
-        $scriptVersion = "1.0.0"
-
-        $scriptFilePath = Join-Path $script:testScriptFolderPath -ChildPath $scriptName
-        Publish-PSResource -Path $scriptFilePath -ErrorVariable err -ErrorAction SilentlyContinue
-        $err.Count | Should -Not -Be 0
-        $err[0].FullyQualifiedErrorId | Should -BeExactly "PSScriptMissingHelpContentCommentBlock,Microsoft.PowerShell.PowerShellGet.Cmdlets.PublishPSResource"
-
-        $publishedPath = Join-Path -Path $script:repositoryPath  -ChildPath "$scriptName.$scriptVersion.nupkg"
-        Test-Path -Path $publishedPath | Should -Be $false
-    }
-    <# The following tests required manual testing because New-ModuleManifest will not allow for incorrect syntax/formatting,
-        At the moment, 'Update-ModuleManifest' is not yet complete, but that too should call 'Test-ModuleManifest', which also 
-        does not allow for incorrect syntax. 
-        It's still important to validate these scenarios because users may alter the module manifest manually, or the file may
-        get corrupted. #>
-    <#
-    It "Publish a module with that has an invalid version format, should throw -- Requires Manual testing" {
-        $incorrectVersion = '1..0.0'
-        $correctVersion = '1.0.0.0'
-        New-ModuleManifest -Path (Join-Path -Path $script:PublishModuleBase -ChildPath "$script:PublishModuleName.psd1") -ModuleVersion $incorrectVersion -Description "$script:PublishModuleName module" -RequiredModules @(@{ModuleName = 'PackageManagement'; ModuleVersion = $correctVersion })
-
-        {Publish-PSResource -Path $script:PublishModuleBase -ErrorAction Stop} | Should -Throw -ErrorId "InvalidModuleManifest,Microsoft.PowerShell.PowerShellGet.Cmdlets.PublishPSResource"
-=======
-    It "Publish a module with that has an invalid version format, should throw" {
-        $moduleName = "incorrectmoduleversion"
-        $incorrectmoduleversion = Join-Path -Path $script:testModulesFolderPath -ChildPath $moduleName
-        
-        {Publish-PSResource -Path $incorrectmoduleversion -ErrorAction Stop} | Should -Throw -ErrorId "InvalidModuleManifest,Microsoft.PowerShell.PowerShellGet.Cmdlets.PublishPSResource"
->>>>>>> 2d307af9
-    }
-
-    It "Publish a module with a dependency that has an invalid version format, should throw" {
-        $moduleName = "incorrectdepmoduleversion"
-        $incorrectdepmoduleversion = Join-Path -Path $script:testModulesFolderPath -ChildPath $moduleName
-
-        {Publish-PSResource -Path $incorrectdepmoduleversion -ErrorAction Stop} | Should -Throw -ErrorId "InvalidModuleManifest,Microsoft.PowerShell.PowerShellGet.Cmdlets.PublishPSResource"
-    }
-}
+# Copyright (c) Microsoft Corporation.
+# Licensed under the MIT License.
+
+Import-Module "$psscriptroot\PSGetTestUtils.psm1" -Force
+
+Describe "Test Publish-PSResource" {
+    BeforeAll {
+        Get-NewPSResourceRepositoryFile
+
+        # Register temporary repositories
+        $tmpRepoPath = Join-Path -Path $TestDrive -ChildPath "tmpRepoPath"
+        New-Item $tmpRepoPath -Itemtype directory -Force
+        $testRepository = "testRepository"
+        Register-PSResourceRepository -Name $testRepository -Uri $tmpRepoPath -Priority 1 -ErrorAction SilentlyContinue
+        $script:repositoryPath = [IO.Path]::GetFullPath((get-psresourcerepository "testRepository").Uri.AbsolutePath)
+
+        $tmpRepoPath2 = Join-Path -Path $TestDrive -ChildPath "tmpRepoPath2"
+        New-Item $tmpRepoPath2 -Itemtype directory -Force
+        $testRepository2 = "testRepository2"
+        Register-PSResourceRepository -Name $testRepository2 -Uri $tmpRepoPath2 -ErrorAction SilentlyContinue
+        $script:repositoryPath2 = [IO.Path]::GetFullPath((get-psresourcerepository "testRepository2").Uri.AbsolutePath)
+
+        # Create module
+        $script:tmpModulesPath = Join-Path -Path $TestDrive -ChildPath "tmpModulesPath"
+        $script:PublishModuleName = "PSGetTestModule"
+        $script:PublishModuleBase = Join-Path $script:tmpModulesPath -ChildPath $script:PublishModuleName
+        if(!(Test-Path $script:PublishModuleBase))
+        {
+            New-Item -Path $script:PublishModuleBase -ItemType Directory -Force
+        }
+
+        #Create dependency module
+        $script:DependencyModuleName = "PackageManagement"
+        $script:DependencyModuleBase = Join-Path $script:tmpModulesPath -ChildPath $script:DependencyModuleName
+        if(!(Test-Path $script:DependencyModuleBase))
+        {
+            New-Item -Path $script:DependencyModuleBase -ItemType Directory -Force
+        }
+
+        # Create temp destination path
+        $script:destinationPath = [IO.Path]::GetFullPath((Join-Path -Path $TestDrive -ChildPath "tmpDestinationPath"))
+        New-Item $script:destinationPath -ItemType directory -Force
+
+        #Create folder where we shall place all script files to be published for these tests
+        $script:tmpScriptsFolderPath = Join-Path -Path $TestDrive -ChildPath "tmpScriptsPath"
+        if(!(Test-Path $script:tmpScriptsFolderPath))
+        {
+            New-Item -Path $script:tmpScriptsFolderPath -ItemType Directory -Force
+        }
+
+        # Path to folder, within our test folder, where we store invalid module and script files used for testing
+        $script:testFilesFolderPath = Join-Path $psscriptroot -ChildPath "testFiles"
+
+        # Path to specifically to that invalid test modules folder
+        $script:testModulesFolderPath = Join-Path $testFilesFolderPath -ChildPath "testModules"
+
+        # Path to specifically to that invalid test scripts folder
+        $script:testScriptsFolderPath = Join-Path $testFilesFolderPath -ChildPath "testScripts"
+    }
+    AfterAll {
+       Get-RevertPSResourceRepositoryFile
+    }
+    AfterEach {
+        # Delete all contents of the repository without deleting the repository directory itself
+        $pkgsToDelete = Join-Path -Path "$script:repositoryPath" -ChildPath "*"
+        Remove-Item $pkgsToDelete -Recurse
+
+        $pkgsToDelete = Join-Path -Path "$script:repositoryPath2" -ChildPath "*"
+        Remove-Item $pkgsToDelete -Recurse
+    }
+
+    It "Publish a module with -Path to the highest priority repo" {
+        $version = "1.0.0"
+        New-ModuleManifest -Path (Join-Path -Path $script:PublishModuleBase -ChildPath "$script:PublishModuleName.psd1") -ModuleVersion $version -Description "$script:PublishModuleName module"
+
+        Publish-PSResource -Path $script:PublishModuleBase
+
+        $expectedPath = Join-Path -Path $script:repositoryPath  -ChildPath "$script:PublishModuleName.$version.nupkg"
+        (Get-ChildItem $script:repositoryPath).FullName | Should -Be $expectedPath
+    }
+
+    It "Publish a module with -Path and -Repository" {
+        $version = "1.0.0"
+        New-ModuleManifest -Path (Join-Path -Path $script:PublishModuleBase -ChildPath "$script:PublishModuleName.psd1") -ModuleVersion $version -Description "$script:PublishModuleName module"
+
+        Publish-PSResource -Path $script:PublishModuleBase -Repository $testRepository2
+
+        $expectedPath = Join-Path -Path $script:repositoryPath2  -ChildPath "$script:PublishModuleName.$version.nupkg"
+        (Get-ChildItem $script:repositoryPath2).FullName | Should -Be $expectedPath
+    }
+
+    It "Publish a module with dependencies" {
+        # Create dependency module
+        $dependencyVersion = "2.0.0"
+        New-ModuleManifest -Path (Join-Path -Path $script:DependencyModuleBase -ChildPath "$script:DependencyModuleName.psd1") -ModuleVersion $dependencyVersion -Description "$script:DependencyModuleName module"
+
+        Publish-PSResource -Path $script:DependencyModuleBase
+
+        # Create module to test
+        $version = "1.0.0"
+        New-ModuleManifest -Path (Join-Path -Path $script:PublishModuleBase -ChildPath "$script:PublishModuleName.psd1") -ModuleVersion $version -Description "$script:PublishModuleName module" -RequiredModules @(@{ModuleName = 'PackageManagement'; ModuleVersion = '2.0.0' })
+
+        Publish-PSResource -Path $script:PublishModuleBase
+
+        $nupkg = Get-ChildItem $script:repositoryPath | select-object -Last 1
+        $nupkg.Name | Should Be "$script:PublishModuleName.$version.nupkg"
+    }
+
+    It "Publish a module with a dependency that is not published, should throw" {
+        $version = "1.0.0"
+        $dependencyVersion = "2.0.0"
+        New-ModuleManifest -Path (Join-Path -Path $script:PublishModuleBase -ChildPath "$script:PublishModuleName.psd1") -ModuleVersion $version -Description "$script:PublishModuleName module" -RequiredModules @(@{ModuleName = 'PackageManagement'; ModuleVersion = '1.4.4' })
+
+        {Publish-PSResource -Path $script:PublishModuleBase -ErrorAction Stop} | Should -Throw -ErrorId "DependencyNotFound,Microsoft.PowerShell.PowerShellGet.Cmdlets.PublishPSResource"
+    }
+
+
+    It "Publish a module with -SkipDependenciesCheck" {
+        $version = "1.0.0"
+        $dependencyVersion = "2.0.0"
+        New-ModuleManifest -Path (Join-Path -Path $script:PublishModuleBase -ChildPath "$script:PublishModuleName.psd1") -ModuleVersion $version -Description "$script:PublishModuleName module" -RequiredModules @{ModuleName = "$script:DependencyModuleName"; ModuleVersion = "$dependencyVersion" }
+
+        Publish-PSResource -Path $script:PublishModuleBase -SkipDependenciesCheck
+
+        $expectedPath = Join-Path -Path $script:repositoryPath -ChildPath "$script:PublishModuleName.$version.nupkg"
+        (Get-ChildItem $script:repositoryPath).FullName | select-object -Last 1 | Should -Be $expectedPath
+    }
+    
+    <# The following tests are related to passing in parameters to customize a nuspec.
+     # These parameters are not going in the current release, but is open for discussion to include in the future.
+    It "Publish a module with -Nuspec" {
+        $version = "1.0.0"
+        New-ModuleManifest -Path (Join-Path -Path $script:PublishModuleBase -ChildPath "$script:PublishModuleName.psd1") -ModuleVersion $version -Description "$script:PublishModuleName module"  -NestedModules "$script:PublishModuleName.psm1"
+
+        # Create nuspec
+        $nuspec =
+@'
+<?xml version="1.0" encoding="utf-8"?>
+<package xmlns="http://schemas.microsoft.com/packaging/2011/08/nuspec.xsd">
+  <metadata>
+    <id>PSGetTestModule</id>
+    <version>1.0.0</version>
+    <authors>americks</authors>
+    <owners>americks</owners>
+    <requireLicenseAcceptance>false</requireLicenseAcceptance>
+    <description>test</description>
+    <releaseNotes></releaseNotes>
+    <copyright>(c) 2021 Contoso Corporation. All rights reserved.</copyright>
+    <tags>PSModule</tags>
+  </metadata>
+</package>
+'@
+
+        $nuspecPath = Join-Path -Path $script:PublishModuleBase -ChildPath "$script:PublishModuleName.nuspec"
+        New-Item $nuspecPath -ItemType File -Value $nuspec
+
+        Publish-PSResource -Path $script:PublishModuleBase -Nuspec $nuspecPath
+
+        $expectedPath = Join-Path -Path $script:repositoryPath  -ChildPath "$script:PublishModuleName.$version.nupkg"
+        Get-ChildItem $script:repositoryPath | Should -Be $expectedPath
+    }
+
+    It "Publish a module with -ReleaseNotes" {
+        $version = "1.0.0"
+        New-ModuleManifest -Path (Join-Path -Path $script:PublishModuleBase -ChildPath "$script:PublishModuleName.psd1") -ModuleVersion $version -Description "$script:PublishModuleName module"  -NestedModules "$script:PublishModuleName.psm1"
+
+        $releaseNotes = "Test release notes."
+        Publish-PSResource -Path $script:PublishModuleBase -ReleaseNotes $releaseNotes
+
+        $expectedNupkgPath = Join-Path -Path $script:repositoryPath  -ChildPath "$script:PublishModuleName.$version.nupkg"
+        Get-ChildItem $script:repositoryPath | Should -Be $expectedNupkgPath
+
+        $expectedExpandedPath = Join-Path -Path $script:repositoryPath -ChildPath "ExpandedPackage"
+        New-Item -Path $expectedExpandedPath -ItemType directory
+        Expand-Archive -Path $expectedNupkgPath -DestinationPath $expectedExpandedPath
+
+        $expectedNuspec = Join-path -Path $expectedExpandedPath -ChildPath "$script:PublishModuleName.nuspec"
+        $expectedNuspecContents =  Get-Content -Path $expectedNuspec -Raw
+        $expectedNuspecContents.Contains($releaseNotes) | Should Be $true
+    }
+
+    It "Publish a module with -LicenseUrl" {
+        $version = "1.0.0"
+        New-ModuleManifest -Path (Join-Path -Path $script:PublishModuleBase -ChildPath "$script:PublishModuleName.psd1") -ModuleVersion $version -Description "$script:PublishModuleName module"  -NestedModules "$script:PublishModuleName.psm1"
+
+        $licenseUrl = "https://www.fakelicenseurl.com"
+        Publish-PSResource -Path $script:PublishModuleBase -LicenseUrl $licenseUrl
+
+        $expectedNupkgPath = Join-Path -Path $script:repositoryPath  -ChildPath "$script:PublishModuleName.$version.nupkg"
+        Get-ChildItem $script:repositoryPath | Should -Be $expectedNupkgPath
+
+        $expectedExpandedPath = Join-Path -Path $script:repositoryPath -ChildPath "ExpandedPackage"
+        New-Item -Path $expectedExpandedPath -ItemType directory
+        Expand-Archive -Path $expectedNupkgPath -DestinationPath $expectedExpandedPath
+
+        $expectedNuspec = Join-path -Path $expectedExpandedPath -ChildPath "$script:PublishModuleName.nuspec"
+        $expectedNuspecContents =  Get-Content -Path $expectedNuspec -Raw
+        $expectedNuspecContents.Contains($licenseUrl) | Should Be $true
+    }
+
+    It "Publish a module with -IconUrl" {
+        $version = "1.0.0"
+        New-ModuleManifest -Path (Join-Path -Path $script:PublishModuleBase -ChildPath "$script:PublishModuleName.psd1") -ModuleVersion $version -Description "$script:PublishModuleName module"  -NestedModules "$script:PublishModuleName.psm1"
+
+        $iconUrl = "https://www.fakeiconurl.com"
+        Publish-PSResource -Path $script:PublishModuleBase -IconUrl $iconUrl
+
+        $expectedNupkgPath = Join-Path -Path $script:repositoryPath  -ChildPath "$script:PublishModuleName.$version.nupkg"
+        Get-ChildItem $script:repositoryPath | Should -Be $expectedNupkgPath
+
+        $expectedExpandedPath = Join-Path -Path $script:repositoryPath -ChildPath "ExpandedPackage"
+        New-Item -Path $expectedExpandedPath -ItemType directory
+        Expand-Archive -Path $expectedNupkgPath -DestinationPath $expectedExpandedPath
+
+        $expectedNuspec = Join-path -Path $expectedExpandedPath -ChildPath "$script:PublishModuleName.nuspec"
+        $expectedNuspecContents =  Get-Content -Path $expectedNuspec -Raw
+        $expectedNuspecContents.Contains($iconUrl) | Should Be $true
+    }
+
+
+    It "Publish a module with -ProjectUrl" {
+        $version = "1.0.0"
+        New-ModuleManifest -Path (Join-Path -Path $script:PublishModuleBase -ChildPath "$script:PublishModuleName.psd1") -ModuleVersion $version -Description "$script:PublishModuleName module"  -NestedModules "$script:PublishModuleName.psm1"
+
+        $projectUrl = "https://www.fakeprojectUrl.com"
+        Publish-PSResource -Path $script:PublishModuleBase -ProjectUrl $projectUrl
+
+        $expectedNupkgPath = Join-Path -Path $script:repositoryPath  -ChildPath "$script:PublishModuleName.$version.nupkg"
+        Get-ChildItem $script:repositoryPath | Should -Be $expectedNupkgPath
+
+        $expectedExpandedPath = Join-Path -Path $script:repositoryPath -ChildPath "ExpandedPackage"
+        New-Item -Path $expectedExpandedPath -ItemType directory
+        Expand-Archive -Path $expectedNupkgPath -DestinationPath $expectedExpandedPath
+
+        $expectedNuspec = Join-path -Path $expectedExpandedPath -ChildPath "$script:PublishModuleName.nuspec"
+        $expectedNuspecContents =  Get-Content -Path $expectedNuspec -Raw
+        $expectedNuspecContents.Contains($projectUrl) | Should Be $true
+    }
+
+    It "Publish a module with -Tags" {
+        $version = "1.0.0"
+        New-ModuleManifest -Path (Join-Path -Path $script:PublishModuleBase -ChildPath "$script:PublishModuleName.psd1") -ModuleVersion $version -Description "$script:PublishModuleName module"  -NestedModules "$script:PublishModuleName.psm1"
+        $tags = "Tag1"
+        Publish-PSResource -Path $script:PublishModuleBase -Tags $tags
+
+        $expectedNupkgPath = Join-Path -Path $script:repositoryPath  -ChildPath "$script:PublishModuleName.$version.nupkg"
+        Get-ChildItem $script:repositoryPath | Should -Be $expectedNupkgPath
+
+        $expectedExpandedPath = Join-Path -Path $script:repositoryPath -ChildPath "ExpandedPackage"
+        New-Item -Path $expectedExpandedPath -ItemType directory
+        Expand-Archive -Path $expectedNupkgPath -DestinationPath $expectedExpandedPath
+
+        $expectedNuspec = Join-path -Path $expectedExpandedPath -ChildPath "$script:PublishModuleName.nuspec"
+        $expectedNuspecContents =  Get-Content -Path $expectedNuspec -Raw
+        $expectedNuspecContents.Contains($tags) | Should Be $true
+    }
+#>
+    It "Publish a module to PSGallery without -APIKey, should throw" {
+        $version = "1.0.0"
+        New-ModuleManifest -Path (Join-Path -Path $script:PublishModuleBase -ChildPath "$script:PublishModuleName.psd1") -ModuleVersion $version -Description "$script:PublishModuleName module"
+
+        Publish-PSResource -Path $script:PublishModuleBase -Repository PSGallery -ErrorAction SilentlyContinue
+
+        $Error[0].FullyQualifiedErrorId | Should -be "APIKeyError,Microsoft.PowerShell.PowerShellGet.Cmdlets.PublishPSResource"
+    }
+
+    It "Publish a module to PSGallery using incorrect API key, should throw" {
+        $version = "1.0.0"
+        New-ModuleManifest -Path (Join-Path -Path $script:PublishModuleBase -ChildPath "$script:PublishModuleName.psd1") -ModuleVersion $version -Description "$script:PublishModuleName module"
+
+        Publish-PSResource -Path $script:PublishModuleBase -Repository PSGallery -APIKey "123456789" -ErrorAction SilentlyContinue
+
+        $Error[0].FullyQualifiedErrorId | Should -be "403Error,Microsoft.PowerShell.PowerShellGet.Cmdlets.PublishPSResource"
+    }
+
+    It "Publish a module with -Path -Repository and -DestinationPath" {
+        $version = "1.0.0"
+        New-ModuleManifest -Path (Join-Path -Path $script:PublishModuleBase -ChildPath "$script:PublishModuleName.psd1") -ModuleVersion $version -Description "$script:PublishModuleName module"
+
+        Publish-PSResource -Path $script:PublishModuleBase -Repository $testRepository2 -DestinationPath $script:destinationPath
+
+        $expectedPath = Join-Path -Path $script:repositoryPath2 -ChildPath "$script:PublishModuleName.$version.nupkg"
+
+        (Get-ChildItem $script:repositoryPath2).FullName | Should -Be $expectedPath
+
+        $expectedPath = Join-Path -Path $script:destinationPath -ChildPath "$script:PublishModuleName.$version.nupkg"
+        (Get-ChildItem $script:destinationPath).FullName | Should -Be $expectedPath
+    }
+
+    It "Publish a module and clean up properly when file in module is readonly" {
+        $version = "1.0.0"
+        New-ModuleManifest -Path (Join-Path -Path $script:PublishModuleBase -ChildPath "$script:PublishModuleName.psd1") -ModuleVersion $version -Description "$script:PublishModuleName module"
+
+        # Create a readonly file that will throw access denied error if deletion is attempted
+        $file = Join-Path -Path $script:PublishModuleBase -ChildPath "inaccessiblefile.txt"
+        New-Item $file -Itemtype file -Force
+        Set-ItemProperty -Path $file -Name IsReadOnly -Value $true
+
+        Publish-PSResource -Path $script:PublishModuleBase -Repository $testRepository2
+
+        $expectedPath = Join-Path -Path $script:repositoryPath2 -ChildPath "$script:PublishModuleName.$version.nupkg"
+        (Get-ChildItem $script:repositoryPath2).FullName | Should -Be $expectedPath
+    }
+
+    It "publish a script locally"{
+        $scriptName = "PSGetTestScript"
+        $scriptVersion = "1.0.0"
+
+        $params = @{
+            Version = $scriptVersion
+            GUID = [guid]::NewGuid()
+            Author = 'Jane'
+            CompanyName = 'Microsoft Corporation'
+            Copyright = '(c) 2020 Microsoft Corporation. All rights reserved.'
+            Description = "Description for the $scriptName script"
+            LicenseUri = "https://$scriptName.com/license"
+            IconUri = "https://$scriptName.com/icon"
+            ProjectUri = "https://$scriptName.com"
+            Tags = @('Tag1','Tag2', "Tag-$scriptName-$scriptVersion")
+            ReleaseNotes = "$scriptName release notes"
+            }
+        
+        $scriptPath = (Join-Path -Path $script:tmpScriptsFolderPath -ChildPath "$scriptName.ps1")
+        New-ScriptFileInfo @params -Path $scriptPath
+
+        Publish-PSResource -Path $scriptPath
+
+        $expectedPath = Join-Path -Path $script:repositoryPath  -ChildPath "$scriptName.$scriptVersion.nupkg"
+        (Get-ChildItem $script:repositoryPath).FullName | Should -Be $expectedPath
+    }
+
+    It "should write error and not publish script when Author property is missing" {
+        $scriptName = "InvalidScriptMissingAuthor.ps1"
+        $scriptVersion = "1.0.0"
+
+        $scriptFilePath = Join-Path $script:testScriptsFolderPath -ChildPath $scriptName
+        Publish-PSResource -Path $scriptFilePath -ErrorVariable err -ErrorAction SilentlyContinue
+        $err.Count | Should -Not -Be 0
+        $err[0].FullyQualifiedErrorId | Should -BeExactly "MissingAuthorInScriptMetadata,Microsoft.PowerShell.PowerShellGet.Cmdlets.PublishPSResource"
+
+        $publishedPath = Join-Path -Path $script:repositoryPath  -ChildPath "$scriptName.$scriptVersion.nupkg"
+        Test-Path -Path $publishedPath | Should -Be $false
+    }
+
+    It "should write error and not publish script when Version property is missing" {
+        $scriptName = "InvalidScriptMissingVersion.ps1"
+
+        $scriptFilePath = Join-Path $script:testScriptsFolderPath -ChildPath $scriptName
+        Publish-PSResource -Path $scriptFilePath -ErrorVariable err -ErrorAction SilentlyContinue
+        $err.Count | Should -Not -Be 0
+        $err[0].FullyQualifiedErrorId | Should -BeExactly "MissingVersionInScriptMetadata,Microsoft.PowerShell.PowerShellGet.Cmdlets.PublishPSResource"
+
+        $publishedPkgs = Get-ChildItem -Path $script:repositoryPath -Filter *.nupkg
+        $publishedPkgs.Count | Should -Be 0
+    }
+
+    It "should write error and not publish script when Guid property is missing" {
+        $scriptName = "InvalidScriptMissingGuid.ps1"
+        $scriptVersion = "1.0.0"
+
+        $scriptFilePath = Join-Path $script:testScriptsFolderPath -ChildPath $scriptName
+        Publish-PSResource -Path $scriptFilePath -ErrorVariable err -ErrorAction SilentlyContinue
+        $err.Count | Should -Not -Be 0
+        $err[0].FullyQualifiedErrorId | Should -BeExactly "MissingGuidInScriptMetadata,Microsoft.PowerShell.PowerShellGet.Cmdlets.PublishPSResource"
+
+        $publishedPath = Join-Path -Path $script:repositoryPath  -ChildPath "$scriptName.$scriptVersion.nupkg"
+        Test-Path -Path $publishedPath | Should -Be $false
+    }
+
+    It "should write error and not publish script when Description property is missing" {
+        $scriptName = "InvalidScriptMissingDescription.ps1"
+        $scriptVersion = "1.0.0"
+
+        $scriptFilePath = Join-Path $script:testScriptsFolderPath -ChildPath $scriptName
+        Publish-PSResource -Path $scriptFilePath -ErrorVariable err -ErrorAction SilentlyContinue
+        $err.Count | Should -Not -Be 0
+        $err[0].FullyQualifiedErrorId | Should -BeExactly "MissingOrInvalidDescriptionInScriptMetadata,Microsoft.PowerShell.PowerShellGet.Cmdlets.PublishPSResource"
+
+        $publishedPath = Join-Path -Path $script:repositoryPath  -ChildPath "$scriptName.$scriptVersion.nupkg"
+        Test-Path -Path $publishedPath | Should -Be $false
+    }
+
+    It "should write error and not publish script when Description block altogether is missing" {
+        # we expect .ps1 files to have a separate comment block for .DESCRIPTION property, not to be included in the PSScriptInfo commment block
+        $scriptName = "InvalidScriptMissingDescriptionCommentBlock.ps1"
+        $scriptVersion = "1.0.0"
+
+        $scriptFilePath = Join-Path $script:testScriptsFolderPath -ChildPath $scriptName
+        Publish-PSResource -Path $scriptFilePath -ErrorVariable err -ErrorAction SilentlyContinue
+        $err.Count | Should -Not -Be 0
+        $err[0].FullyQualifiedErrorId | Should -BeExactly "PSScriptMissingHelpContentCommentBlock,Microsoft.PowerShell.PowerShellGet.Cmdlets.PublishPSResource"
+
+        $publishedPath = Join-Path -Path $script:repositoryPath  -ChildPath "$scriptName.$scriptVersion.nupkg"
+        Test-Path -Path $publishedPath | Should -Be $false
+    }
+
+    It "Publish a module with that has an invalid version format, should throw" {
+        $moduleName = "incorrectmoduleversion"
+        $incorrectmoduleversion = Join-Path -Path $script:testModulesFolderPath -ChildPath $moduleName
+        
+        {Publish-PSResource -Path $incorrectmoduleversion -ErrorAction Stop} | Should -Throw -ErrorId "InvalidModuleManifest,Microsoft.PowerShell.PowerShellGet.Cmdlets.PublishPSResource"
+    }
+
+    It "Publish a module with a dependency that has an invalid version format, should throw" {
+        $moduleName = "incorrectdepmoduleversion"
+        $incorrectdepmoduleversion = Join-Path -Path $script:testModulesFolderPath -ChildPath $moduleName
+
+        {Publish-PSResource -Path $incorrectdepmoduleversion -ErrorAction Stop} | Should -Throw -ErrorId "InvalidModuleManifest,Microsoft.PowerShell.PowerShellGet.Cmdlets.PublishPSResource"
+    }
+}