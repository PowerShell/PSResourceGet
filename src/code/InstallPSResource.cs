--- conflicted
+++ resolved
@@ -243,15 +243,11 @@
                 trustRepository: TrustRepository,
                 noClobber: NoClobber,
                 credential: Credential,
-<<<<<<< HEAD
-                specifiedPath: null, 
-=======
                 specifiedPath: null,
->>>>>>> 5d82ff1a
-                asNupkg: false, 
-                includeXML: true, 
+                asNupkg: false,
+                includeXML: true,
                 pathsToInstallPkg: _pathsToInstallPkg);
         }
         #endregion
     }
-}
+}