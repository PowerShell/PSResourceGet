// Copyright (c) Microsoft Corporation. All rights reserved.
// Licensed under the MIT License.

using Microsoft.PowerShell.PSResourceGet.UtilClasses;
using NuGet.Versioning;
using System;
using System.Collections;
using System.Collections.Generic;
using System.IO;
using System.Linq;
using System.Management.Automation;
using System.Net;

namespace Microsoft.PowerShell.PSResourceGet.Cmdlets
{
    /// <summary>
    /// The Install-PSResource cmdlet installs a resource.
    /// It returns nothing.
    /// </summary>
    [Cmdlet(VerbsLifecycle.Install,
        "PSResource",
        DefaultParameterSetName = "NameParameterSet",
        SupportsShouldProcess = true)]
    [Alias("isres")]
    public sealed
    class InstallPSResource : PSCmdlet
    {
        #region Parameters

        /// <summary>
        /// Specifies the exact names of resources to install from a repository.
        /// A comma-separated list of module names is accepted. The resource name must match the resource name in the repository.
        /// </summary>
        [Parameter(Mandatory = true, Position = 0, ValueFromPipelineByPropertyName = true, ValueFromPipeline = true, ParameterSetName = NameParameterSet, HelpMessage = "Name(s) of the package(s) to install.")]
        [ValidateNotNullOrEmpty]
        public string[] Name { get; set; }

        /// <summary>
        /// Specifies the version or version range of the package to be installed
        /// </summary>
        [SupportsWildcards]
        [Parameter(ParameterSetName = NameParameterSet, ValueFromPipelineByPropertyName = true)]
        [ValidateNotNullOrEmpty]
        public string Version { get; set; }

        /// <summary>
        /// Specifies to allow installation of prerelease versions
        /// </summary>
        [Parameter(ParameterSetName = NameParameterSet, ValueFromPipelineByPropertyName = true)]
        [Alias("IsPrerelease")]
        public SwitchParameter Prerelease { get; set; }

        /// <summary>
        /// Specifies the repositories from which to search for the resource to be installed.
        /// </summary>
        [SupportsWildcards]
        [Parameter(ParameterSetName = NameParameterSet, ValueFromPipelineByPropertyName = true)]
        [Parameter(ParameterSetName = InputObjectParameterSet, ValueFromPipelineByPropertyName = true)]
        [ArgumentCompleter(typeof(RepositoryNameCompleter))]
        [ValidateNotNullOrEmpty]
        public string[] Repository { get; set; }

        /// <summary>
        /// Specifies a user account that has rights to find a resource from a specific repository.
        /// </summary>
        [Parameter]
        public PSCredential Credential { get; set; }

        /// <summary>
        /// Specifies the scope of installation.
        /// </summary>
        [Parameter]
        public ScopeType Scope { get; set; }

        /// <summary>
        /// The destination where the resource is to be temporarily installed
        /// </summary>
        [Parameter]
        [ValidateNotNullOrEmpty]
        public string TemporaryPath
        {
            get
            { return _tmpPath; }

            set
            {
                if (WildcardPattern.ContainsWildcardCharacters(value))
                {
                    throw new PSArgumentException("Wildcard characters are not allowed in the temporary path.");
                }

                // This will throw if path cannot be resolved
                _tmpPath = GetResolvedProviderPathFromPSPath(value, out ProviderInfo provider).First();
            }
        }
        private string _tmpPath;

        /// <summary>
        /// Suppresses being prompted for untrusted sources.
        /// </summary>
        [Parameter]
        public SwitchParameter TrustRepository { get; set; }

        /// <summary>
        /// Overwrites a previously installed resource with the same name and version.
        /// </summary>
        [Parameter]
        public SwitchParameter Reinstall { get; set; }

        /// <summary>
        /// Suppresses progress information.
        /// </summary>
        [Parameter]
        public SwitchParameter Quiet { get; set; }

        /// <summary>
        /// For modules that require a license, AcceptLicense automatically accepts the license agreement during installation.
        /// </summary>
        [Parameter]
        public SwitchParameter AcceptLicense { get; set; }

        /// <summary>
        /// Prevents installing a package that contains cmdlets that already exist on the machine.
        /// </summary>
        [Parameter]
        public SwitchParameter NoClobber { get; set; }

        /// <summary>
        /// Skips the check for resource dependencies, so that only found resources are installed,
        /// and not any resources the found resource depends on.
        /// </summary>
        [Parameter]
        public SwitchParameter SkipDependencyCheck { get; set; }

        /// <summary>
        /// Check validation for signed and catalog files
        /// </summary>
        [Parameter]
        public SwitchParameter AuthenticodeCheck { get; set; }

        /// <summary>
        /// Passes the resource installed to the console.
        /// </summary>
        [Parameter]
        public SwitchParameter PassThru { get; set; }

        /// <summary>
        /// Used for pipeline input.
        /// </summary>
        [Parameter(Mandatory = true, Position = 0, ValueFromPipelineByPropertyName = true, ValueFromPipeline = true, ParameterSetName = InputObjectParameterSet, HelpMessage = "PSResourceInfo object to install.")]
        [Alias("ParentResource")]
        [ValidateNotNullOrEmpty]
        public PSResourceInfo[] InputObject { get; set; }

        /// <summary>
        /// Installs resources based on input from a .psd1 (hashtable) or .json file.
        /// </summary>
        [Parameter(Mandatory = true, ParameterSetName = RequiredResourceFileParameterSet)]
        [ValidateNotNullOrEmpty]
        public String RequiredResourceFile
        {
            get
            {
                return _requiredResourceFile;
            }
            set
            {
                string resolvedPath = string.Empty;
                if (!string.IsNullOrWhiteSpace(value))
                {
                    resolvedPath = GetResolvedProviderPathFromPSPath(value, out ProviderInfo provider).First();
                }

                if (!File.Exists(resolvedPath))
                {
                    ThrowTerminatingError(new ErrorRecord(
                        new ArgumentException("The RequiredResourceFile does not exist. Please try specifying a path to a valid .json or .psd1 file"),
                        "RequiredResourceFileDoesNotExist",
                        ErrorCategory.ObjectNotFound,
                        this));
                }

                if (resolvedPath.EndsWith(".json", StringComparison.InvariantCultureIgnoreCase))
                {
                    _resourceFileType = ResourceFileType.JsonFile;
                }
                else if (resolvedPath.EndsWith(".psd1", StringComparison.InvariantCultureIgnoreCase))
                {
                    _resourceFileType = ResourceFileType.PSDataFile;
                }
                else
                {
                    // Throw here because no further processing can be done.
                    ThrowTerminatingError(new ErrorRecord(
                        new ArgumentException("The RequiredResourceFile must have either a '.json' or '.psd1' extension.  Please try specifying a path to a valid .json or .psd1 file"),
                        "RequiredResourceFileNotValid",
                        ErrorCategory.ObjectNotFound,
                        this));
                }

                _requiredResourceFile = resolvedPath;
            }
        }

        /// <summary>
        ///  Installs resources in a hashtable or JSON string format.
        /// </summary>
        [Parameter(Mandatory = true, ParameterSetName = RequiredResourceParameterSet)]
        public Object RequiredResource  // takes either string (json) or hashtable
        {
            get { return _requiredResourceHash != null ? _requiredResourceHash : (Object)_requiredResourceJson; }

            set
            {
                if (value is String jsonResource)
                {
                    _requiredResourceJson = jsonResource;
                }
                else if (value is Hashtable hashResource)
                {
                    _requiredResourceHash = hashResource;
                }
                else
                {
                    throw new ParameterBindingException("Object is not a JSON or Hashtable");
                }
            }
        }

        #endregion

        #region Enums

        private enum ResourceFileType
        {
            UnknownFile,
            JsonFile,
            PSDataFile
        }

        #endregion

        #region Members

        private const string NameParameterSet = "NameParameterSet";
        private const string InputObjectParameterSet = "InputObjectParameterSet";
        private const string RequiredResourceFileParameterSet = "RequiredResourceFileParameterSet";
        private const string RequiredResourceParameterSet = "RequiredResourceParameterSet";
        private const string CredentialKey = "credential";
        List<string> _pathsToInstallPkg;
        private string _requiredResourceFile;
        private string _requiredResourceJson;
        private Hashtable _requiredResourceHash;
        private HashSet<string> _packagesOnMachine;
        InstallHelper _installHelper;
        ResourceFileType _resourceFileType;

        #endregion

        #region Method Overrides

        protected override void BeginProcessing()
        {
            // Create a repository story (the PSResourceRepository.xml file) if it does not already exist
            // This is to create a better experience for those who have just installed v3 and want to get up and running quickly
            RepositorySettings.CheckRepositoryStore();

            _pathsToInstallPkg = Utils.GetAllInstallationPaths(this, Scope);
            List<string> pathsToSearch = Utils.GetAllResourcePaths(this, Scope);
            // Only need to find packages installed if -Reinstall is not passed in
            _packagesOnMachine = Reinstall ? new HashSet<string>(StringComparer.CurrentCultureIgnoreCase) : Utils.GetInstalledPackages(pathsToSearch, this);

            NetworkCredential networkCred = Credential != null ? new NetworkCredential(Credential.UserName, Credential.Password) : null;

            _installHelper = new InstallHelper(cmdletPassedIn: this, networkCredential: networkCred);
        }

        protected override void ProcessRecord()
        {
            switch (ParameterSetName)
            {
                case NameParameterSet:
                    ProcessInstallHelper(
                        pkgNames: Name,
                        pkgVersion: Version,
                        pkgPrerelease: Prerelease,
                        pkgRepository: Repository,
                        pkgCredential: Credential,
                        reqResourceParams: null);
                    break;

                case InputObjectParameterSet:
<<<<<<< HEAD
                    foreach (PSResourceInfo inputObj in InputObject)
=======
                    foreach (var inputObj in InputObject)
>>>>>>> 45d1c348
                    {
                        string normalizedVersionString = Utils.GetNormalizedVersionString(inputObj.Version.ToString(), inputObj.Prerelease);
                        ProcessInstallHelper(
                            pkgNames: new string[] { inputObj.Name },
                            pkgVersion: normalizedVersionString,
                            pkgPrerelease: inputObj.IsPrerelease,
                            pkgRepository: new string[] { inputObj.Repository },
                            pkgCredential: Credential,
                            reqResourceParams: null);
                    }
                    break;

                case RequiredResourceFileParameterSet:
                    /* .json file contents should look like:
                       {
                          "Pester": {
                            "allowPrerelease": true,
                            "version": "[4.4.2,4.7.0]",
                            "repository": "PSGallery",
                            "credential": null
                          }
                        }
                    */

                    /* .psd1 file contents should look like:
                       @{
                          "Configuration" =  @{ version = "[4.4.2,4.7.0]" }
                          "Pester" = @{
                             version = "[4.4.2,4.7.0]"
                             repository = PSGallery
                             credential = $cred
                             prerelease = $true
                          }
                       }
                    */

                    string requiredResourceFileStream = string.Empty;
                    using (StreamReader sr = new StreamReader(_requiredResourceFile))
                    {
                        requiredResourceFileStream = sr.ReadToEnd();
                    }

                    Hashtable pkgsInFile = null;
                    try
                    {
                        switch (_resourceFileType)
                        {
                            case ResourceFileType.JsonFile:
                                pkgsInFile = Utils.ConvertJsonToHashtable(this, requiredResourceFileStream);
                                break;

                            case ResourceFileType.PSDataFile:
                                if (!Utils.TryReadRequiredResourceFile(
                                    resourceFilePath: _requiredResourceFile,
                                    out pkgsInFile,
                                    out Exception error))
                                {
                                    throw error;
                                }
                                break;

                            case ResourceFileType.UnknownFile:
                                throw new PSInvalidOperationException("Unknown file type. Required resource file must be either a json or psd1 data file.");
                        }
                    }
                    catch (Exception)
                    {
                        ThrowTerminatingError(new ErrorRecord(
                            new ArgumentException($"Argument for parameter -RequiredResourceFile is not in proper json or hashtable format.  Make sure argument is either a valid .json or .psd1 file."),
                            "RequiredResourceFileNotInProperJsonFormat",
                            ErrorCategory.InvalidData,
                            this));
                    }

                    RequiredResourceHelper(pkgsInFile);
                    break;

                case RequiredResourceParameterSet:
                    if (!string.IsNullOrWhiteSpace(_requiredResourceJson))
                    {
                        /* json would look like:
                           {
                              "Pester": {
                                "allowPrerelease": true,
                                "version": "[4.4.2,4.7.0]",
                                "repository": "PSGallery",
                                "credential": null
                              }
                            }
                        */

                        Hashtable pkgsHash = null;
                        try
                        {
                            pkgsHash = Utils.ConvertJsonToHashtable(this, _requiredResourceJson);
                        }
                        catch (Exception)
                        {
                            ThrowTerminatingError(new ErrorRecord(
                                new ArgumentException("Argument for parameter -RequiredResource is not in proper json format.  Make sure argument is either a valid json file."),
                                "RequiredResourceFileNotInProperJsonFormat",
                                ErrorCategory.InvalidData,
                                this));
                        }

                        RequiredResourceHelper(pkgsHash);
                    }

                    if (_requiredResourceHash != null)
                    {
                        /* hashtable would look like:
                            @{
                                "Configuration" =  @{ version = "[4.4.2,4.7.0]" }
                                "Pester" = @{
                                    version = "[4.4.2,4.7.0]"
                                    repository = PSGallery
                                    credential = $cred
                                    prerelease = $true
                                  }
                            }
                        */

                        RequiredResourceHelper(_requiredResourceHash);
                    }
                    break;

                default:
                    break;
            }
        }

        #endregion

        #region Private Methods

        private void RequiredResourceHelper(Hashtable reqResourceHash)
        {
            WriteDebug("In InstallPSResource::RequiredResourceHelper()");
            foreach (DictionaryEntry entry in reqResourceHash)
            {
                InstallPkgParams pkgParams = new();
                PSCredential pkgCredential = Credential;
                string pkgVersion = String.Empty;
                bool isPrerelease = false;

                // The package name will be the key for the inner hashtable and is present for all scenarios,
                // including the scenario where only package name is specified
                // i.e Install-PSResource -RequiredResource @ { MyPackage = @{} }
                string pkgName = entry.Key.ToString();
                // check if pkgName is empty or whitespace
                if (String.IsNullOrEmpty(pkgName.Trim()))
                {
                    var pkgNameEmptyOrWhitespaceError = new ErrorRecord(
                        new ArgumentException($"The package name '{pkgName}' provided cannot be an empty string or whitespace."),
                        "pkgNameEmptyOrWhitespaceError",
                        ErrorCategory.InvalidArgument,
                        this);

                    WriteError(pkgNameEmptyOrWhitespaceError);
                    return;
                }

                if (entry.Value is not Hashtable pkgInstallInfo)
                {
                    var requiredResourceHashtableInputFormatError = new ErrorRecord(
                        new ArgumentException($"The RequiredResource input with name '{pkgName}' does not have a valid value, the value must be a hashtable."),
                        "RequiredResourceHashtableInputFormatError",
                        ErrorCategory.InvalidArgument,
                        this);

                    WriteError(requiredResourceHashtableInputFormatError);
                    return;
                }

                // scenario where package name and other parameters are provided:
                // Install-PSResource -RequiredResource @ { MyPackage = @{ version = '1.2.3', repository = 'PSGallery' } }
                if (pkgInstallInfo.Count != 0)
                {
                    ICollection pkgParamNames = pkgInstallInfo.Keys;

                    foreach (string paramName in pkgParamNames)
                    {
                        if (string.Equals(paramName, CredentialKey, StringComparison.InvariantCultureIgnoreCase))
                        {
                            WriteVerbose("Credential specified for required resource");
                            pkgCredential = pkgInstallInfo[paramName] as PSCredential;
                        }

                        // for all parameters found, we try to add it to the InstallPkgParams object if it is valid.
                        pkgParams.SetProperty(paramName, pkgInstallInfo[paramName] as string, out ErrorRecord ParameterParsingError);
                        if (ParameterParsingError != null)
                        {
                            ThrowTerminatingError(ParameterParsingError);
                        }
                    }

                    if (pkgParams.Scope == ScopeType.AllUsers)
                    {
                        _pathsToInstallPkg = Utils.GetAllInstallationPaths(this, pkgParams.Scope);
                    }

                    pkgVersion = pkgInstallInfo["version"] == null ? String.Empty : pkgInstallInfo["version"].ToString();

                    // Prerelease - Handle both string and boolean
                    object prereleaseObj = pkgInstallInfo.ContainsKey("prerelease") ? pkgInstallInfo["prerelease"] : null;
                    if (prereleaseObj != null)
                    {
                        if (prereleaseObj is bool b)
                        {
                            isPrerelease = b;
                        }
                        else if (prereleaseObj is string s)
                        {
                            isPrerelease = s.Equals("true", StringComparison.OrdinalIgnoreCase);
                        }
                    }
                }

                ProcessInstallHelper(
                    pkgNames: new string[] { pkgName },
                    pkgVersion: pkgVersion,
<<<<<<< HEAD
                    pkgPrerelease: pkgParams.Prerelease,
=======
                    pkgPrerelease: isPrerelease,
>>>>>>> 45d1c348
                    pkgRepository: pkgParams.Repository != null ? new string[] { pkgParams.Repository } : new string[] { },
                    pkgCredential: pkgCredential,
                    reqResourceParams: pkgParams);
            }
        }

        private void ProcessInstallHelper(string[] pkgNames, string pkgVersion, bool pkgPrerelease, string[] pkgRepository, PSCredential pkgCredential, InstallPkgParams reqResourceParams)
        {
            WriteDebug("In InstallPSResource::ProcessInstallHelper()");
            var inputNameToInstall = Utils.ProcessNameWildcards(pkgNames, removeWildcardEntries: false, out string[] errorMsgs, out bool nameContainsWildcard);
            if (nameContainsWildcard)
            {
                WriteError(new ErrorRecord(
                    new PSInvalidOperationException("Name with wildcards is not supported for Install-PSResource cmdlet"),
                    "NameContainsWildcard",
                    ErrorCategory.InvalidArgument,
                    this));

                return;
            }

            foreach (string error in errorMsgs)
            {
                WriteError(new ErrorRecord(
                    new PSInvalidOperationException(error),
                    "ErrorFilteringNamesForUnsupportedWildcards",
                    ErrorCategory.InvalidArgument,
                    this));
            }

            // this catches the case where Name wasn't passed in as null or empty,
            // but after filtering out unsupported wildcard names there are no elements left in namesToInstall
            if (inputNameToInstall.Length == 0)
            {
                return;
            }

            // parse version
            if (!Utils.TryGetVersionType(
                version: pkgVersion,
                nugetVersion: out NuGetVersion nugetVersion,
                versionRange: out VersionRange versionRange,
                versionType: out VersionType versionType,
                out string versionParseError))
            {
                ThrowTerminatingError(new ErrorRecord(
                    new ArgumentException(versionParseError),
                    "IncorrectVersionFormat",
                    ErrorCategory.InvalidArgument,
                    this));
            }

            IEnumerable<PSResourceInfo> installedPkgs = _installHelper.BeginInstallPackages(
                names: pkgNames,
                versionRange: versionRange,
                nugetVersion: nugetVersion,
                versionType: versionType,
                versionString: Version,
                prerelease: pkgPrerelease,
                repository: pkgRepository,
                acceptLicense: AcceptLicense,
                quiet: Quiet,
                reinstall: Reinstall,
                force: false,
                trustRepository: TrustRepository,
                noClobber: NoClobber,
                asNupkg: false,
                includeXml: true,
                skipDependencyCheck: SkipDependencyCheck,
                authenticodeCheck: AuthenticodeCheck,
                savePkg: false,
                pathsToInstallPkg: _pathsToInstallPkg,
                scope: Scope,
                tmpPath: _tmpPath,
                pkgsInstalled: _packagesOnMachine);

            if (PassThru)
            {
                foreach (PSResourceInfo pkg in installedPkgs)
                {
                    WriteObject(pkg);
                }
            }
        }

        #endregion
    }
}<|MERGE_RESOLUTION|>--- conflicted
+++ resolved
@@ -290,11 +290,7 @@
                     break;
 
                 case InputObjectParameterSet:
-<<<<<<< HEAD
-                    foreach (PSResourceInfo inputObj in InputObject)
-=======
                     foreach (var inputObj in InputObject)
->>>>>>> 45d1c348
                     {
                         string normalizedVersionString = Utils.GetNormalizedVersionString(inputObj.Version.ToString(), inputObj.Prerelease);
                         ProcessInstallHelper(
@@ -516,11 +512,7 @@
                 ProcessInstallHelper(
                     pkgNames: new string[] { pkgName },
                     pkgVersion: pkgVersion,
-<<<<<<< HEAD
-                    pkgPrerelease: pkgParams.Prerelease,
-=======
                     pkgPrerelease: isPrerelease,
->>>>>>> 45d1c348
                     pkgRepository: pkgParams.Repository != null ? new string[] { pkgParams.Repository } : new string[] { },
                     pkgCredential: pkgCredential,
                     reqResourceParams: pkgParams);
