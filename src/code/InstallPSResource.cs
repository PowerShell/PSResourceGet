--- conflicted
+++ resolved
@@ -1,216 +1,170 @@
-// Copyright (c) Microsoft Corporation. All rights reserved.
-// Licensed under the MIT License.
-using System;
-using System.Collections.Generic;
-using Dbg = System.Diagnostics.Debug;
-using System.Management.Automation;
-using System.Threading;
-using Microsoft.PowerShell.PowerShellGet.UtilClasses;
-using NuGet.Versioning;
-
-namespace Microsoft.PowerShell.PowerShellGet.Cmdlets
-{
-    /// <summary>
-    /// The Install-PSResource cmdlet installs a resource.
-    /// It returns nothing.
-    /// </summary>
-
-    [Cmdlet(VerbsLifecycle.Install, "PSResource", DefaultParameterSetName = "NameParameterSet", SupportsShouldProcess = true, HelpUri = "<add>")]
-    public sealed
-    class InstallPSResource : PSCmdlet
-    {
-        #region parameters
-        /// <summary>
-        /// Specifies the exact names of resources to install from a repository.
-        /// A comma-separated list of module names is accepted. The resource name must match the resource name in the repository.
-        /// </summary>
-        [Parameter(Mandatory = true, Position = 0, ValueFromPipelineByPropertyName = true, ParameterSetName = NameParameterSet)]
-        [ValidateNotNullOrEmpty]
-        public string[] Name { get; set; }
-
-        /// <summary>
-        /// Specifies the version or version range of the package to be installed
-        /// </summary>
-        [Parameter(ValueFromPipelineByPropertyName = true, ParameterSetName = NameParameterSet)]
-        [ValidateNotNullOrEmpty]
-        public string Version { get; set; }
-
-        /// <summary>
-        /// Specifies to allow installation of prerelease versions
-        /// </summary>
-        [Parameter(ParameterSetName = NameParameterSet)]
-        public SwitchParameter Prerelease { get; set; }
-
-        /// <summary>
-        /// Specifies the repositories from which to search for the resource to be installed.
-        /// </summary>
-        [Parameter(ParameterSetName = NameParameterSet)]
-        [ArgumentCompleter(typeof(RepositoryNameCompleter))]
-        [ValidateNotNullOrEmpty]
-        public string[] Repository { get; set; }
-
-        /// <summary>
-        /// Specifies a user account that has rights to find a resource from a specific repository.
-        /// </summary>
-        [Parameter(ValueFromPipelineByPropertyName = true, ParameterSetName = NameParameterSet)]
-        public PSCredential Credential { get; set; }
-
-        /// <summary>
-        /// Specifies the scope of installation.
-        /// </summary>
-        [ValidateSet("CurrentUser", "AllUsers")]
-        [Parameter(ParameterSetName = NameParameterSet)]
-        public ScopeType Scope { get; set; }
-
-        /// <summary>
-        /// Suppresses being prompted for untrusted sources.
-        /// </summary>
-        [Parameter(ParameterSetName = NameParameterSet)]
-        public SwitchParameter TrustRepository { get; set; }
-
-        /// <summary>
-        /// Overwrites a previously installed resource with the same name and version.
-        /// </summary>
-        [Parameter(ParameterSetName = NameParameterSet)]
-        public SwitchParameter Reinstall { get; set; }
-
-        /// <summary>
-        /// Suppresses progress information.
-        /// </summary>
-        [Parameter(ParameterSetName = NameParameterSet)]
-        public SwitchParameter Quiet { get; set; }
-
-        /// <summary>
-        /// For modules that require a license, AcceptLicense automatically accepts the license agreement during installation.
-        /// </summary>
-        [Parameter(ParameterSetName = NameParameterSet)]
-        public SwitchParameter AcceptLicense { get; set; }
-<<<<<<< HEAD
-
-        /*
-        /// <summary>
-        /// Prevents installation conflicts with modules that contain existing commands on a computer.
-        /// </summary>
-        [Parameter(ParameterSetName = NameParameterSet)]
-        //[Parameter(ParameterSetName = RequiredResourceFileParameterSet)]
-        public SwitchParameter NoClobber { get; set; }
-        */
-
-        /*
-        /// <summary>
-        /// </summary>
-        [Parameter(ParameterSetName = RequiredResourceFileParameterSet)]
-        public String RequiredResourceFile { get; set; }
-        */
-
-        /*
-        /// <summary>
-        /// </summary>
-        [Parameter(ParameterSetName = RequiredResourceParameterSet)]
-        public Object RequiredResource  // takes either string (json) or hashtable
-        {
-            get { return _requiredResourceHash != null ? (Object)_requiredResourceHash : (Object)_requiredResourceJson; }
-
-            set {
-                if (value.GetType().Name.Equals("String"))
-                {
-                    _requiredResourceJson = (String) value;
-                }
-                else if (value.GetType().Name.Equals("Hashtable"))
-                {
-                    _requiredResourceHash = (Hashtable) value;
-                }
-                else
-                {
-                    throw new ParameterBindingException("Object is not a JSON or Hashtable");
-                }
-            }
-        }
-        private string _requiredResourceJson;
-        private Hashtable _requiredResourceHash;
-        */
-=======
->>>>>>> 61d2d5bd
-        #endregion
-
-        #region members
-        private const string NameParameterSet = "NameParameterSet";
-        private const string RequiredResourceFileParameterSet = "RequiredResourceFileParameterSet";
-        private const string RequiredResourceParameterSet = "RequiredResourceParameterSet";
-        List<string> _pathsToInstallPkg;
-        VersionRange _versionRange;
-        #endregion
-
-        #region Methods
-        protected override void BeginProcessing()
-        {
-            // validate that if a -Version param is passed in that it can be parsed into a NuGet version range.
-            // An exact version will be formatted into a version range.
-            if (ParameterSetName.Equals(NameParameterSet) && Version != null && !Utils.TryParseVersionOrVersionRange(Version, out _versionRange))
-
-            {
-                var exMessage = "Argument for -Version parameter is not in the proper format.";
-                var ex = new ArgumentException(exMessage);
-                var IncorrectVersionFormat = new ErrorRecord(ex, "IncorrectVersionFormat", ErrorCategory.InvalidArgument, null);
-                ThrowTerminatingError(IncorrectVersionFormat);
-            }
-
-            _pathsToInstallPkg = Utils.GetAllInstallationPaths(this, Scope);
-        }
-
-        protected override void ProcessRecord()
-        {
-            // Define the cancellation token.
-            CancellationTokenSource source = new CancellationTokenSource();
-            CancellationToken cancellationToken = source.Token;
-
-            var installHelper = new InstallHelper(updatePkg: false, savePkg: false, cancellationToken: cancellationToken, cmdletPassedIn: this);
-
-            switch (ParameterSetName)
-            {
-                case NameParameterSet:
-                    installHelper.InstallPackages(
-                        names: Name,
-                        versionRange: _versionRange,
-                        prerelease: Prerelease,
-                        repository: Repository,
-                        acceptLicense: AcceptLicense,
-                        quiet: Quiet,
-                        reinstall: Reinstall,
-                        force: false,
-                        trustRepository: TrustRepository,
-                        noClobber: false,
-                        credential: Credential,
-                        requiredResourceFile: null,
-                        requiredResourceJson: null,
-                        requiredResourceHash: null,
-                        specifiedPath: null,
-                        asNupkg: false,
-                        includeXML: true,
-                        pathsToInstallPkg: _pathsToInstallPkg);
-                    break;
-
-                case RequiredResourceFileParameterSet:
-                    ThrowTerminatingError(new ErrorRecord(
-                                           new PSNotImplementedException("RequiredResourceFileParameterSet is not yet implemented. Please rerun cmdlet with other parameter set."),
-                                           "CommandParameterSetNotImplementedYet",
-                                           ErrorCategory.NotImplemented,
-                                           this));
-                    break;
-
-                case RequiredResourceParameterSet:
-                    ThrowTerminatingError(new ErrorRecord(
-                                           new PSNotImplementedException("RequiredResourceParameterSet is not yet implemented. Please rerun cmdlet with other parameter set."),
-                                           "CommandParameterSetNotImplementedYet",
-                                           ErrorCategory.NotImplemented,
-                                           this));
-                    break;
-
-                default:
-                    Dbg.Assert(false, "Invalid parameter set");
-                    break;
-            }
-        }
-        #endregion
-    }
-}
+// Copyright (c) Microsoft Corporation. All rights reserved.
+// Licensed under the MIT License.
+using System;
+using System.Collections.Generic;
+using Dbg = System.Diagnostics.Debug;
+using System.Management.Automation;
+using System.Threading;
+using Microsoft.PowerShell.PowerShellGet.UtilClasses;
+using NuGet.Versioning;
+
+namespace Microsoft.PowerShell.PowerShellGet.Cmdlets
+{
+    /// <summary>
+    /// The Install-PSResource cmdlet installs a resource.
+    /// It returns nothing.
+    /// </summary>
+
+    [Cmdlet(VerbsLifecycle.Install, "PSResource", DefaultParameterSetName = "NameParameterSet", SupportsShouldProcess = true, HelpUri = "<add>")]
+    public sealed
+    class InstallPSResource : PSCmdlet
+    {
+        #region parameters
+        /// <summary>
+        /// Specifies the exact names of resources to install from a repository.
+        /// A comma-separated list of module names is accepted. The resource name must match the resource name in the repository.
+        /// </summary>
+        [Parameter(Mandatory = true, Position = 0, ValueFromPipelineByPropertyName = true, ParameterSetName = NameParameterSet)]
+        [ValidateNotNullOrEmpty]
+        public string[] Name { get; set; }
+
+        /// <summary>
+        /// Specifies the version or version range of the package to be installed
+        /// </summary>
+        [Parameter(ValueFromPipelineByPropertyName = true, ParameterSetName = NameParameterSet)]
+        [ValidateNotNullOrEmpty]
+        public string Version { get; set; }
+
+        /// <summary>
+        /// Specifies to allow installation of prerelease versions
+        /// </summary>
+        [Parameter(ParameterSetName = NameParameterSet)]
+        public SwitchParameter Prerelease { get; set; }
+
+        /// <summary>
+        /// Specifies the repositories from which to search for the resource to be installed.
+        /// </summary>
+        [Parameter(ParameterSetName = NameParameterSet)]
+        [ArgumentCompleter(typeof(RepositoryNameCompleter))]
+        [ValidateNotNullOrEmpty]
+        public string[] Repository { get; set; }
+
+        /// <summary>
+        /// Specifies a user account that has rights to find a resource from a specific repository.
+        /// </summary>
+        [Parameter(ValueFromPipelineByPropertyName = true, ParameterSetName = NameParameterSet)]
+        public PSCredential Credential { get; set; }
+
+        /// <summary>
+        /// Specifies the scope of installation.
+        /// </summary>
+        [ValidateSet("CurrentUser", "AllUsers")]
+        [Parameter(ParameterSetName = NameParameterSet)]
+        public ScopeType Scope { get; set; }
+
+        /// <summary>
+        /// Suppresses being prompted for untrusted sources.
+        /// </summary>
+        [Parameter(ParameterSetName = NameParameterSet)]
+        public SwitchParameter TrustRepository { get; set; }
+
+        /// <summary>
+        /// Overwrites a previously installed resource with the same name and version.
+        /// </summary>
+        [Parameter(ParameterSetName = NameParameterSet)]
+        public SwitchParameter Reinstall { get; set; }
+
+        /// <summary>
+        /// Suppresses progress information.
+        /// </summary>
+        [Parameter(ParameterSetName = NameParameterSet)]
+        public SwitchParameter Quiet { get; set; }
+
+        /// <summary>
+        /// For modules that require a license, AcceptLicense automatically accepts the license agreement during installation.
+        /// </summary>
+        [Parameter(ParameterSetName = NameParameterSet)]
+        public SwitchParameter AcceptLicense { get; set; }
+        #endregion
+
+        #region members
+        private const string NameParameterSet = "NameParameterSet";
+        private const string RequiredResourceFileParameterSet = "RequiredResourceFileParameterSet";
+        private const string RequiredResourceParameterSet = "RequiredResourceParameterSet";
+        List<string> _pathsToInstallPkg;
+        VersionRange _versionRange;
+        #endregion
+
+        #region Methods
+        protected override void BeginProcessing()
+        {
+            // validate that if a -Version param is passed in that it can be parsed into a NuGet version range.
+            // An exact version will be formatted into a version range.
+            if (ParameterSetName.Equals(NameParameterSet) && Version != null && !Utils.TryParseVersionOrVersionRange(Version, out _versionRange))
+
+            {
+                var exMessage = "Argument for -Version parameter is not in the proper format.";
+                var ex = new ArgumentException(exMessage);
+                var IncorrectVersionFormat = new ErrorRecord(ex, "IncorrectVersionFormat", ErrorCategory.InvalidArgument, null);
+                ThrowTerminatingError(IncorrectVersionFormat);
+            }
+
+            _pathsToInstallPkg = Utils.GetAllInstallationPaths(this, Scope);
+        }
+
+        protected override void ProcessRecord()
+        {
+            // Define the cancellation token.
+            CancellationTokenSource source = new CancellationTokenSource();
+            CancellationToken cancellationToken = source.Token;
+
+            var installHelper = new InstallHelper(updatePkg: false, savePkg: false, cancellationToken: cancellationToken, cmdletPassedIn: this);
+
+            switch (ParameterSetName)
+            {
+                case NameParameterSet:
+                    installHelper.InstallPackages(
+                        names: Name,
+                        versionRange: _versionRange,
+                        prerelease: Prerelease,
+                        repository: Repository,
+                        acceptLicense: AcceptLicense,
+                        quiet: Quiet,
+                        reinstall: Reinstall,
+                        force: false,
+                        trustRepository: TrustRepository,
+                        noClobber: false,
+                        credential: Credential,
+                        requiredResourceFile: null,
+                        requiredResourceJson: null,
+                        requiredResourceHash: null,
+                        specifiedPath: null,
+                        asNupkg: false,
+                        includeXML: true,
+                        pathsToInstallPkg: _pathsToInstallPkg);
+                    break;
+
+                case RequiredResourceFileParameterSet:
+                    ThrowTerminatingError(new ErrorRecord(
+                                           new PSNotImplementedException("RequiredResourceFileParameterSet is not yet implemented. Please rerun cmdlet with other parameter set."),
+                                           "CommandParameterSetNotImplementedYet",
+                                           ErrorCategory.NotImplemented,
+                                           this));
+                    break;
+
+                case RequiredResourceParameterSet:
+                    ThrowTerminatingError(new ErrorRecord(
+                                           new PSNotImplementedException("RequiredResourceParameterSet is not yet implemented. Please rerun cmdlet with other parameter set."),
+                                           "CommandParameterSetNotImplementedYet",
+                                           ErrorCategory.NotImplemented,
+                                           this));
+                    break;
+
+                default:
+                    Dbg.Assert(false, "Invalid parameter set");
+                    break;
+            }
+        }
+        #endregion
+    }
+}