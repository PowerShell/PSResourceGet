--- conflicted
+++ resolved
@@ -264,10 +264,7 @@
                 asNupkg: false,
                 includeXML: true,
                 skipDependencyCheck: SkipDependencyCheck,
-<<<<<<< HEAD
                 savePkg: false,
-                pathsToInstallPkg: _pathsToInstallPkg);
-=======
                 pathsToInstallPkg: _pathsToInstallPkg);
 
             if (PassThru)
@@ -277,7 +274,6 @@
                     WriteObject(pkg);
                 }
             }
->>>>>>> 01aaf34e
         }
 
         #endregion
