// Copyright (c) Microsoft Corporation. All rights reserved.
// Licensed under the MIT License.

using Microsoft.PowerShell.PowerShellGet.UtilClasses;
using Newtonsoft.Json;
using NuGet.Versioning;
using System;
using System.Collections;
using System.Collections.Generic;
using System.IO;
using System.Linq;
using System.Management.Automation;
using Microsoft.PowerShell.Commands;

using Dbg = System.Diagnostics.Debug;

namespace Microsoft.PowerShell.PowerShellGet.Cmdlets
{
    /// <summary>
    /// The Install-PSResource cmdlet installs a resource.
    /// It returns nothing.
    /// </summary>
    [Cmdlet(VerbsLifecycle.Install, "PSResource", DefaultParameterSetName = "NameParameterSet", SupportsShouldProcess = true)]
    public sealed
    class InstallPSResource : PSCmdlet
    {
        #region Parameters 

        /// <summary>
        /// Specifies the exact names of resources to install from a repository.
        /// A comma-separated list of module names is accepted. The resource name must match the resource name in the repository.
        /// </summary>
        [Parameter(Mandatory = true, Position = 0, ValueFromPipeline = true, ParameterSetName = NameParameterSet)]
        [ValidateNotNullOrEmpty]
        public string[] Name { get; set; }

        /// <summary>
        /// Specifies the version or version range of the package to be installed
        /// </summary>
        [Parameter(ParameterSetName = NameParameterSet)]
        [ValidateNotNullOrEmpty]
        public string Version { get; set; }
        
        /// <summary>
        /// Specifies to allow installation of prerelease versions
        /// </summary>
        [Parameter(ParameterSetName = NameParameterSet)]
        public SwitchParameter Prerelease { get; set; }

        /// <summary>
        /// Specifies the repositories from which to search for the resource to be installed.
        /// </summary>
        [Parameter(ParameterSetName = NameParameterSet)]
        [ArgumentCompleter(typeof(RepositoryNameCompleter))]
        [ValidateNotNullOrEmpty]
        public string[] Repository { get; set; }

        /// <summary>
        /// Specifies a user account that has rights to find a resource from a specific repository.
        /// </summary>
        [Parameter]
        public PSCredential Credential { get; set; }

        /// <summary>
        /// Specifies the scope of installation.
        /// </summary>
        [Parameter]
        public ScopeType Scope { get; set; }

        /// <summary>
        /// Suppresses being prompted for untrusted sources.
        /// </summary>
        [Parameter]
        public SwitchParameter TrustRepository { get; set; }
        
        /// <summary>
        /// Overwrites a previously installed resource with the same name and version.
        /// </summary>
        [Parameter]
        public SwitchParameter Reinstall { get; set; }

        /// <summary>
        /// Suppresses progress information.
        /// </summary>
        [Parameter]
        public SwitchParameter Quiet { get; set; }

        /// <summary>
        /// For modules that require a license, AcceptLicense automatically accepts the license agreement during installation.
        /// </summary>
        [Parameter]
        public SwitchParameter AcceptLicense { get; set; }

        /// <summary>
        /// Prevents installing a package that contains cmdlets that already exist on the machine.
        /// </summary>
        [Parameter]
        public SwitchParameter NoClobber { get; set; }

        /// <summary>
        /// Skips the check for resource dependencies, so that only found resources are installed,
        /// and not any resources the found resource depends on.
        /// </summary>
        [Parameter]
        public SwitchParameter SkipDependencyCheck { get; set; }
        
        /// <summary>
        /// Skips the check for resource dependencies, so that only found resources are installed,
        /// and not any resources the found resource depends on.
        /// </summary>
        [Parameter]
        public SwitchParameter SkipPublisherCheck { get; set; }

        /// <summary>
        /// Passes the resource installed to the console.
        /// </summary>
        [Parameter]
        public SwitchParameter PassThru { get; set; }

        /// <summary>
        /// Used for pipeline input.
        /// </summary>
        [Parameter(Mandatory = true, Position = 0, ValueFromPipeline = true, ParameterSetName = InputObjectParameterSet)]
        [ValidateNotNullOrEmpty]
        public PSResourceInfo InputObject { get; set; }

        /// <summary>
        /// Installs resources based on input from a .psd1 (hashtable) or .json file.
        /// </summary>
        [Parameter(ParameterSetName = RequiredResourceFileParameterSet)]
        [ValidateNotNullOrEmpty]
        public String RequiredResourceFile
        {
            get
            {
                return _requiredResourceFile;
            }
            set
            {
                string resolvedPath = string.Empty;
                if (!string.IsNullOrWhiteSpace(value))
                {
                    resolvedPath = SessionState.Path.GetResolvedPSPathFromPSPath(value).First().Path;
                }

                if (!File.Exists(resolvedPath))
                {
                    var exMessage = String.Format("The RequiredResourceFile does not exist.  Please try specifying a path to a valid .json or .psd1 file");
                    var ex = new ArgumentException(exMessage);
                    var RequiredResourceFileDoesNotExist = new ErrorRecord(ex, "RequiredResourceFileDoesNotExist", ErrorCategory.ObjectNotFound, null);

                    ThrowTerminatingError(RequiredResourceFileDoesNotExist);
                }

                if (resolvedPath.EndsWith(".json", StringComparison.InvariantCultureIgnoreCase))
                {
                    _resourceFileType = ResourceFileType.JsonFile;
                }
                else if (resolvedPath.EndsWith(".psd1", StringComparison.InvariantCultureIgnoreCase))
                {
                    _resourceFileType = ResourceFileType.PSDataFile;
                }
                else
                {
                    // Throw here because no further processing can be done.
                    var exMessage = String.Format("The RequiredResourceFile must have either a '.json' or '.psd1' extension.  Please try specifying a path to a valid .json or .psd1 file");
                    var ex = new ArgumentException(exMessage);
                    var RequiredResourceFileNotValid = new ErrorRecord(ex, "RequiredResourceFileNotValid", ErrorCategory.ObjectNotFound, null);

                    ThrowTerminatingError(RequiredResourceFileNotValid);
                }

                _requiredResourceFile = resolvedPath;
            }
        }

        /// <summary>
        ///  Installs resources in a hashtable or JSON string format.
        /// </summary>
        [Parameter(ParameterSetName = RequiredResourceParameterSet)]
        public Object RequiredResource  // takes either string (json) or hashtable
        {
            get { return _requiredResourceHash != null ? _requiredResourceHash : (Object)_requiredResourceJson; }

            set
            {
                if (value is String jsonResource)
                {
                    _requiredResourceJson = jsonResource;
                }
                else if (value is Hashtable hashResource)
                {
                    _requiredResourceHash = hashResource;
                }
                else
                {
                    throw new ParameterBindingException("Object is not a JSON or Hashtable");
                }
            }
        }

        #endregion

        #region Enums

        private enum ResourceFileType
        {
            UnknownFile,
            JsonFile,
            PSDataFile
        }

        #endregion

        #region Members

        private const string NameParameterSet = "NameParameterSet";
        private const string InputObjectParameterSet = "InputObjectParameterSet";
        private const string RequiredResourceFileParameterSet = "RequiredResourceFileParameterSet";
        private const string RequiredResourceParameterSet = "RequiredResourceParameterSet";
        List<string> _pathsToInstallPkg;
        private string _requiredResourceFile;
        private string _requiredResourceJson;
        private Hashtable _requiredResourceHash;
        VersionRange _versionRange;
        InstallHelper _installHelper;
        ResourceFileType _resourceFileType;

        #endregion

        #region Method overrides

        protected override void BeginProcessing()
        {
            // Create a repository story (the PSResourceRepository.xml file) if it does not already exist
            // This is to create a better experience for those who have just installed v3 and want to get up and running quickly
            RepositorySettings.CheckRepositoryStore();

            _pathsToInstallPkg = Utils.GetAllInstallationPaths(this, Scope);

            _installHelper = new InstallHelper(cmdletPassedIn: this);
        }

        protected override void ProcessRecord()
        {
            switch (ParameterSetName)
            {
                case NameParameterSet:
                    // If no Version specified, install latest version for the package.
                    // Otherwise validate Version can be parsed out successfully.
                    if (Version == null)
                    {
                        _versionRange = VersionRange.All;
                    }
                    else if (!Utils.TryParseVersionOrVersionRange(Version, out _versionRange))
                    {
                        var exMessage = "Argument for -Version parameter is not in the proper format.";
                        var ex = new ArgumentException(exMessage);
                        var IncorrectVersionFormat = new ErrorRecord(ex, "IncorrectVersionFormat", ErrorCategory.InvalidArgument, null);
                        ThrowTerminatingError(IncorrectVersionFormat);
                    }

                    ProcessInstallHelper(
                        pkgNames: Name,
                        pkgVersion: _versionRange,
                        pkgPrerelease: Prerelease,
                        pkgRepository: Repository,
                        pkgCredential: Credential,
                        reqResourceParams: null);
                    break;
                    
                case InputObjectParameterSet:
                    string normalizedVersionString = Utils.GetNormalizedVersionString(InputObject.Version.ToString(), InputObject.Prerelease);
                    if (!Utils.TryParseVersionOrVersionRange(normalizedVersionString, out _versionRange))
                    {
                        var exMessage = String.Format("Version '{0}' for resource '{1}' cannot be parsed.", normalizedVersionString, InputObject.Name);
                        var ex = new ArgumentException(exMessage);
                        var ErrorParsingVersion = new ErrorRecord(ex, "ErrorParsingVersion", ErrorCategory.ParserError, null);
                        WriteError(ErrorParsingVersion);
                    }

                    ProcessInstallHelper(
                        pkgNames: new string[] { InputObject.Name },
                        pkgVersion: _versionRange,
                        pkgPrerelease: InputObject.IsPrerelease,
                        pkgRepository: new string[]{ InputObject.Repository },
                        pkgCredential: Credential,
                        reqResourceParams: null);
                    break;

                case RequiredResourceFileParameterSet:
                    /* .json file contents should look like:
                       {
                          "Pester": {
                            "allowPrerelease": true,
                            "version": "[4.4.2,4.7.0]",
                            "repository": "PSGallery",
                            "credential": null
                          }
                        }
                    */

                    /* .psd1 file contents should look like:
                       @{
                          "Configuration" =  @{ version = "[4.4.2,4.7.0]" }
                          "Pester" = @{
                             version = "[4.4.2,4.7.0]"
                             repository = PSGallery
                             credential = $cred
                             prerelease = $true
                          }
                       }
                    */

                    string requiredResourceFileStream = string.Empty;
                    using (StreamReader sr = new StreamReader(_requiredResourceFile))
                    {
                        requiredResourceFileStream = sr.ReadToEnd();
                    }
<<<<<<< HEAD

                    Hashtable pkgsInJsonFile = null;
=======
                    
                    Hashtable pkgsInFile = null;
>>>>>>> 4cdc5dce
                    try
                    {
                        if (_resourceFileType.Equals(ResourceFileType.JsonFile))
                        {
                            pkgsInFile = Utils.ConvertJsonToHashtable(this, requiredResourceFileStream);
                        }
                        else
                        {
                            // must be a .psd1 file
                            if (!Utils.TryParsePSDataFile(_requiredResourceFile, this, out pkgsInFile))
                            {
                                // Ran into errors parsing the .psd1 file which was found in Utils.TryParsePSDataFile() and written.
                                return;
                            }
                        }
                    }
                    catch (Exception)
                    {
                        var exMessage = String.Format("Argument for parameter -RequiredResourceFile is not in proper json or hashtable format.  Make sure argument is either a valid .json or .psd1 file.");
                        var ex = new ArgumentException(exMessage);
                        var RequiredResourceFileNotInProperJsonFormat = new ErrorRecord(ex, "RequiredResourceFileNotInProperJsonFormat", ErrorCategory.InvalidData, null);

                        ThrowTerminatingError(RequiredResourceFileNotInProperJsonFormat);
                    }
                    
                    RequiredResourceHelper(pkgsInFile);
                    break;

                case RequiredResourceParameterSet:
                    if (!string.IsNullOrWhiteSpace(_requiredResourceJson))
                    {
                        /* json would look like:
                           {
                              "Pester": {
                                "allowPrerelease": true,
                                "version": "[4.4.2,4.7.0]",
                                "repository": "PSGallery",
                                "credential": null
                              }
                            }
                        */
                                              
                        Hashtable pkgsHash = null;
                        try
                        {
                            pkgsHash = Utils.ConvertJsonToHashtable(this, _requiredResourceJson);
                        }
                        catch (Exception)
                        {
                            var exMessage = String.Format("Argument for parameter -RequiredResource is not in proper json format.  Make sure argument is either a valid json file.");
                            var ex = new ArgumentException(exMessage);
                            var RequiredResourceFileNotInProperJsonFormat = new ErrorRecord(ex, "RequiredResourceFileNotInProperJsonFormat", ErrorCategory.InvalidData, null);

                            ThrowTerminatingError(RequiredResourceFileNotInProperJsonFormat);
                        }

                        RequiredResourceHelper(pkgsHash);
                    }

                    if (_requiredResourceHash != null)
                    {
                        /* hashtable would look like:
                            @{
                                "Configuration" =  @{ version = "[4.4.2,4.7.0]" }
                                "Pester" = @{
                                    version = "[4.4.2,4.7.0]"
                                    repository = PSGallery
                                    credential = $cred
                                    prerelease = $true
                                  }
                            }
                        */

                        RequiredResourceHelper(_requiredResourceHash);
                    }
                    break;

                default:
                    Dbg.Assert(false, "Invalid parameter set");
                    break;
            }
        }

        #endregion

        #region Methods

        private void RequiredResourceHelper(Hashtable reqResourceHash)
        {
            var pkgNames = reqResourceHash.Keys;

            foreach (string pkgName in pkgNames)
            {
                var pkgParamInfo = reqResourceHash[pkgName];

                // Format should now be a hashtable, whether the original input format was json or hashtable
                if (!(pkgParamInfo is Hashtable pkgInstallInfo))
                {
                    return;
                }

                InstallPkgParams pkgParams = new InstallPkgParams();
                var pkgParamNames = pkgInstallInfo.Keys;

                PSCredential pkgCredential = Credential;
                foreach (string paramName in pkgParamNames)
                {
                    if (string.Equals(paramName, "credential", StringComparison.InvariantCultureIgnoreCase))
                    {
                        WriteVerbose("Credential specified for required resource");
                        pkgCredential = pkgInstallInfo[paramName] as PSCredential;
                    }

                    pkgParams.SetProperty(paramName, pkgInstallInfo[paramName] as string, out ErrorRecord IncorrectVersionFormat);

                    if (IncorrectVersionFormat != null)
                    {
                        ThrowTerminatingError(IncorrectVersionFormat);
                    }
                }
                    
                if (pkgParams.Scope == ScopeType.AllUsers)
                {
                    _pathsToInstallPkg = Utils.GetAllInstallationPaths(this, pkgParams.Scope);
                }

                VersionRange pkgVersion;
                // If no Version specified, install latest version for the package.
                // Otherwise validate Version can be parsed out successfully.
                if (pkgInstallInfo["version"] == null || string.IsNullOrWhiteSpace(pkgInstallInfo["version"].ToString()))
                {
                    pkgVersion = VersionRange.All;
                }
                else if (!Utils.TryParseVersionOrVersionRange(pkgInstallInfo["version"].ToString(), out pkgVersion))
                {
                    var exMessage = "Argument for Version parameter is not in the proper format.";
                    var ex = new ArgumentException(exMessage);
                    var IncorrectVersionFormat = new ErrorRecord(ex, "IncorrectVersionFormat", ErrorCategory.InvalidArgument, null);
                    ThrowTerminatingError(IncorrectVersionFormat);
                }

                ProcessInstallHelper(
                    pkgNames: new string[] { pkgName },
                    pkgVersion: pkgVersion,
                    pkgPrerelease: pkgParams.Prerelease,
                    pkgRepository: new string[] { pkgParams.Repository },
                    pkgCredential: pkgCredential,
                    reqResourceParams: pkgParams);
            }
        }

        private void ProcessInstallHelper(string[] pkgNames, VersionRange pkgVersion, bool pkgPrerelease, string[] pkgRepository, PSCredential pkgCredential, InstallPkgParams reqResourceParams)
        {
            var inputNameToInstall = Utils.ProcessNameWildcards(pkgNames, out string[] errorMsgs, out bool nameContainsWildcard);
            if (nameContainsWildcard)
            {
                WriteError(new ErrorRecord(
                    new PSInvalidOperationException("Name with wildcards is not supported for Install-PSResource cmdlet"),
                    "NameContainsWildcard",
                    ErrorCategory.InvalidArgument,
                    this));
                return;
            }
            
            foreach (string error in errorMsgs)
            {
                WriteError(new ErrorRecord(
                    new PSInvalidOperationException(error),
                    "ErrorFilteringNamesForUnsupportedWildcards",
                    ErrorCategory.InvalidArgument,
                    this));
            }

            // this catches the case where Name wasn't passed in as null or empty,
            // but after filtering out unsupported wildcard names there are no elements left in namesToInstall
            if (inputNameToInstall.Length == 0)
            {
                return;
            }

            if (!ShouldProcess(string.Format("package to install: '{0}'", String.Join(", ", inputNameToInstall))))
            {
                WriteVerbose(string.Format("Install operation cancelled by user for packages: {0}", String.Join(", ", inputNameToInstall)));
                return;
            }

            var installedPkgs = _installHelper.InstallPackages(
                names: pkgNames,
                versionRange: pkgVersion,
                prerelease: pkgPrerelease,
                repository: pkgRepository,
                acceptLicense: AcceptLicense,
                quiet: Quiet,
                reinstall: Reinstall,
                force: false,
                trustRepository: TrustRepository,
                noClobber: NoClobber,
                credential: pkgCredential,
                asNupkg: false,
                includeXML: true,
                skipDependencyCheck: SkipDependencyCheck,
                skipPublisherCheck: SkipPublisherCheck,
                savePkg: false,
                pathsToInstallPkg: _pathsToInstallPkg);

            if (PassThru)
            {
                foreach (PSResourceInfo pkg in installedPkgs)
                {
                    WriteObject(pkg);
                }
            }
        }

        #endregion
    }
}<|MERGE_RESOLUTION|>--- conflicted
+++ resolved
@@ -317,13 +317,8 @@
                     {
                         requiredResourceFileStream = sr.ReadToEnd();
                     }
-<<<<<<< HEAD
-
-                    Hashtable pkgsInJsonFile = null;
-=======
-                    
+
                     Hashtable pkgsInFile = null;
->>>>>>> 4cdc5dce
                     try
                     {
                         if (_resourceFileType.Equals(ResourceFileType.JsonFile))
