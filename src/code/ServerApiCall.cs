--- conflicted
+++ resolved
@@ -37,10 +37,6 @@
                 token = String.Equals("token", networkCredential.UserName) ? true : false;
             };
 
-<<<<<<< HEAD
-            _sessionClient = new HttpClient(handler);
-            _sessionClient.Timeout = TimeSpan.FromMinutes(10);
-=======
             if (token)
             {
                 string credString = string.Format(":{0}", networkCredential.Password);
@@ -48,14 +44,14 @@
 
                 _sessionClient = new HttpClient(handler);
                 _sessionClient.DefaultRequestHeaders.Authorization = new System.Net.Http.Headers.AuthenticationHeaderValue("Basic", Convert.ToBase64String(byteArray));
-
             } else {
 
                 handler.Credentials = networkCredential;
                 
                 _sessionClient = new HttpClient(handler);
             };
->>>>>>> bb4c0d04
+            _sessionClient.Timeout = TimeSpan.FromMinutes(10);
+
         }
 
         #endregion
