// Copyright (c) Microsoft Corporation. All rights reserved.
// Licensed under the MIT License.

using NuGet.Versioning;
using System;
<<<<<<< HEAD
using System.Management.Automation;
=======
using System.Collections;
>>>>>>> fa09d5eb
using System.Management.Automation.Language;

namespace Microsoft.PowerShell.PowerShellGet.UtilClasses
{
    internal static class Utils
    {
        #region Public methods

        public static string TrimQuotes(string name)
        {
            return name.Trim('\'', '"');
        }

        public static string QuoteName(string name)
        {
            bool quotesNeeded = false;
            foreach (var c in name)
            {
                if (Char.IsWhiteSpace(c))
                {
                    quotesNeeded = true;
                    break;
                }
            }

            if (!quotesNeeded)
            {
                return name;
            }

            return "'" + CodeGeneration.EscapeSingleQuotedStringContent(name) + "'";
        }

<<<<<<< HEAD
        public static bool TryParseToNuGetVersionRange(string version, PSCmdlet cmdletPassedIn, out VersionRange versionRange)
        {
            // try to parse into a specific NuGet version
            versionRange = null;
            var success = false;
            if (version != null)
            {
                NuGetVersion.TryParse(version, out NuGetVersion specificVersion);

                if (specificVersion != null)
                {
                    // check if exact version
                    versionRange = new VersionRange(specificVersion, true, specificVersion, true, null, null);
                    cmdletPassedIn.WriteDebug(string.Format("A specific version, '{0}', is specified", versionRange.ToString()));
                    success = true;
                }
                else
                {
                    success = true;
                    // check if version range
                    if (!VersionRange.TryParse(version, out versionRange))
                    {
                        cmdletPassedIn.WriteError(new ErrorRecord(
                            new ParseException(),
                            "ErrorParsingVersion",
                            ErrorCategory.ParserError,
                            cmdletPassedIn));
                        success = false;
                    }
                    cmdletPassedIn.WriteDebug(string.Format("A version range, '{0}', is specified", versionRange.ToString()));
                }
            }

            return success;
=======
        /// <summary>
        /// Converts an ArrayList of object types to a string array.
        /// </summary>
        public static string[] GetStringArray(ArrayList list)
        {
            if (list == null) { return null; }

            var strArray = new string[list.Count];
            for (int i=0; i<list.Count; i++)
            {
                strArray[i] = list[i] as string;
            }

            return strArray;
>>>>>>> fa09d5eb
        }

        #endregion
    }
}<|MERGE_RESOLUTION|>--- conflicted
+++ resolved
@@ -3,11 +3,8 @@
 
 using NuGet.Versioning;
 using System;
-<<<<<<< HEAD
 using System.Management.Automation;
-=======
 using System.Collections;
->>>>>>> fa09d5eb
 using System.Management.Automation.Language;
 
 namespace Microsoft.PowerShell.PowerShellGet.UtilClasses
@@ -41,7 +38,6 @@
             return "'" + CodeGeneration.EscapeSingleQuotedStringContent(name) + "'";
         }
 
-<<<<<<< HEAD
         public static bool TryParseToNuGetVersionRange(string version, PSCmdlet cmdletPassedIn, out VersionRange versionRange)
         {
             // try to parse into a specific NuGet version
@@ -76,7 +72,8 @@
             }
 
             return success;
-=======
+        }
+
         /// <summary>
         /// Converts an ArrayList of object types to a string array.
         /// </summary>
@@ -91,7 +88,6 @@
             }
 
             return strArray;
->>>>>>> fa09d5eb
         }
 
         #endregion
