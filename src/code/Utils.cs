--- conflicted
+++ resolved
@@ -429,13 +429,8 @@
             else
             {
                 // paths are the same for both Linux and macOS
-<<<<<<< HEAD
-                myDocumentsPath = Path.Combine(Environment.GetFolderPath(SpecialFolder.LocalApplicationData), "powershell");
-                programFilesPath = Path.Combine("/usr", "local", "share", "powershell");
-=======
                 myDocumentsPath = System.IO.Path.Combine(Environment.GetFolderPath(Environment.SpecialFolder.LocalApplicationData), "powershell");
                 programFilesPath = System.IO.Path.Combine("/usr", "local", "share", "powershell");
->>>>>>> cf75124c
             }
         }
 
@@ -664,4 +659,4 @@
 
         #endregion
     }
-}
+}