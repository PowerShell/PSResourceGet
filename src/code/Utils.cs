using System.Net;
// Copyright (c) Microsoft Corporation. All rights reserved.
// Licensed under the MIT License.

using NuGet.Versioning;
using System;
using System.Collections;
using System.Collections.Generic;
using System.Collections.ObjectModel;
using System.IO;
using System.Linq;
using System.Management.Automation;
using System.Management.Automation.Language;
using System.Management.Automation.Runspaces;
using System.Runtime.InteropServices;
using Microsoft.PowerShell.Commands;
using Microsoft.PowerShell.PSResourceGet.Cmdlets;
using System.Net.Http;
using System.Globalization;
using System.Security;
using Azure.Core;
using Azure.Identity;

namespace Microsoft.PowerShell.PSResourceGet.UtilClasses
{
    #region Utils

    internal static class Utils
    {
        #region Enums

        public enum MetadataFileType
        {
            ModuleManifest,
            ScriptFile,
            Nuspec,
            None
        }

        # endregion

        #region String fields

        public static readonly string[] EmptyStrArray = Array.Empty<string>();
        public static readonly char[] WhitespaceSeparator = new char[]{' '};
        public const string PSDataFileExt = ".psd1";
        public const string PSScriptFileExt = ".ps1";
        private const string ConvertJsonToHashtableScript = @"
            param (
                [string] $json
            )

            function ConvertToHash
            {
                param (
                    [pscustomobject] $object
                )

                $output = @{}
                $object | Microsoft.PowerShell.Utility\Get-Member -MemberType NoteProperty | ForEach-Object {
                    $name = $_.Name
                    $value = $object.($name)

                    if ($value -is [object[]])
                    {
                        $array = @()
                        $value | ForEach-Object {
                            $array += (ConvertToHash $_)
                        }
                        $output.($name) = $array
                    }
                    elseif ($value -is [pscustomobject])
                    {
                        $output.($name) = (ConvertToHash $value)
                    }
                    else
                    {
                        $output.($name) = $value
                    }
                }

                $output
            }

            $customObject = Microsoft.PowerShell.Utility\ConvertFrom-Json -InputObject $json
            return ConvertToHash $customObject
        ";

        #endregion

        #region Path fields

        private static string s_tempHome = null;

        #endregion

        #region String methods

        public static string TrimQuotes(string name)
        {
            return name.Trim('\'', '"');
        }

        public static string QuoteName(string name)
        {
            bool quotesNeeded = false;
            foreach (var c in name)
            {
                if (Char.IsWhiteSpace(c))
                {
                    quotesNeeded = true;
                    break;
                }
            }

            if (!quotesNeeded)
            {
                return name;
            }

            return "'" + CodeGeneration.EscapeSingleQuotedStringContent(name) + "'";
        }

        public static string[] GetStringArrayFromString(string[] delimeter, string stringToConvertToArray)
        {
            // This will be a string where entries are separated by space.
            if (String.IsNullOrEmpty(stringToConvertToArray))
            {
                return Utils.EmptyStrArray;
            }

            return stringToConvertToArray.Split(delimeter, StringSplitOptions.RemoveEmptyEntries);
        }

        /// <summary>
        /// Converts an ArrayList of object types to a string array.
        /// </summary>
        public static string[] GetStringArray(ArrayList list)
        {
            if (list == null) { return null; }

            var strArray = new string[list.Count];
            for (int i=0; i < list.Count; i++)
            {
                strArray[i] = list[i] as string;
            }

            return strArray;
        }

        public static string[] ProcessNameWildcards(
            string[] pkgNames,
            bool removeWildcardEntries,
            out string[] errorMsgs,
            out bool isContainWildcard)
        {
            List<string> namesWithSupportedWildcards = new List<string>();
            List<string> errorMsgsList = new List<string>();

            if (pkgNames == null)
            {
                isContainWildcard = true;
                errorMsgs = errorMsgsList.ToArray();
                return new string[] {"*"};
            }

            isContainWildcard = false;
            foreach (string name in pkgNames)
            {
                if (WildcardPattern.ContainsWildcardCharacters(name))
                {
                    if (removeWildcardEntries)
                    {
                        // Tag   // CommandName  // DSCResourceName
                        errorMsgsList.Add($"{name} will be discarded from the provided entries.");
                        continue;
                    }

                    if (String.Equals(name, "*", StringComparison.InvariantCultureIgnoreCase))
                    {
                        isContainWildcard = true;
                        errorMsgs = new string[] {};
                        return new string[] {"*"};
                    }

                    if (name.Contains("?") || name.Contains("["))
                    {
                        errorMsgsList.Add(String.Format("-Name with wildcards '?' and '[' are not supported for this cmdlet so Name entry: {0} will be discarded.", name));
                        continue;
                    }

                    isContainWildcard = true;
                    namesWithSupportedWildcards.Add(name);
                }
                else
                {
                    namesWithSupportedWildcards.Add(name);
                }
            }

            errorMsgs = errorMsgsList.ToArray();
            return namesWithSupportedWildcards.ToArray();
        }

        public static string FormatRequestsExceptions(Exception exception, HttpRequestMessage request)
        {
            string exMsg = $"'{exception.Message}' Request sent: '{request.RequestUri.AbsoluteUri}'";
            if (exception.InnerException != null && !string.IsNullOrEmpty(exception.InnerException.Message))
            {
                exMsg += $" Inner exception: '{exception.InnerException.Message}'";
            }

            return exMsg;
        }

        public static string FormatCredentialRequestExceptions(Exception exception)
        {
            string exMsg = $"'{exception.Message}' Re-run the command with -Credential.";
            if (exception.InnerException != null && !string.IsNullOrEmpty(exception.InnerException.Message))
            {
                exMsg += $" Inner exception: '{exception.InnerException.Message}'";
            }

            return exMsg;
        }

        #endregion

        #region Version methods

        public static bool TryGetVersionType(
            string version,
            out NuGetVersion nugetVersion,
            out VersionRange versionRange,
            out VersionType versionType,
            out string error)
        {
            error = String.Empty;
            nugetVersion = null;
            versionRange = null;
            versionType = VersionType.NoVersion;

            if (String.IsNullOrEmpty(version))
            {
                return true;
            }

            if (version.Trim().Equals("*"))
            {
                // this method is called for find and install version parameter.
                // for find, version = "*" means VersionRange.All
                // for install, version = "*", means find latest version. This is handled in Install
                versionRange = VersionRange.All;
                versionType = VersionType.VersionRange;
                return true;
            }

            bool isVersionRange;
            if (version.Contains("*"))
            {
                string modifiedVersion;
                string[] versionSplit = version.Split(new string[] { "." }, StringSplitOptions.None);
                if (versionSplit.Length == 2 && versionSplit[1].Equals("*"))
                {
                    // eg: 2.* should translate to the version range "[2.0,2.99999]"
                    modifiedVersion = $"[{versionSplit[0]}.0,{versionSplit[0]}.999999]";
                }
                else if (versionSplit.Length == 3 && versionSplit[2].Equals("*"))
                {
                    // eg: 2.1.* should translate to the version range "[2.1.0,2.1.99999]"
                    modifiedVersion = $"[{versionSplit[0]}.{versionSplit[1]}.0,{versionSplit[0]}.{versionSplit[1]}.999999]";
                }
                else if (versionSplit.Length == 4 && versionSplit[3].Equals("*"))
                {
                    // eg: 2.8.8.* should translate to the version range "[2.1.3.0,2.1.3.99999]"
                    modifiedVersion = $"[{versionSplit[0]}.{versionSplit[1]}.{versionSplit[2]}.0,{versionSplit[0]}.{versionSplit[1]}.{versionSplit[2]}.999999]";
                }
                else {
                    error = "Argument for -Version parameter is not in the proper format";
                    return false;
                }

                VersionRange.TryParse(modifiedVersion, out versionRange);
                versionType = VersionType.VersionRange;

                return true;
            }

            bool isNugetVersion = NuGetVersion.TryParse(version, out nugetVersion);
            isVersionRange = VersionRange.TryParse(version, out versionRange);

            if (!isNugetVersion && !isVersionRange)
            {
                error = "Argument for -Version parameter is not in the proper format";
                return false;
            }

            if (isNugetVersion)
            {
                versionType = VersionType.SpecificVersion;
            }
            else if (isVersionRange)
            {
                versionType = VersionType.VersionRange;
            }

            return true;
        }

        public static string GetNormalizedVersionString(
            string versionString,
            string prerelease)
        {
            // versionString may be like 1.2.0.0 or 1.2.0
            // prerelease    may be      null    or "alpha1"
            // possible passed in examples:
            // versionString: "1.2.0"   prerelease: "alpha1"
            // versionString: "1.2.0"   prerelease: ""        <- doubtful though
            // versionString: "1.2.0.0" prerelease: "alpha1"
            // versionString: "1.2.0.0" prerelease: ""

            if (String.IsNullOrEmpty(prerelease))
            {
                return versionString;
            }

            int numVersionDigits = versionString.Split('.').Count();

            if (numVersionDigits == 3)
            {
                // versionString: "1.2.0" prerelease: "alpha1"
                return versionString + "-" + prerelease;
            }
            else if (numVersionDigits == 4)
            {
                // versionString: "1.2.0.0" prerelease: "alpha1"
                return versionString.Substring(0, versionString.LastIndexOf('.')) + "-" + prerelease;
            }

            return versionString;
        }

        public static bool TryParseVersionOrVersionRange(
           string version,
           out VersionRange versionRange)
        {
            versionRange = null;
            if (version == null) { return false; }

            if (version.Trim().Equals("*"))
            {
                versionRange = VersionRange.All;
                return true;
            }

            // parse as NuGetVersion
            if (NuGetVersion.TryParse(version, out NuGetVersion nugetVersion))
            {
                versionRange = new VersionRange(
                    minVersion: nugetVersion,
                    includeMinVersion: true,
                    maxVersion: nugetVersion,
                    includeMaxVersion: true,
                    floatRange: null,
                    originalString: version);
                return true;
            }

            return VersionRange.TryParse(version, out versionRange);
        }

        public static bool GetVersionForInstallPath(
            string installedPkgPath,
            bool isModule,
            PSCmdlet cmdletPassedIn,
            out NuGetVersion pkgNuGetVersion)
        {
            // this method returns false if the PSGetModuleInfo.xml or {pkgName}_InstalledScriptInfo.xml file
            // could not be parsed properly, or the version from it could not be parsed into a NuGetVersion.
            // In this case the caller method (i.e GetHelper.FilterPkgPathsByVersion()) should skip the current
            // installed package path or reassign NuGetVersion variable passed in to a non-null value as it sees fit.

            // for Modules, installedPkgPath will look like this:
            // ./PowerShell/Modules/test_module/3.0.0
            // for Scripts, installedPkgPath will look like this:
            // ./PowerShell/Scripts/test_script.ps1
            string pkgName = isModule ? String.Empty : Utils.GetInstalledPackageName(installedPkgPath);

            string packageInfoXMLFilePath = isModule ? Path.Combine(installedPkgPath, "PSGetModuleInfo.xml") : Path.Combine((new DirectoryInfo(installedPkgPath).Parent).FullName, "InstalledScriptInfos", $"{pkgName}_InstalledScriptInfo.xml");
            if (!PSResourceInfo.TryRead(packageInfoXMLFilePath, out PSResourceInfo psGetInfo, out string errorMsg))
            {
                cmdletPassedIn.WriteVerbose(String.Format(
                    "The {0} file found at location: {1} cannot be parsed due to {2}",
                    isModule ? "PSGetModuleInfo.xml" : $"{pkgName}_InstalledScriptInfo.xml",
                    packageInfoXMLFilePath,
                    errorMsg));
                pkgNuGetVersion = null;
                return false;
            }

            psGetInfo.AdditionalMetadata.TryGetValue("NormalizedVersion", out string normalizedVersion);

            if (!NuGetVersion.TryParse(
                    value: normalizedVersion,
                    version: out pkgNuGetVersion))
            {
                cmdletPassedIn.WriteVerbose(String.Format("Leaf directory in path '{0}' cannot be parsed into a version.", installedPkgPath));
                return false;
            }

            return true;
        }

        #endregion

        #region Uri methods

        public static bool TryCreateValidUri(
            string uriString,
            PSCmdlet cmdletPassedIn,
            out Uri uriResult,
            out ErrorRecord errorRecord)
        {
            errorRecord = null;
            if (Uri.TryCreate(uriString, UriKind.Absolute, out uriResult))
            {
                return true;
            }

            Exception ex;
            try
            {
                // This is needed for a relative path Uri string. Does not throw error for an absolute path.
                var filePath = cmdletPassedIn.GetResolvedProviderPathFromPSPath(uriString, out ProviderInfo provider).First();

                if (Uri.TryCreate(filePath, UriKind.Absolute, out uriResult))
                {
                    return true;
                }

                ex = new PSArgumentException($"Invalid Uri file path: {uriString}");
            }
            catch (Exception e)
            {
                ex = e;
            }

            errorRecord = new ErrorRecord(
                new PSArgumentException($"The provided Uri is not valid: {uriString}. It must be of Uri Scheme: HTTP, HTTPS, FTP or a file path", ex),
                "InvalidUri",
                ErrorCategory.InvalidArgument,
                cmdletPassedIn);

            return false;
        }

        #endregion

        #region PSCredentialInfo methods

        public static bool TryCreateValidPSCredentialInfo(
            PSObject credentialInfoCandidate,
            PSCmdlet cmdletPassedIn,
            out PSCredentialInfo repoCredentialInfo,
            out ErrorRecord errorRecord)
        {
            repoCredentialInfo = null;
            errorRecord = null;

            try
            {
                if (!string.IsNullOrEmpty((string) credentialInfoCandidate.Properties[PSCredentialInfo.VaultNameAttribute]?.Value)
                    && !string.IsNullOrEmpty((string) credentialInfoCandidate.Properties[PSCredentialInfo.SecretNameAttribute]?.Value))
                {
                    PSCredential credential = null;
                    if (credentialInfoCandidate.Properties[PSCredentialInfo.CredentialAttribute] != null)
                    {
                        try
                        {
                            credential = (PSCredential) credentialInfoCandidate.Properties[PSCredentialInfo.CredentialAttribute].Value;
                        }
                        catch (Exception e)
                        {
                            errorRecord = new ErrorRecord(
                                new PSArgumentException($"Invalid CredentialInfo {PSCredentialInfo.CredentialAttribute}", e),
                                "InvalidCredentialInfo",
                                ErrorCategory.InvalidArgument,
                                cmdletPassedIn);

                            return false;
                        }
                    }

                    repoCredentialInfo = new PSCredentialInfo(
                        (string) credentialInfoCandidate.Properties[PSCredentialInfo.VaultNameAttribute].Value,
                        (string) credentialInfoCandidate.Properties[PSCredentialInfo.SecretNameAttribute].Value,
                        credential
                    );

                    return true;
                }
                else
                {
                    errorRecord = new ErrorRecord(
                        new PSArgumentException($"Invalid CredentialInfo, must include non-empty {PSCredentialInfo.VaultNameAttribute} and {PSCredentialInfo.SecretNameAttribute}, and optionally a {PSCredentialInfo.CredentialAttribute}"),
                        "InvalidCredentialInfo",
                        ErrorCategory.InvalidArgument,
                        cmdletPassedIn);

                    return false;
                }
            }
            catch (Exception e)
            {
                errorRecord = new ErrorRecord(
                    new PSArgumentException("Invalid CredentialInfo values", e),
                    "InvalidCredentialInfo",
                    ErrorCategory.InvalidArgument,
                    cmdletPassedIn);

                return false;
            }
        }

        public static PSCredential GetRepositoryCredentialFromSecretManagement(
            string repositoryName,
            PSCredentialInfo repositoryCredentialInfo,
            PSCmdlet cmdletPassedIn)
        {
            if (!IsSecretManagementVaultAccessible(repositoryName, repositoryCredentialInfo, cmdletPassedIn))
            {
                cmdletPassedIn.ThrowTerminatingError(
                    new ErrorRecord(
                        new PSInvalidOperationException($"Cannot access Microsoft.PowerShell.SecretManagement vault \"{repositoryCredentialInfo.VaultName}\" for PSResourceRepository ({repositoryName}) authentication."),
                        "RepositoryCredentialSecretManagementInaccessibleVault",
                        ErrorCategory.ResourceUnavailable,
                        cmdletPassedIn));

                return null;
            }

            try
            {
                using (System.Management.Automation.PowerShell pwsh = System.Management.Automation.PowerShell.Create())
                {
                    var module = pwsh.AddCommand("Microsoft.PowerShell.Core\\Import-Module").AddParameters(
                            new Hashtable() {
                                { "Name", "Microsoft.PowerShell.SecretManagement"},
                                { "PassThru", true}
                            }).Invoke<PSModuleInfo>();

                    if (pwsh.HadErrors || pwsh.Streams.Error.Count > 0)
                    {
                        foreach (var err in pwsh.Streams.Error)
                        {
                            cmdletPassedIn.WriteError(err);
                        }

                        return null;
                    }

                    if (module == null)
                    {
                        cmdletPassedIn.ThrowTerminatingError(
                            new ErrorRecord(
                                new PSInvalidOperationException(
                                    message: $"Microsoft.PowerShell.SecretManagement module could not be imported for PSResourceRepository '{repositoryName}' authentication."),
                                "RepositoryCredentialCannotLoadSecretManagementModule",
                                ErrorCategory.InvalidOperation,
                                cmdletPassedIn));

                        return null;
                    }

                    pwsh.Commands.Clear();
                    var results = pwsh.AddCommand("Microsoft.PowerShell.SecretManagement\\Get-Secret").AddParameters(
                        new Hashtable() {
                            { "Vault", repositoryCredentialInfo.VaultName },
                            { "Name", repositoryCredentialInfo.SecretName }
                        }).Invoke<Object>();

                    if (pwsh.HadErrors || pwsh.Streams.Error.Count > 0)
                    {
                        foreach (var err in pwsh.Streams.Error)
                        {
                            cmdletPassedIn.WriteError(err);
                        }

                        return null;
                    }

                    var secretValue = (results?.Count == 1) ? results[0] : null;
                    if (secretValue == null)
                    {
                        cmdletPassedIn.ThrowTerminatingError(
                            new ErrorRecord(
                                new PSInvalidOperationException(
                                    message: $"Microsoft.PowerShell.SecretManagement\\Get-Secret encountered an error while reading secret '{repositoryCredentialInfo.SecretName}' from vault '{repositoryCredentialInfo.VaultName}' for PSResourceRepository '{repositoryName}' authentication."),
                                "RepositoryCredentialCannotGetSecretFromVault",
                                ErrorCategory.InvalidOperation,
                                cmdletPassedIn));

                        return null;
                    }

                    if (secretValue is PSObject secretObject)
                    {
                        if (secretObject.BaseObject is PSCredential secretCredential)
                        {
                            return secretCredential;
                        }
                        else if (secretObject.BaseObject is SecureString secretString)
                        {
                            return new PSCredential("token", secretString);
                        }
                    }

                    cmdletPassedIn.ThrowTerminatingError(
                        new ErrorRecord(
                            new PSNotSupportedException($"Secret '{repositoryCredentialInfo.SecretName}' from vault '{repositoryCredentialInfo.VaultName}' has an invalid type. The only supported type is PSCredential."),
                            "RepositoryCredentialInvalidSecretType",
                            ErrorCategory.InvalidType,
                            cmdletPassedIn));

                    return null;
                }
            }
            catch (Exception e)
            {
                cmdletPassedIn.ThrowTerminatingError(
                    new ErrorRecord(
                        new PSInvalidOperationException(
                            message: $"Microsoft.PowerShell.SecretManagement\\Get-Secret encountered an error while reading secret '{repositoryCredentialInfo.SecretName}' from vault '{repositoryCredentialInfo.VaultName}' for PSResourceRepository '{repositoryName}' authentication.",
                            innerException: e),
                        "RepositoryCredentialCannotGetSecretFromVault",
                        ErrorCategory.InvalidOperation,
                        cmdletPassedIn));

                return null;
            }
        }

        public static string GetAzAccessToken()
        {
            var credOptions = new DefaultAzureCredentialOptions
            {
                ExcludeEnvironmentCredential = true,
                ExcludeVisualStudioCodeCredential = true,
                ExcludeVisualStudioCredential = true,
                ExcludeWorkloadIdentityCredential = true,
                ExcludeManagedIdentityCredential = true, // ManagedIdentityCredential makes the experience slow
                ExcludeSharedTokenCacheCredential = true, // SharedTokenCacheCredential is not supported on macOS
                ExcludeAzureCliCredential = false,
                ExcludeAzurePowerShellCredential = false,
                ExcludeInteractiveBrowserCredential = false
            };

            var dCred = new DefaultAzureCredential(credOptions);
            var tokenRequestContext = new TokenRequestContext(new string[] { "https://management.azure.com/.default" });
            var token = dCred.GetTokenAsync(tokenRequestContext).Result;
            return token.Token;
        }

        public static string GetContainerRegistryAccessTokenFromSecretManagement(
            string repositoryName,
            PSCredentialInfo repositoryCredentialInfo,
            PSCmdlet cmdletPassedIn)
        {
            if (!IsSecretManagementVaultAccessible(repositoryName, repositoryCredentialInfo, cmdletPassedIn))
            {
                cmdletPassedIn.ThrowTerminatingError(
                    new ErrorRecord(
                        new PSInvalidOperationException($"Cannot access Microsoft.PowerShell.SecretManagement vault \"{repositoryCredentialInfo.VaultName}\" for PSResourceRepository ({repositoryName}) authentication."),
                        "RepositoryCredentialSecretManagementInaccessibleVault",
                        ErrorCategory.ResourceUnavailable,
                        cmdletPassedIn));
                return null;
            }

            var results = PowerShellInvoker.InvokeScriptWithHost<object>(
                cmdlet: cmdletPassedIn,
                script: @"
                    param (
                        [string] $VaultName,
                        [string] $SecretName
                    )
                    $module = Microsoft.PowerShell.Core\Import-Module -Name Microsoft.PowerShell.SecretManagement -PassThru
                    if ($null -eq $module) {
                        return
                    }
                    & $module ""Get-Secret"" -Name $SecretName -Vault $VaultName
                ",
                args: new object[] { repositoryCredentialInfo.VaultName, repositoryCredentialInfo.SecretName },
                out Exception terminatingError);

            var secretValue = (results.Count == 1) ? results[0] : null;
            if (secretValue == null)
            {
                cmdletPassedIn.ThrowTerminatingError(
                    new ErrorRecord(
                        new PSInvalidOperationException(
                            message: $"Microsoft.PowerShell.SecretManagement\\Get-Secret encountered an error while reading secret \"{repositoryCredentialInfo.SecretName}\" from vault \"{repositoryCredentialInfo.VaultName}\" for PSResourceRepository ({repositoryName}) authentication.",
                            innerException: terminatingError),
                        "ContainerRegistryRepositoryCannotGetSecretFromVault",
                        ErrorCategory.InvalidOperation,
                        cmdletPassedIn));
            }

            if (secretValue is SecureString secretSecureString)
            {
                string password = new NetworkCredential(string.Empty, secretSecureString).Password;
                return password;
            }
            else if(secretValue is PSCredential psCredSecret)
            {
                string password = new NetworkCredential(string.Empty, psCredSecret.Password).Password;
                return password;
            }

            cmdletPassedIn.ThrowTerminatingError(
                new ErrorRecord(
                    new PSNotSupportedException($"Secret \"{repositoryCredentialInfo.SecretName}\" from vault \"{repositoryCredentialInfo.VaultName}\" has an invalid type. The only supported type is PSCredential."),
                    "ContainerRegistryRepositoryTokenIsInvalidSecretType",
                    ErrorCategory.InvalidType,
                    cmdletPassedIn));

            return null;
        }

        public static void SaveRepositoryCredentialToSecretManagementVault(
            string repositoryName,
            PSCredentialInfo repositoryCredentialInfo,
            PSCmdlet cmdletPassedIn)
        {
            if (!IsSecretManagementVaultAccessible(repositoryName, repositoryCredentialInfo, cmdletPassedIn))
            {
                cmdletPassedIn.ThrowTerminatingError(
                    new ErrorRecord(
                        new PSInvalidOperationException($"Cannot access Microsoft.PowerShell.SecretManagement vault \"{repositoryCredentialInfo.VaultName}\" for PSResourceRepository ({repositoryName}) authentication."),
                        "RepositoryCredentialSecretManagementInaccessibleVault",
                        ErrorCategory.ResourceUnavailable,
                        cmdletPassedIn));
                return;
            }

            try
            {
                using (System.Management.Automation.PowerShell pwsh = System.Management.Automation.PowerShell.Create())
                {
                    var module = pwsh.AddCommand("Microsoft.PowerShell.Core\\Import-Module").AddParameters(
                            new Hashtable() {
                                { "Name", "Microsoft.PowerShell.SecretManagement"},
                                { "PassThru", true}
                            }).Invoke<PSModuleInfo>();

                    if (pwsh.HadErrors || pwsh.Streams.Error.Count > 0)
                    {
                        foreach (var err in pwsh.Streams.Error)
                        {
                            cmdletPassedIn.WriteError(err);
                        }

                        return;
                    }

                    if (module == null)
                    {
                        cmdletPassedIn.ThrowTerminatingError(
                            new ErrorRecord(
                                new PSInvalidOperationException(
                                    message: $"Microsoft.PowerShell.SecretManagement module could not be imported for PSResourceRepository '{repositoryName}' authentication."),
                                "RepositoryCredentialCannotLoadSecretManagementModule",
                                ErrorCategory.InvalidOperation,
                                cmdletPassedIn));

                        return;
                    }

                    pwsh.Commands.Clear();
                    var results = pwsh.AddCommand("Microsoft.PowerShell.SecretManagement\\Set-Secret").AddParameters(
                        new Hashtable() {
                            { "Secret", repositoryCredentialInfo.Credential},
                            { "Vault", repositoryCredentialInfo.VaultName },
                            { "Name", repositoryCredentialInfo.SecretName }
                        }).Invoke<Object>();

                    if (pwsh.HadErrors || pwsh.Streams.Error.Count > 0)
                    {
                        foreach (var err in pwsh.Streams.Error)
                        {
                            cmdletPassedIn.WriteError(err);
                        }
                    }

                    return;
                }
            }
            catch (Exception e)
            {
                cmdletPassedIn.ThrowTerminatingError(
                    new ErrorRecord(
                        new PSInvalidOperationException(
                            message: $"Microsoft.PowerShell.SecretManagement\\Set-Secret encountered an error while adding secret '{repositoryCredentialInfo.SecretName}' to vault '{repositoryCredentialInfo.VaultName}' for PSResourceRepository '{repositoryName}' authentication.",
                            innerException: e),
                        "RepositoryCredentialCannotAddSecretToVault",
                        ErrorCategory.InvalidOperation,
                        cmdletPassedIn));
            }
        }

        public static bool IsSecretManagementModuleAvailable(
            string repositoryName,
            PSCmdlet cmdletPassedIn)
        {
            try
            {
                using (System.Management.Automation.PowerShell pwsh = System.Management.Automation.PowerShell.Create())
                {
                    var module = pwsh.AddCommand("Microsoft.PowerShell.Core\\Import-Module").AddParameters(
                        new Hashtable() {
                            { "Name", "Microsoft.PowerShell.SecretManagement"},
                            { "PassThru", true},
                            { "ErrorAction", "Ignore"}
                        }).Invoke<PSModuleInfo>();

                    if (pwsh.HadErrors || pwsh.Streams.Error.Count > 0)
                    {
                        foreach (var err in pwsh.Streams.Error)
                        {
                            cmdletPassedIn.WriteError(err);
                        }

                        return false;
                    }

                    if (module == null)
                    {
                        return false;
                    }
                }
            }
            catch (Exception e)
            {
                cmdletPassedIn.ThrowTerminatingError(
                    new ErrorRecord(
                        new PSInvalidOperationException(
                            message: $"Cannot validate Microsoft.PowerShell.SecretManagement module setup for PSResourceRepository '{repositoryName}' authentication.",
                            innerException: e),
                        "RepositoryCredentialSecretManagementInvalidModule",
                        ErrorCategory.InvalidOperation,
                        cmdletPassedIn));
            }

            return true;
        }

        public static bool IsSecretManagementVaultAccessible(
            string repositoryName,
            PSCredentialInfo repositoryCredentialInfo,
            PSCmdlet cmdletPassedIn)
        {
            try
            {
                using (System.Management.Automation.PowerShell pwsh = System.Management.Automation.PowerShell.Create())
                {
                    var module = pwsh.AddCommand("Microsoft.PowerShell.Core\\Import-Module").AddParameters(
                        new Hashtable() {
                            { "Name", "Microsoft.PowerShell.SecretManagement"},
                            { "PassThru", true}
                        }).Invoke<PSModuleInfo>();

                    if (pwsh.HadErrors || pwsh.Streams.Error.Count > 0)
                    {
                        foreach (var err in pwsh.Streams.Error)
                        {
                            cmdletPassedIn.WriteError(err);
                        }

                        return false;
                    }

                    if (module == null)
                    {
                        return false;
                    }

                    pwsh.Commands.Clear();
                    var results = pwsh.AddCommand("Microsoft.PowerShell.SecretManagement\\Test-SecretVault").AddParameters(
                        new Hashtable() {
                            { "Name", repositoryCredentialInfo.VaultName }
                        }).Invoke<bool>();

                    if (pwsh.HadErrors || pwsh.Streams.Error.Count > 0)
                    {
                        foreach (var err in pwsh.Streams.Error)
                        {
                            cmdletPassedIn.WriteError(err);
                        }

                        return false;
                    }

                    if (results == null)
                    {
                        return false;
                    }

                    return results.Count > 0 ? results[0] : false;
                }
            }
            catch (Exception e)
            {
                cmdletPassedIn.ThrowTerminatingError(
                    new ErrorRecord(
                        new PSInvalidOperationException(
                            message: $"Microsoft.PowerShell.SecretManagement\\Test-SecretVault encountered an error while validating the vault '{repositoryCredentialInfo.VaultName}' for PSResourceRepository '{repositoryName}' authentication.",
                            innerException: e),
                        "RepositoryCredentialSecretManagementInvalidVault",
                        ErrorCategory.InvalidOperation,
                        cmdletPassedIn));

                return false;
            }
        }

        public static NetworkCredential SetNetworkCredential(
            PSRepositoryInfo repository,
            NetworkCredential networkCredential,
            PSCmdlet cmdletPassedIn)
        {
            // Explicitly passed in Credential takes precedence over repository CredentialInfo.
            if (networkCredential == null && repository.CredentialInfo != null)
            {
                PSCredential repoCredential = Utils.GetRepositoryCredentialFromSecretManagement(
                    repository.Name,
                    repository.CredentialInfo,
                    cmdletPassedIn);

                networkCredential = new NetworkCredential(repoCredential.UserName, repoCredential.Password);

                cmdletPassedIn.WriteVerbose("credential successfully read from vault and set for repository: " + repository.Name);
            }

            return networkCredential;
        }

        #endregion

        #region Path methods

        public static string[] GetSubDirectories(string dirPath)
        {
            try
            {
                return Directory.GetDirectories(dirPath);
            }
            catch
            {
                return EmptyStrArray;
            }
        }

        public static string[] GetDirectoryFiles(string dirPath)
        {
            try
            {
                return Directory.GetFiles(dirPath);
            }
            catch
            {
                return EmptyStrArray;
            }
        }

        public static string GetInstalledPackageName(string pkgPath)
        {
            if (string.IsNullOrEmpty(pkgPath))
            {
                return string.Empty;
            }

            if (File.Exists(pkgPath))
            {
                // ex: ./PowerShell/Scripts/TestScript.ps1
                return Path.GetFileNameWithoutExtension(pkgPath);
            }

            // expecting the full version module path
            // ex:  ./PowerShell/Modules/TestModule/1.0.0
            return new DirectoryInfo(pkgPath).Parent.Name;
        }

        // Find all potential resource paths
        public static List<string> GetPathsFromEnvVarAndScope(
            PSCmdlet psCmdlet,
            ScopeType? scope)
        {
            GetStandardPlatformPaths(
               psCmdlet,
               out string myDocumentsPath,
               out string programFilesPath);

            List<string> resourcePaths = new List<string>();
            if (scope is null || scope.Value is ScopeType.CurrentUser)
            {
                resourcePaths.Add(Path.Combine(myDocumentsPath, "Modules"));
                resourcePaths.Add(Path.Combine(myDocumentsPath, "Scripts"));
            }

            if (scope.Value is ScopeType.AllUsers)
            {
                resourcePaths.Add(Path.Combine(programFilesPath, "Modules"));
                resourcePaths.Add(Path.Combine(programFilesPath, "Scripts"));
            }

            return resourcePaths;
        }

        public static List<string> GetAllResourcePaths(
            PSCmdlet psCmdlet,
            ScopeType? scope = null)
        {
            List<String> resourcePaths = GetPathsFromEnvVarAndScope(psCmdlet, scope);

            // resourcePaths should now contain, eg:
            // ./PowerShell/Scripts
            // ./PowerShell/Modules
            // add all module directories or script files
            List<string> pathsToSearch = new List<string>();
            foreach (string path in resourcePaths)
            {
                psCmdlet.WriteVerbose(string.Format("Retrieving directories in the path '{0}'", path));

                if (path.EndsWith("Scripts"))
                {
                    try
                    {
                        pathsToSearch.AddRange(GetDirectoryFiles(path));
                    }
                    catch (Exception e)
                    {
                        psCmdlet.WriteVerbose(string.Format("Error retrieving files from '{0}': '{1}'", path, e.Message));
                    }
                }
                else
                {
                    try
                    {
                        pathsToSearch.AddRange(GetSubDirectories(path));
                    }
                    catch (Exception e)
                    {
                        psCmdlet.WriteVerbose(string.Format("Error retrieving directories from '{0}': '{1}'", path, e.Message));
                    }
                }
            }

            // resourcePaths should now contain eg:
            // ./PowerShell/Scripts/Test-Script.ps1
            // ./PowerShell/Modules/TestModule
            // need to use .ToList() to cast the IEnumerable<string> to type List<string>
            pathsToSearch = pathsToSearch.Distinct(StringComparer.InvariantCultureIgnoreCase).ToList();
            pathsToSearch.ForEach(dir => psCmdlet.WriteVerbose(string.Format("All paths to search: '{0}'", dir)));

            return pathsToSearch;
        }

        // Find all potential installation paths given a scope
        public static List<string> GetAllInstallationPaths(
            PSCmdlet psCmdlet,
            ScopeType? scope)
        {
            List<String> installationPaths = GetPathsFromEnvVarAndScope(psCmdlet, scope);

            installationPaths = installationPaths.Distinct(StringComparer.InvariantCultureIgnoreCase).ToList();
            installationPaths.ForEach(dir => psCmdlet.WriteVerbose(string.Format("All paths to search: '{0}'", dir)));

            return installationPaths;
        }

        private static string GetHomeOrCreateTempHome()
        {
            const string tempHomeFolderName = "psresourceget-{0}-98288ff9-5712-4a14-9a11-23693b9cd91a";

            string envHome = Environment.GetEnvironmentVariable("HOME") ?? s_tempHome;
            if (envHome is not null)
            {
                return envHome;
            }

            try
            {
                s_tempHome = Path.Combine(Path.GetTempPath(), string.Format(CultureInfo.CurrentCulture, tempHomeFolderName, Environment.UserName));
                Directory.CreateDirectory(s_tempHome);
            }
            catch (UnauthorizedAccessException)
            {
                // Directory creation may fail if the account doesn't have filesystem permission such as some service accounts.
                // Return an empty string in this case so the process working directory will be used.
                s_tempHome = string.Empty;
            }

            return s_tempHome;
        }

        private readonly static Version PSVersion6 = new Version(6, 0);
        private static void GetStandardPlatformPaths(
            PSCmdlet psCmdlet,
            out string localUserDir,
            out string allUsersDir)
        {
            if (RuntimeInformation.IsOSPlatform(OSPlatform.Windows))
            {
                string powerShellType = (psCmdlet.Host.Version >= PSVersion6) ? "PowerShell" : "WindowsPowerShell";
                localUserDir = Path.Combine(Environment.GetFolderPath(Environment.SpecialFolder.MyDocuments), powerShellType);
                allUsersDir = Path.Combine(Environment.GetFolderPath(Environment.SpecialFolder.ProgramFiles), powerShellType);
            }
            else
            {
                // paths are the same for both Linux and macOS
                localUserDir = Path.Combine(GetHomeOrCreateTempHome(), ".local", "share", "powershell");
                // Create the default data directory if it doesn't exist.
                if (!Directory.Exists(localUserDir)) {
                    Directory.CreateDirectory(localUserDir);
                }

                allUsersDir = System.IO.Path.Combine("/usr", "local", "share", "powershell");
            }
        }

        public static bool GetIsWindowsPowerShell(PSCmdlet psCmdlet)
        {
            return psCmdlet.Host.Version < PSVersion6;
        }

        /// <summary>
        /// Checks if any of the package versions are already installed and if they are removes them from the list of packages to install.
        /// </summary>
        internal static HashSet<string> GetInstalledPackages(List<string> pathsToSearch, PSCmdlet cmdletPassedIn)
        {
            // Package install paths.
            // _pathsToInstallPkg will only contain the paths specified within the -Scope param (if applicable).
            // _pathsToSearch will contain all resource package subdirectories within _pathsToInstallPkg path locations.
            // e.g.:
            // ./InstallPackagePath1/PackageA
            // ./InstallPackagePath1/PackageB
            // ./InstallPackagePath2/PackageC
            // ./InstallPackagePath3/PackageD

            // Get currently installed packages.
            var getHelper = new GetHelper(cmdletPassedIn);
            var pkgsInstalledOnMachine = new HashSet<string>(StringComparer.CurrentCultureIgnoreCase);

            foreach (PSResourceInfo installedPkg in getHelper.GetPackagesFromPath(
                name: new string[] { "*" },
                versionRange: VersionRange.All,
                pathsToSearch: pathsToSearch,
                selectPrereleaseOnly: false))
            {
                string pkgNameVersion = String.Format("{0}{1}", installedPkg.Name, installedPkg.Version.ToString());
                if (!pkgsInstalledOnMachine.Contains(pkgNameVersion))
                {
                    pkgsInstalledOnMachine.Add(pkgNameVersion);
                }
            }

            return pkgsInstalledOnMachine;
        }

        #endregion

        #region PSDataFile parsing

        private static readonly string[] ManifestFileVariables = new string[] { "PSEdition", "PSScriptRoot" };

        /// <summary>
        /// Read psd1 manifest file contents and return as Hashtable object.
        /// </summary>
        /// <param name="manifestFilePath">File path to manfiest psd1 file.</param>
        /// <param name="manifestInfo">Hashtable of manifest file contents.</param>
        /// <param name="error">Error exception on failure.</param>
        /// <returns>True on success.</returns>
        public static bool TryReadManifestFile(
            string manifestFilePath,
            out Hashtable manifestInfo,
            out Exception error)
        {
            return TryReadPSDataFile(
                filePath: manifestFilePath,
                allowedVariables: ManifestFileVariables,
                allowedCommands: Utils.EmptyStrArray,
                allowEnvironmentVariables: true,
                out manifestInfo,
                out error);
        }

        /// <summary>
        /// Read psd1 required resource file contents and return as Hashtable object.
        /// </summary>
        /// <param name="resourceFilePath">File path to required resource psd1 file.</param>
        /// <param name="resourceInfo">Hashtable of required resource file contents.</param>
        /// <param name="error">Error exception on failure.</param>
        /// <returns>True on success.</returns>
        public static bool TryReadRequiredResourceFile(
            string resourceFilePath,
            out Hashtable resourceInfo,
            out Exception error)
        {
            return TryReadPSDataFile(
                filePath: resourceFilePath,
                allowedVariables: Utils.EmptyStrArray,
                allowedCommands: Utils.EmptyStrArray,
                allowEnvironmentVariables: false,
                out resourceInfo,
                out error);
        }

        private static bool TryReadPSDataFile(
            string filePath,
            string[] allowedVariables,
            string[] allowedCommands,
            bool allowEnvironmentVariables,
            out Hashtable dataFileInfo,
            out Exception error)
        {
            dataFileInfo = null;
            error = null;
            try
            {
                if (filePath is null)
                {
                    throw new PSArgumentNullException(nameof(filePath));
                }
                string contents = System.IO.File.ReadAllText(filePath);
<<<<<<< HEAD

                // Parallel.ForEach calls into this method.
                // Each thread needs its own runspace created to provide a separate environment for operations to run independently.
                Runspace runspace = RunspaceFactory.CreateRunspace();
                runspace.Open();
                runspace.SessionStateProxy.LanguageMode = PSLanguageMode.ConstrainedLanguage;

                // Set the created runspace as the default for the current thread
                Runspace.DefaultRunspace = runspace;

                using (System.Management.Automation.PowerShell pwsh = System.Management.Automation.PowerShell.Create())
=======
                var scriptBlock = System.Management.Automation.ScriptBlock.Create(contents);

                // Ensure that the content script block is safe to convert into a PSDataFile Hashtable.
                // This will throw for unsafe content.
                scriptBlock.CheckRestrictedLanguage(
                    allowedCommands: allowedCommands,
                    allowedVariables: allowedVariables,
                    allowEnvironmentVariables: allowEnvironmentVariables);

                // Convert contents into PSDataFile Hashtable by executing content as script.
                object result = scriptBlock.InvokeReturnAsIs();
                if (result is PSObject psObject)
>>>>>>> bab80953
                {
                    pwsh.Runspace = runspace;

                    var cmd = new Command(
                        command: contents,
                        isScript: true,
                        useLocalScope: true);
                    cmd.MergeMyResults(
                        myResult: PipelineResultTypes.Error | PipelineResultTypes.Warning | PipelineResultTypes.Verbose | PipelineResultTypes.Debug | PipelineResultTypes.Information,
                        toResult: PipelineResultTypes.Output);
                    pwsh.Commands.AddCommand(cmd);


                    try
                    {
                        // Invoke the pipeline and retrieve the results
                        var results = pwsh.Invoke();

                        if (results[0] is PSObject pwshObj)
                        {
                            switch (pwshObj.BaseObject)
                            {
                                case ErrorRecord err:
                                    //_cmdletPassedIn.WriteError(error);
                                    break;

                                case WarningRecord warning:
                                    //cmdlet.WriteWarning(warning.Message);
                                    break;

                                case VerboseRecord verbose:
                                    //cmdlet.WriteVerbose(verbose.Message);
                                    break;

                                case DebugRecord debug:
                                    //cmdlet.WriteDebug(debug.Message);
                                    break;

                                case InformationRecord info:
                                    //cmdlet.WriteInformation(info);
                                    break;

                                case Hashtable result:
                                    dataFileInfo = result;
                                    return true;
                            }
                        }
                    }
                    catch (Exception ex)
                    {
                        error = ex;
                    }
                }
                runspace.Close();
                
                return false;
            }
            catch (Exception ex)
            {
                error = ex;
                return false;
            }
        }

        public static bool ValidateModuleManifest(string moduleManifestPath, out string errorMsg)
        {
            errorMsg = string.Empty;
            using (System.Management.Automation.PowerShell pwsh = System.Management.Automation.PowerShell.Create())
            {
                // use PowerShell cmdlet Test-ModuleManifest
                // TODO: Test-ModuleManifest will throw an error if RequiredModules specifies a module that does not exist
                // locally on the machine. Consider adding a -Syntax param to Test-ModuleManifest so that it only checks that
                // the syntax is correct. In build/release pipelines for example, the modules listed under RequiredModules may
                // not be locally available, but we still want to allow the user to publish.
                Collection<PSObject> results = null;
                try
                {
                    results = pwsh.AddCommand("Test-ModuleManifest").AddParameter("Path", moduleManifestPath).Invoke();
                }
                catch (Exception e)
                {
                    if (e.Message.EndsWith("Change the value of the ModuleVersion key to match the version folder name."))
                    {
                        return true;
                    }
                    else
                    {
                        errorMsg = $"Error occured while running 'Test-ModuleManifest': {e.Message}";
                        return false;
                    }
                }

                if (pwsh.HadErrors)
                {
                    if (results.Any())
                    {
                        PSModuleInfo psModuleInfoObj = results[0].BaseObject as PSModuleInfo;
                        if (string.IsNullOrWhiteSpace(psModuleInfoObj.Author))
                        {
                            errorMsg = "No author was provided in the module manifest. The module manifest must specify a version, author and description. Run 'Test-ModuleManifest' to validate the file.";
                        }
                        else if (string.IsNullOrWhiteSpace(psModuleInfoObj.Description))
                        {
                            errorMsg = "No description was provided in the module manifest. The module manifest must specify a version, author and description. Run 'Test-ModuleManifest' to validate the file.";
                        }
                        else if (psModuleInfoObj.Version == null)
                        {
                            errorMsg = "No version or an incorrectly formatted version was provided in the module manifest. The module manifest must specify a version, author and description. Run 'Test-ModuleManifest' to validate the file.";
                        }
                    }

                    if (string.IsNullOrEmpty(errorMsg))
                    {
                        // Surface any inner error messages
                        var innerErrorMsg = (pwsh.Streams.Error.Count > 0) ? pwsh.Streams.Error[0].ToString() : string.Empty;
                        errorMsg = $"Module manifest file validation failed with error: {innerErrorMsg}. Run 'Test-ModuleManifest' to validate the module manifest.";
                    }

                    return false;
                }
            }

            return true;
        }

        #endregion

        #region Misc methods

        public static void WriteVerboseOnCmdlet(
            PSCmdlet cmdlet,
            string message)
        {
            try
            {
                cmdlet.InvokeCommand.InvokeScript(
                    script: $"param ([string] $message) Write-Verbose -Verbose -Message $message",
                    useNewScope: true,
                    writeToPipeline: System.Management.Automation.Runspaces.PipelineResultTypes.None,
                    input: null,
                    args: new object[] { message });
            }
            catch { }
        }

        /// <summary>
        /// Convert a json string into a hashtable object.
        /// This uses custom script to perform the PSObject -> Hashtable
        /// conversion, so that this works with WindowsPowerShell.
        /// </summary>
        public static Hashtable ConvertJsonToHashtable(
            PSCmdlet cmdlet,
            string json)
        {
            Collection<PSObject> results = cmdlet.InvokeCommand.InvokeScript(
                script: ConvertJsonToHashtableScript,
                useNewScope: true,
                writeToPipeline: PipelineResultTypes.Error,
                input: null,
                args: new object[] { json });

            return (results.Count == 1 && results[0] != null) ? (Hashtable)results[0].BaseObject : null;
        }

        public static bool TryCreateModuleSpecification(
            Hashtable[] moduleSpecHashtables,
            out ModuleSpecification[] validatedModuleSpecs,
            out ErrorRecord[] errors)
        {
            bool moduleSpecCreatedSuccessfully = true;
            List<ErrorRecord> errorList = new List<ErrorRecord>();
            validatedModuleSpecs = Array.Empty<ModuleSpecification>();
            List<ModuleSpecification> moduleSpecsList = new List<ModuleSpecification>();

            foreach(Hashtable moduleSpec in moduleSpecHashtables)
            {
                // ModuleSpecification(string) constructor for creating a ModuleSpecification when only ModuleName is provided.
                if (!moduleSpec.ContainsKey("ModuleName") || String.IsNullOrEmpty((string) moduleSpec["ModuleName"]))
                {
                    errorList.Add(new ErrorRecord(
                        new ArgumentException($"RequiredModules Hashtable entry {moduleSpec.ToString()} is missing a key 'ModuleName' and associated value, which is required for each module specification entry"),
                        "NameMissingInModuleSpecification",
                        ErrorCategory.InvalidArgument,
                        null));
                    moduleSpecCreatedSuccessfully = false;
                    continue;
                }

                // At this point it must contain ModuleName key.
                string moduleSpecName = (string) moduleSpec["ModuleName"];
                ModuleSpecification currentModuleSpec = null;
                if (!moduleSpec.ContainsKey("MaximumVersion") && !moduleSpec.ContainsKey("ModuleVersion") && !moduleSpec.ContainsKey("RequiredVersion"))
                {
                    // Pass to ModuleSpecification(string) constructor.
                    // This constructor method would only throw for a null/empty string, which we've already validated against above.
                    currentModuleSpec = new ModuleSpecification(moduleSpecName);

                    if (currentModuleSpec != null)
                    {
                        moduleSpecsList.Add(currentModuleSpec);
                    }
                    else
                    {
                        errorList.Add(new ErrorRecord(
                            new ArgumentException($"ModuleSpecification object was not able to be created for {moduleSpecName}"),
                            "ModuleSpecificationNotCreated",
                            ErrorCategory.InvalidArgument,
                            null));
                        moduleSpecCreatedSuccessfully = false;
                        continue;
                    }
                }
                else
                {
                    // ModuleSpecification(Hashtable) constructor for when ModuleName + {Required,Maximum,Module}Version value is also provided.
                    string moduleSpecMaxVersion = moduleSpec.ContainsKey("MaximumVersion") ? (string) moduleSpec["MaximumVersion"] : String.Empty;
                    string moduleSpecModuleVersion = moduleSpec.ContainsKey("ModuleVersion") ? (string) moduleSpec["ModuleVersion"] : String.Empty;
                    string moduleSpecRequiredVersion = moduleSpec.ContainsKey("RequiredVersion") ? (string) moduleSpec["RequiredVersion"] : String.Empty;
                    Guid moduleSpecGuid = moduleSpec.ContainsKey("Guid") ? (Guid) moduleSpec["Guid"] : Guid.Empty;

                    if (String.IsNullOrEmpty(moduleSpecMaxVersion) && String.IsNullOrEmpty(moduleSpecModuleVersion) && String.IsNullOrEmpty(moduleSpecRequiredVersion))
                    {
                        errorList.Add(new ErrorRecord(
                            new ArgumentException($"ModuleSpecification hashtable requires one of the following keys: MaximumVersion, ModuleVersion, RequiredVersion and failed to be created for {moduleSpecName}"),
                            "MissingModuleSpecificationMember",
                            ErrorCategory.InvalidArgument,
                            null));
                        moduleSpecCreatedSuccessfully = false;
                        continue;
                    }

                    Hashtable moduleSpecHash = new Hashtable();

                    moduleSpecHash.Add("ModuleName", moduleSpecName);
                    if (moduleSpecGuid != Guid.Empty)
                    {
                        moduleSpecHash.Add("Guid", moduleSpecGuid);
                    }

                    if (!String.IsNullOrEmpty(moduleSpecMaxVersion))
                    {
                        moduleSpecHash.Add("MaximumVersion", moduleSpecMaxVersion);
                    }

                    if (!String.IsNullOrEmpty(moduleSpecModuleVersion))
                    {
                        moduleSpecHash.Add("ModuleVersion", moduleSpecModuleVersion);
                    }

                    if (!String.IsNullOrEmpty(moduleSpecRequiredVersion))
                    {
                        moduleSpecHash.Add("RequiredVersion", moduleSpecRequiredVersion);
                    }

                    try
                    {
                        currentModuleSpec = new ModuleSpecification(moduleSpecHash);
                    }
                    catch (Exception e)
                    {
                        errorList.Add(new ErrorRecord(
                            new ArgumentException($"ModuleSpecification instance was not able to be created with hashtable constructor due to: {e.Message}"),
                            "ModuleSpecificationNotCreated",
                            ErrorCategory.InvalidArgument,
                            null));
                        moduleSpecCreatedSuccessfully = false;
                    }

                    if (currentModuleSpec != null)
                    {
                        moduleSpecsList.Add(currentModuleSpec);
                    }
                }
            }

            errors = errorList.ToArray();
            validatedModuleSpecs = moduleSpecsList.ToArray();
            return moduleSpecCreatedSuccessfully;
        }

        #endregion

        #region Directory and File

        /// <Summary>
        /// Deletes a directory and its contents.
        /// Attempts to restore the directory and contents if deletion fails.
        /// </Summary>
        public static void DeleteDirectoryWithRestore(string dirPath)
        {
            string tempDirPath = Path.Combine(Path.GetTempPath(), Guid.NewGuid().ToString());

            try
            {
                // Create temporary directory for restore operation if needed.
                CopyDirContents(dirPath, tempDirPath, overwrite: true);

                try
                {
                    DeleteDirectory(dirPath);
                }
                catch (Exception ex)
                {
                    // Delete failed. Attempt to restore the saved directory content.
                    try
                    {
                        RestoreDirContents(tempDirPath, dirPath);
                    }
                    catch (Exception exx)
                    {
                        throw new PSInvalidOperationException(
                            $"Cannot remove package path {dirPath}. An attempt to restore the old package has failed with error: {exx.Message}",
                            ex);
                    }

                    throw new PSInvalidOperationException(
                        $"Cannot remove package path {dirPath}. The previous package contents have been restored.",
                        ex);
                }
            }
            catch (Exception e)
            {
                throw e;
            }
            finally
            {
                if (Directory.Exists(tempDirPath))
                {
                    DeleteDirectory(tempDirPath);
                }
            }
        }

        /// <Summary>
        /// Deletes a directory and its contents
        /// This is a workaround for .NET Directory.Delete(), which can fail with WindowsPowerShell
        /// on OneDrive with 'access denied' error.
        /// Later versions of .NET, with PowerShellCore, do not have this bug.
        /// </Summary>
        public static void DeleteDirectory(string dirPath)
        {
            foreach (var dirFilePath in Directory.GetFiles(dirPath))
            {
                if (File.GetAttributes(dirFilePath).HasFlag(FileAttributes.ReadOnly))
                {
                    File.SetAttributes(dirFilePath, (File.GetAttributes(dirFilePath) & ~FileAttributes.ReadOnly));
                }

                File.Delete(dirFilePath);
            }

            foreach (var dirSubPath in Directory.GetDirectories(dirPath))
            {
                DeleteDirectory(dirSubPath);
            }

            Directory.Delete(dirPath);
        }

        /// <Summary>
        /// Moves files from source to destination locations.
        /// This is a workaround for .NET File.Move(), which fails over different file volumes.
        /// </Summary>
        public static void MoveFiles(
            string sourceFilePath,
            string destFilePath,
            bool overwrite = true)
        {
            File.Copy(sourceFilePath, destFilePath, overwrite);
            File.Delete(sourceFilePath);
        }

        /// <Summary>
        /// Moves the directory, including contents, from source to destination locations.
        /// This is a workaround for .NET Directory.Move(), which fails over different file volumes.
        /// </Summary>
        public static void MoveDirectory(
            string sourceDirPath,
            string destDirPath,
            bool overwrite = true)
        {
            CopyDirContents(sourceDirPath, destDirPath, overwrite);
            DeleteDirectory(sourceDirPath);
        }

        private static void CopyDirContents(
            string sourceDirPath,
            string destDirPath,
            bool overwrite)
        {
            if (Directory.Exists(destDirPath))
            {
                if (!overwrite)
                {
                    throw new PSInvalidOperationException(
                        $"Cannot move directory because destination directory already exists: '{destDirPath}'");
                }

                DeleteDirectory(destDirPath);
            }

            Directory.CreateDirectory(destDirPath);

            foreach (var filePath in Directory.GetFiles(sourceDirPath))
            {
                var destFilePath = Path.Combine(destDirPath, Path.GetFileName(filePath));
                File.Copy(filePath, destFilePath);
            }

            foreach (var srcSubDirPath in Directory.GetDirectories(sourceDirPath))
            {
                var destSubDirPath = Path.Combine(destDirPath, Path.GetFileName(srcSubDirPath));
                CopyDirContents(srcSubDirPath, destSubDirPath, overwrite);
            }
        }

        public static void DeleteExtraneousFiles(PSCmdlet callingCmdlet, string pkgName, string dirNameVersion)
        {
            // Deleting .nupkg SHA file, .nuspec, and .nupkg after unpacking the module
            var nuspecToDelete = Path.Combine(dirNameVersion, pkgName + ".nuspec");
            var contentTypesToDelete = Path.Combine(dirNameVersion, "[Content_Types].xml");
            var relsDirToDelete = Path.Combine(dirNameVersion, "_rels");
            var packageDirToDelete = Path.Combine(dirNameVersion, "package");

            // Unforunately have to check if each file exists because it may or may not be there
            if (File.Exists(nuspecToDelete))
            {
                callingCmdlet.WriteVerbose(string.Format("Deleting '{0}'", nuspecToDelete));
                File.Delete(nuspecToDelete);
            }
            if (File.Exists(contentTypesToDelete))
            {
                callingCmdlet.WriteVerbose(string.Format("Deleting '{0}'", contentTypesToDelete));
                File.Delete(contentTypesToDelete);
            }
            if (Directory.Exists(relsDirToDelete))
            {
                callingCmdlet.WriteVerbose(string.Format("Deleting '{0}'", relsDirToDelete));
                Utils.DeleteDirectory(relsDirToDelete);
            }
            if (Directory.Exists(packageDirToDelete))
            {
                callingCmdlet.WriteVerbose(string.Format("Deleting '{0}'", packageDirToDelete));
                Utils.DeleteDirectory(packageDirToDelete);
            }
        }

        public static void MoveFilesIntoInstallPath(
            PSResourceInfo pkgInfo,
            bool isModule,
            bool isLocalRepo,
            bool savePkg,
            string dirNameVersion,
            string tempInstallPath,
            string installPath,
            string newVersion,
            string moduleManifestVersion,
            string scriptPath,
            PSCmdlet cmdletPassedIn)
        {
            // Creating the proper installation path depending on whether pkg is a module or script
            var newPathParent = isModule ? Path.Combine(installPath, pkgInfo.Name) : installPath;
            var finalModuleVersionDir = isModule ? Path.Combine(installPath, pkgInfo.Name, moduleManifestVersion) : installPath;

            // If script, just move the files over, if module, move the version directory over
            var tempModuleVersionDir = (!isModule || isLocalRepo) ? dirNameVersion
                : Path.Combine(tempInstallPath, pkgInfo.Name.ToLower(), newVersion);

            cmdletPassedIn.WriteVerbose(string.Format("Installation source path is: '{0}'", tempModuleVersionDir));
            cmdletPassedIn.WriteVerbose(string.Format("Installation destination path is: '{0}'", finalModuleVersionDir));

            if (isModule)
            {
                // If new path does not exist
                if (!Directory.Exists(newPathParent))
                {
                    cmdletPassedIn.WriteVerbose(string.Format("Attempting to move '{0}' to '{1}'", tempModuleVersionDir, finalModuleVersionDir));
                    Directory.CreateDirectory(newPathParent);
                    Utils.MoveDirectory(tempModuleVersionDir, finalModuleVersionDir);
                }
                else
                {
                    cmdletPassedIn.WriteVerbose(string.Format("Temporary module version directory is: '{0}'", tempModuleVersionDir));

                    if (Directory.Exists(finalModuleVersionDir))
                    {
                        // Delete the directory path before replacing it with the new module.
                        // If deletion fails (usually due to binary file in use), then attempt restore so that the currently
                        // installed module is not corrupted.
                        cmdletPassedIn.WriteVerbose(string.Format("Attempting to delete with restore on failure.'{0}'", finalModuleVersionDir));
                        Utils.DeleteDirectoryWithRestore(finalModuleVersionDir);
                    }

                    cmdletPassedIn.WriteVerbose(string.Format("Attempting to move '{0}' to '{1}'", tempModuleVersionDir, finalModuleVersionDir));
                    Utils.MoveDirectory(tempModuleVersionDir, finalModuleVersionDir);
                }
            }
            else
            {
                if (!savePkg)
                {
                    // Need to delete old xml files because there can only be 1 per script
                    var scriptXML = pkgInfo.Name + "_InstalledScriptInfo.xml";
                    cmdletPassedIn.WriteVerbose(string.Format("Checking if path '{0}' exists: ", File.Exists(Path.Combine(installPath, "InstalledScriptInfos", scriptXML))));
                    if (File.Exists(Path.Combine(installPath, "InstalledScriptInfos", scriptXML)))
                    {
                        cmdletPassedIn.WriteVerbose(string.Format("Deleting script metadata XML"));
                        File.Delete(Path.Combine(installPath, "InstalledScriptInfos", scriptXML));
                    }

                    cmdletPassedIn.WriteVerbose(string.Format("Moving '{0}' to '{1}'", Path.Combine(dirNameVersion, scriptXML), Path.Combine(installPath, "InstalledScriptInfos", scriptXML)));
                    Utils.MoveFiles(Path.Combine(dirNameVersion, scriptXML), Path.Combine(installPath, "InstalledScriptInfos", scriptXML));

                    // Need to delete old script file, if that exists
                    cmdletPassedIn.WriteVerbose(string.Format("Checking if path '{0}' exists: ", File.Exists(Path.Combine(finalModuleVersionDir, pkgInfo.Name + PSScriptFileExt))));
                    if (File.Exists(Path.Combine(finalModuleVersionDir, pkgInfo.Name + PSScriptFileExt)))
                    {
                        cmdletPassedIn.WriteVerbose(string.Format("Deleting script file"));
                        File.Delete(Path.Combine(finalModuleVersionDir, pkgInfo.Name + PSScriptFileExt));
                    }
                }

                cmdletPassedIn.WriteVerbose(string.Format("Moving '{0}' to '{1}'", scriptPath, Path.Combine(finalModuleVersionDir, pkgInfo.Name + PSScriptFileExt)));
                Utils.MoveFiles(scriptPath, Path.Combine(finalModuleVersionDir, pkgInfo.Name + PSScriptFileExt));
            }
        }

        private static void RestoreDirContents(
            string sourceDirPath,
            string destDirPath)
        {
            if (!Directory.Exists(destDirPath))
            {
                Directory.CreateDirectory(destDirPath);
            }

            foreach (string filePath in Directory.GetFiles(sourceDirPath))
            {
                string destFilePath = Path.Combine(destDirPath, Path.GetFileName(filePath));
                if (!File.Exists(destFilePath))
                {
                    File.Copy(filePath, destFilePath);
                }
            }

            foreach (string srcSubDirPath in Directory.GetDirectories(sourceDirPath))
            {
                string destSubDirPath = Path.Combine(destDirPath, Path.GetFileName(srcSubDirPath));
                RestoreDirContents(srcSubDirPath, destSubDirPath);
            }
        }

        public static void CreateFile(string filePath)
        {
            FileStream fileStream = null;
            try
            {
                fileStream = File.Create(filePath);
            }
            catch (Exception e)
            {
                throw new Exception($"Error creating file '{filePath}': {e.Message}");
            }
            finally
            {
                if (fileStream != null)
                {
                    fileStream.Close();
                }
            }
        }

        #endregion

    }

    #endregion

    #region PowerShellInvoker

    internal static class PowerShellInvoker
    {
        #region Members

        private static bool _isHostDefault = false;
        private const string DefaultHost = "Default Host";

        private static Runspace _runspace;

        #endregion Members

        #region Methods

        public static Collection<PSObject> InvokeScriptWithHost(
            PSCmdlet cmdlet,
            string script,
            object[] args,
            out Exception terminatingError)
        {
            return InvokeScriptWithHost<PSObject>(
                cmdlet,
                script,
                args,
                out terminatingError);
        }

        public static Collection<T> InvokeScriptWithHost<T>(
            PSCmdlet cmdlet,
            string script,
            object[] args,
            out Exception terminatingError)
        {
            Collection<T> returnCollection = new Collection<T>();
            terminatingError = null;

            // Create the runspace if it
            //   doesn't exist
            //   is not in a workable state
            //   has a default host (no UI) when a non-default host is available
            if (_runspace == null ||
                _runspace.RunspaceStateInfo.State != RunspaceState.Opened ||
                _isHostDefault && !cmdlet.Host.Name.Equals(DefaultHost, StringComparison.InvariantCultureIgnoreCase))
            {
                if (_runspace != null)
                {
                    _runspace.Dispose();
                }

                _isHostDefault = cmdlet.Host.Name.Equals(DefaultHost, StringComparison.InvariantCultureIgnoreCase);

                var iss = InitialSessionState.CreateDefault2();
                // We are running trusted script.
                iss.LanguageMode = PSLanguageMode.FullLanguage;
                // Import the current PowerShellGet module.
                var modPathObjects = cmdlet.InvokeCommand.InvokeScript(
                    script: "(Microsoft.PowerShell.Core\\Get-Module -Name Microsoft.PowerShell.PSResourceGet).Path");
                string modPath = (modPathObjects.Count > 0 &&
                                  modPathObjects[0].BaseObject is string modPathStr)
                                  ? modPathStr : string.Empty;
                if (!string.IsNullOrEmpty(modPath))
                {
                    iss.ImportPSModule(new string[] { modPath });
                }

                try
                {
                    _runspace = RunspaceFactory.CreateRunspace(cmdlet.Host, iss);
                    _runspace.Open();
                }
                catch (Exception ex)
                {
                    terminatingError = ex;
                    return returnCollection;
                }
            }

            using (var ps = System.Management.Automation.PowerShell.Create())
            {
                ps.Runspace = _runspace;

                var cmd = new Command(
                    command: script,
                    isScript: true,
                    useLocalScope: true);
                cmd.MergeMyResults(
                    myResult: PipelineResultTypes.Error | PipelineResultTypes.Warning | PipelineResultTypes.Verbose | PipelineResultTypes.Debug | PipelineResultTypes.Information,
                    toResult: PipelineResultTypes.Output);
                ps.Commands.AddCommand(cmd);
                foreach (var arg in args)
                {
                    ps.Commands.AddArgument(arg);
                }

                try
                {
                    // Invoke the script.
                    var results = ps.Invoke();

                    // Extract expected output types from results pipeline.
                    foreach (var psItem in results)
                    {
                        if (psItem == null || psItem.BaseObject == null) { continue; }

                        switch (psItem.BaseObject)
                        {
                            case ErrorRecord error:
                                cmdlet.WriteError(error);
                                break;

                            case WarningRecord warning:
                                cmdlet.WriteWarning(warning.Message);
                                break;

                            case VerboseRecord verbose:
                                cmdlet.WriteVerbose(verbose.Message);
                                break;

                            case DebugRecord debug:
                                cmdlet.WriteDebug(debug.Message);
                                break;

                            case InformationRecord info:
                                cmdlet.WriteInformation(info);
                                break;

                            case T result:
                                returnCollection.Add(result);
                                break;

                            case T[] resultArray:
                                foreach (var item in resultArray)
                                {
                                    returnCollection.Add(item);
                                }
                                break;
                        }
                    }
                }
                catch (Exception ex)
                {
                    terminatingError = ex;
                }
            }

            return returnCollection;
        }

        #endregion Methods
    }

    #endregion

    #region AuthenticodeSignature

    internal static class AuthenticodeSignature
    {
        #region Methods

        internal static bool CheckAuthenticodeSignature(
            string pkgName,
            string tempDirNameVersion,
            PSCmdlet cmdletPassedIn,
            out ErrorRecord errorRecord)
        {
            errorRecord = null;

            // Because authenticode and catalog verifications are only applicable on Windows, we allow all packages by default to be installed on unix systems.
            if (!RuntimeInformation.IsOSPlatform(OSPlatform.Windows))
            {
                return true;
            }

            // Otherwise check for signatures on individual files.
            Collection<PSObject> authenticodeSignatures;
            try
            {
                string[] listOfExtensions = { "*.ps1", "*.psd1", "*.psm1", "*.mof", "*.cat", "*.ps1xml" };
                authenticodeSignatures = cmdletPassedIn.InvokeCommand.InvokeScript(
                    script: @"param (
                                      [string] $tempDirNameVersion,
                                      [string[]] $listOfExtensions
                                 )
                                 Get-ChildItem $tempDirNameVersion -Recurse -Include $listOfExtensions | Get-AuthenticodeSignature -ErrorAction SilentlyContinue",
                    useNewScope: true,
                    writeToPipeline: System.Management.Automation.Runspaces.PipelineResultTypes.None,
                    input: null,
                    args: new object[] { tempDirNameVersion, listOfExtensions });
            }
            catch (Exception e)
            {
                errorRecord = new ErrorRecord(
                    new ArgumentException(e.Message),
                    "GetAuthenticodeSignatureError",
                    ErrorCategory.InvalidResult,
                    cmdletPassedIn);

                return false;
            }

            // If any file authenticode signatures are not valid, return false.
            foreach (var signatureObject in authenticodeSignatures)
            {
                Signature signature = (Signature)signatureObject.BaseObject;
                if (!signature.Status.Equals(SignatureStatus.Valid))
                {
                    errorRecord = new ErrorRecord(
                        new ArgumentException($"The signature for '{pkgName}' is '{signature.Status}."),
                        "GetAuthenticodeSignatureError",
                        ErrorCategory.InvalidResult,
                        cmdletPassedIn);

                    return false;
                }
            }

            return true;
        }

        #endregion
    }

    #endregion
}<|MERGE_RESOLUTION|>--- conflicted
+++ resolved
@@ -1232,7 +1232,6 @@
                     throw new PSArgumentNullException(nameof(filePath));
                 }
                 string contents = System.IO.File.ReadAllText(filePath);
-<<<<<<< HEAD
 
                 // Parallel.ForEach calls into this method.
                 // Each thread needs its own runspace created to provide a separate environment for operations to run independently.
@@ -1244,20 +1243,6 @@
                 Runspace.DefaultRunspace = runspace;
 
                 using (System.Management.Automation.PowerShell pwsh = System.Management.Automation.PowerShell.Create())
-=======
-                var scriptBlock = System.Management.Automation.ScriptBlock.Create(contents);
-
-                // Ensure that the content script block is safe to convert into a PSDataFile Hashtable.
-                // This will throw for unsafe content.
-                scriptBlock.CheckRestrictedLanguage(
-                    allowedCommands: allowedCommands,
-                    allowedVariables: allowedVariables,
-                    allowEnvironmentVariables: allowEnvironmentVariables);
-
-                // Convert contents into PSDataFile Hashtable by executing content as script.
-                object result = scriptBlock.InvokeReturnAsIs();
-                if (result is PSObject psObject)
->>>>>>> bab80953
                 {
                     pwsh.Runspace = runspace;
 
