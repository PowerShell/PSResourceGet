// Copyright (c) Microsoft Corporation. All rights reserved.
// Licensed under the MIT License.

using NuGet.Versioning;
using System;
using System.Collections;
using System.Collections.Generic;
using System.Globalization;
using System.Management.Automation;
using System.Management.Automation.Language;

namespace Microsoft.PowerShell.PowerShellGet.UtilClasses
{
    internal static class Utils
    {
        #region Public methods

        public static string TrimQuotes(string name)
        {
            return name.Trim('\'', '"');
        }

        public static string QuoteName(string name)
        {
            bool quotesNeeded = false;
            foreach (var c in name)
            {
                if (Char.IsWhiteSpace(c))
                {
                    quotesNeeded = true;
                    break;
                }
            }

            if (!quotesNeeded)
            {
                return name;
            }

            return "'" + CodeGeneration.EscapeSingleQuotedStringContent(name) + "'";
        }

        public static bool TryParseVersionOrVersionRange(string Version, out VersionRange versionRange, out bool allVersions, PSCmdlet cmdletPassedIn)
        {
            var successfullyParsed = false;
            NuGetVersion nugetVersion = null;
            versionRange = null;
<<<<<<< HEAD
            allVersions = false;
=======
>>>>>>> ca4df312
            if (Version != null)
            {
                if (Version.Trim().Equals("*"))
                {
                    allVersions = true;
                    successfullyParsed = true;
                }
                else
                {
                    successfullyParsed = NuGetVersion.TryParse(Version, out nugetVersion);
                    if (successfullyParsed)
                    {
                        versionRange = new VersionRange(nugetVersion, true, nugetVersion, true, null, null);

                    }
                    else
                    {
                        successfullyParsed = VersionRange.TryParse(Version, out versionRange);
                    }
                }
            }
<<<<<<< HEAD
            return successfullyParsed;
=======
            return successfullyParsed;

        /// <summary>
        /// Converts an ArrayList of object types to a string array.
        /// </summary>
        public static string[] GetStringArray(ArrayList list)
        {
            if (list == null) { return null; }

            var strArray = new string[list.Count];
            for (int i=0; i<list.Count; i++)
            {
                strArray[i] = list[i] as string;
            }

            return strArray;
        }

        #endregion
    }

    #region PSGetResourceInfo classes

    internal sealed class PSGetIncludes
    {
        #region Properties

        public string[] Cmdlet { get; }

        public string[] Command { get; }

        public string[] DscResource { get; }

        public string[] Function { get; }

        public string[] RoleCapability { get; }

        public string[] Workflow { get; }

        #endregion

        #region Constructor

        /// <summary>
        /// Constructor
        /// 
        /// Provided hashtable has form:
        ///     Key: Cmdlet
        ///     Value: ArrayList of Cmdlet name strings
        ///     Key: Command
        ///     Value: ArrayList of Command name strings
        ///     Key: DscResource
        ///     Value: ArrayList of DscResource name strings
        ///     Key: Function
        ///     Value: ArrayList of Function name strings
        ///     Key: RoleCapability (deprecated for PSGetV3)
        ///     Value: ArrayList of RoleCapability name strings
        ///     Key: Workflow (deprecated for PSGetV3)
        ///     Value: ArrayList of Workflow name strings
        /// </summary>
        /// <param name="includes">Hashtable of PSGet includes</param>
        public PSGetIncludes(Hashtable includes)
        {
            if (includes == null) { return; }

            Cmdlet = GetHashTableItem(includes, nameof(Cmdlet));
            Command = GetHashTableItem(includes, nameof(Command));
            DscResource = GetHashTableItem(includes, nameof(DscResource));
            Function = GetHashTableItem(includes, nameof(Function));
            RoleCapability = GetHashTableItem(includes, nameof(RoleCapability));
            Workflow = GetHashTableItem(includes, nameof(Workflow));
        }

        #endregion

        #region Public methods

        public Hashtable ConvertToHashtable()
        {
            var hashtable = new Hashtable
            {
                { nameof(Cmdlet), Cmdlet },
                { nameof(Command), Command },
                { nameof(DscResource), DscResource },
                { nameof(Function), Function },
                { nameof(RoleCapability), RoleCapability },
                { nameof(Workflow), Workflow }
            };

            return hashtable;
>>>>>>> ca4df312
        }

        /// <summary>
        /// Converts an ArrayList of object types to a string array.
        /// </summary>
        public static string[] GetStringArray(ArrayList list)
        {
            if (list == null) { return null; }

            var strArray = new string[list.Count];
            for (int i=0; i<list.Count; i++)
            {
                strArray[i] = list[i] as string;
            }

            return strArray;
        }

        #endregion
    }

    #region PSGetResourceInfo classes

    internal sealed class PSGetIncludes
    {
        #region Properties

        public string[] Cmdlet { get; }

        public string[] Command { get; }

        public string[] DscResource { get; }

        public string[] Function { get; }

        public string[] RoleCapability { get; }

        public string[] Workflow { get; }

        #endregion

        #region Constructor

        /// <summary>
        /// Constructor
        /// 
        /// Provided hashtable has form:
        ///     Key: Cmdlet
        ///     Value: ArrayList of Cmdlet name strings
        ///     Key: Command
        ///     Value: ArrayList of Command name strings
        ///     Key: DscResource
        ///     Value: ArrayList of DscResource name strings
        ///     Key: Function
        ///     Value: ArrayList of Function name strings
        ///     Key: RoleCapability (deprecated for PSGetV3)
        ///     Value: ArrayList of RoleCapability name strings
        ///     Key: Workflow (deprecated for PSGetV3)
        ///     Value: ArrayList of Workflow name strings
        /// </summary>
        /// <param name="includes">Hashtable of PSGet includes</param>
        public PSGetIncludes(Hashtable includes)
        {
            if (includes == null) { return; }

            Cmdlet = GetHashTableItem(includes, nameof(Cmdlet));
            Command = GetHashTableItem(includes, nameof(Command));
            DscResource = GetHashTableItem(includes, nameof(DscResource));
            Function = GetHashTableItem(includes, nameof(Function));
            RoleCapability = GetHashTableItem(includes, nameof(RoleCapability));
            Workflow = GetHashTableItem(includes, nameof(Workflow));
        }

        #endregion

        #region Public methods

        public Hashtable ConvertToHashtable()
        {
            var hashtable = new Hashtable
            {
                { nameof(Cmdlet), Cmdlet },
                { nameof(Command), Command },
                { nameof(DscResource), DscResource },
                { nameof(Function), Function },
                { nameof(RoleCapability), RoleCapability },
                { nameof(Workflow), Workflow }
            };

            return hashtable;
        }

        #endregion

        #region Private methods

        private string[] GetHashTableItem(
            Hashtable table,
            string name)
        {
            if (table.ContainsKey(name) &&
                table[name] is PSObject psObjectItem)
            {
                return Utils.GetStringArray(psObjectItem.BaseObject as ArrayList);
            }

            return null;
        }

        #endregion
    }

    internal sealed class PSGetResourceInfo
    {
        #region Properties

        public Dictionary<string, string> AdditionalMetadata { get; set; }

        public string Author { get; set; }

        public string CompanyName { get; set; }

        public string Copyright { get; set; }

        public string[] Dependencies { get; set; }

        public string Description { get; set; }

        public Uri IconUri { get; set; }

        public PSGetIncludes Includes { get; set; }

        public DateTime InstalledDate { get; set; }

        public string InstalledLocation { get; set; }

        public Uri LicenseUri { get; set; }

        public string Name { get; set; }

        public string PackageManagementProvider { get; set; }

        public string PowerShellGetFormatVersion { get; set; }

        public Uri ProjectUri { get; set; }

        public DateTime PublishedDate { get; set; }

        public string ReleaseNotes { get; set; }

        public string Repository { get; set; }

        public string RepositorySourceLocation { get; set; }

        public string[] Tags { get; set; }

        public string Type { get; set; }

        public DateTime UpdatedDate { get; set; }

        public Version Version { get; set; }

        #endregion

        #region Public static methods

        /// <summary>
        /// Writes the PSGetResourceInfo properties to the specified file path as a 
        /// PowerShell serialized xml file, maintaining compatibility with 
        /// PowerShellGet v2 file format.
        /// </summary>
        public bool TryWrite(
            string filePath,
            out string errorMsg)
        {
            errorMsg = string.Empty;

            if (string.IsNullOrWhiteSpace(filePath))
            {
                errorMsg = "TryWritePSGetInfo: Invalid file path. Filepath cannot be empty or whitespace.";
                return false;
            }

            try
            {
                var infoXml = PSSerializer.Serialize(
                    source: ConvertToCustomObject(),
                    depth: 5);

                System.IO.File.WriteAllText(
                    path: filePath,
                    contents: infoXml);

                return true;
            }
            catch(Exception ex)
            {
                errorMsg = string.Format(
                    CultureInfo.InvariantCulture,
                    @"TryWritePSGetInfo: Cannot convert and write the PowerShellGet information to file, with error: {0}",
                    ex.Message);

                return false;
            }
        }

        /// <summary>
        /// Reads a PSGet resource xml (PowerShell serialized) file and returns
        /// a PSGetResourceInfo object containing the file contents.
        /// </summary>
        public static bool TryRead(
            string filePath,
            out PSGetResourceInfo psGetInfo,
            out string errorMsg)
        {
            psGetInfo = null;
            errorMsg = string.Empty;

            if (string.IsNullOrWhiteSpace(filePath))
            {
                errorMsg = "TryReadPSGetInfo: Invalid file path. Filepath cannot be empty or whitespace.";
                return false;
            }

            try
            {
                // Read and deserialize information xml file.
                var psObjectInfo = (PSObject) PSSerializer.Deserialize(
                    System.IO.File.ReadAllText(
                        filePath));

                psGetInfo = new PSGetResourceInfo
                {
                    AdditionalMetadata = GetProperty<Dictionary<string,string>>(nameof(PSGetResourceInfo.AdditionalMetadata), psObjectInfo),
                    Author = GetProperty<string>(nameof(PSGetResourceInfo.Author), psObjectInfo),
                    CompanyName = GetProperty<string>(nameof(PSGetResourceInfo.CompanyName), psObjectInfo),
                    Copyright = GetProperty<string>(nameof(PSGetResourceInfo.Copyright), psObjectInfo),
                    Dependencies = Utils.GetStringArray(GetProperty<ArrayList>(nameof(PSGetResourceInfo.Dependencies), psObjectInfo)),
                    Description = GetProperty<string>(nameof(PSGetResourceInfo.Description), psObjectInfo),
                    IconUri = GetProperty<Uri>(nameof(PSGetResourceInfo.IconUri), psObjectInfo),
                    Includes = new PSGetIncludes(GetProperty<Hashtable>(nameof(PSGetResourceInfo.Includes), psObjectInfo)),
                    InstalledDate = GetProperty<DateTime>(nameof(PSGetResourceInfo.InstalledDate), psObjectInfo),
                    InstalledLocation = GetProperty<string>(nameof(PSGetResourceInfo.InstalledLocation), psObjectInfo),
                    LicenseUri = GetProperty<Uri>(nameof(PSGetResourceInfo.LicenseUri), psObjectInfo),
                    Name = GetProperty<string>(nameof(PSGetResourceInfo.Name), psObjectInfo),
                    PackageManagementProvider = GetProperty<string>(nameof(PSGetResourceInfo.PackageManagementProvider), psObjectInfo),
                    PowerShellGetFormatVersion = GetProperty<string>(nameof(PSGetResourceInfo.PowerShellGetFormatVersion), psObjectInfo),
                    ProjectUri = GetProperty<Uri>(nameof(PSGetResourceInfo.ProjectUri), psObjectInfo),
                    PublishedDate = GetProperty<DateTime>(nameof(PSGetResourceInfo.PublishedDate), psObjectInfo),
                    ReleaseNotes = GetProperty<string>(nameof(PSGetResourceInfo.ReleaseNotes), psObjectInfo),
                    Repository = GetProperty<string>(nameof(PSGetResourceInfo.Repository), psObjectInfo),
                    RepositorySourceLocation = GetProperty<string>(nameof(PSGetResourceInfo.RepositorySourceLocation), psObjectInfo),
                    Tags = Utils.GetStringArray(GetProperty<ArrayList>(nameof(PSGetResourceInfo.Tags), psObjectInfo)),
                    Type = GetProperty<string>(nameof(PSGetResourceInfo.Type), psObjectInfo),
                    UpdatedDate = GetProperty<DateTime>(nameof(PSGetResourceInfo.UpdatedDate), psObjectInfo),
                    Version = GetProperty<Version>(nameof(PSGetResourceInfo.Version), psObjectInfo)
                };

                return true;
            }
            catch(Exception ex)
            {
                errorMsg = string.Format(
                    CultureInfo.InvariantCulture,
                    @"TryReadPSGetInfo: Cannot read the PowerShellGet information file with error: {0}",
                    ex.Message);

                return false;
            }
        }

        #endregion

<<<<<<< HEAD
=======
        #region Private methods

        private string[] GetHashTableItem(
            Hashtable table,
            string name)
        {
            if (table.ContainsKey(name) &&
                table[name] is PSObject psObjectItem)
            {
                return Utils.GetStringArray(psObjectItem.BaseObject as ArrayList);
            }

            return null;
        }

        #endregion
    }

    internal sealed class PSGetResourceInfo
    {
        #region Properties

        public Dictionary<string, string> AdditionalMetadata { get; set; }

        public string Author { get; set; }

        public string CompanyName { get; set; }

        public string Copyright { get; set; }

        public string[] Dependencies { get; set; }

        public string Description { get; set; }

        public Uri IconUri { get; set; }

        public PSGetIncludes Includes { get; set; }

        public DateTime InstalledDate { get; set; }

        public string InstalledLocation { get; set; }

        public Uri LicenseUri { get; set; }

        public string Name { get; set; }

        public string PackageManagementProvider { get; set; }

        public string PowerShellGetFormatVersion { get; set; }

        public Uri ProjectUri { get; set; }

        public DateTime PublishedDate { get; set; }

        public string ReleaseNotes { get; set; }

        public string Repository { get; set; }

        public string RepositorySourceLocation { get; set; }

        public string[] Tags { get; set; }

        public string Type { get; set; }

        public DateTime UpdatedDate { get; set; }

        public Version Version { get; set; }

        #endregion

        #region Public static methods

        /// <summary>
        /// Writes the PSGetResourceInfo properties to the specified file path as a 
        /// PowerShell serialized xml file, maintaining compatibility with 
        /// PowerShellGet v2 file format.
        /// </summary>
        public bool TryWrite(
            string filePath,
            out string errorMsg)
        {
            errorMsg = string.Empty;

            if (string.IsNullOrWhiteSpace(filePath))
            {
                errorMsg = "TryWritePSGetInfo: Invalid file path. Filepath cannot be empty or whitespace.";
                return false;
            }

            try
            {
                var infoXml = PSSerializer.Serialize(
                    source: ConvertToCustomObject(),
                    depth: 5);

                System.IO.File.WriteAllText(
                    path: filePath,
                    contents: infoXml);

                return true;
            }
            catch(Exception ex)
            {
                errorMsg = string.Format(
                    CultureInfo.InvariantCulture,
                    @"TryWritePSGetInfo: Cannot convert and write the PowerShellGet information to file, with error: {0}",
                    ex.Message);

                return false;
            }
        }

        /// <summary>
        /// Reads a PSGet resource xml (PowerShell serialized) file and returns
        /// a PSGetResourceInfo object containing the file contents.
        /// </summary>
        public static bool TryRead(
            string filePath,
            out PSGetResourceInfo psGetInfo,
            out string errorMsg)
        {
            psGetInfo = null;
            errorMsg = string.Empty;

            if (string.IsNullOrWhiteSpace(filePath))
            {
                errorMsg = "TryReadPSGetInfo: Invalid file path. Filepath cannot be empty or whitespace.";
                return false;
            }

            try
            {
                // Read and deserialize information xml file.
                var psObjectInfo = (PSObject) PSSerializer.Deserialize(
                    System.IO.File.ReadAllText(
                        filePath));

                psGetInfo = new PSGetResourceInfo
                {
                    AdditionalMetadata = GetProperty<Dictionary<string,string>>(nameof(PSGetResourceInfo.AdditionalMetadata), psObjectInfo),
                    Author = GetProperty<string>(nameof(PSGetResourceInfo.Author), psObjectInfo),
                    CompanyName = GetProperty<string>(nameof(PSGetResourceInfo.CompanyName), psObjectInfo),
                    Copyright = GetProperty<string>(nameof(PSGetResourceInfo.Copyright), psObjectInfo),
                    Dependencies = Utils.GetStringArray(GetProperty<ArrayList>(nameof(PSGetResourceInfo.Dependencies), psObjectInfo)),
                    Description = GetProperty<string>(nameof(PSGetResourceInfo.Description), psObjectInfo),
                    IconUri = GetProperty<Uri>(nameof(PSGetResourceInfo.IconUri), psObjectInfo),
                    Includes = new PSGetIncludes(GetProperty<Hashtable>(nameof(PSGetResourceInfo.Includes), psObjectInfo)),
                    InstalledDate = GetProperty<DateTime>(nameof(PSGetResourceInfo.InstalledDate), psObjectInfo),
                    InstalledLocation = GetProperty<string>(nameof(PSGetResourceInfo.InstalledLocation), psObjectInfo),
                    LicenseUri = GetProperty<Uri>(nameof(PSGetResourceInfo.LicenseUri), psObjectInfo),
                    Name = GetProperty<string>(nameof(PSGetResourceInfo.Name), psObjectInfo),
                    PackageManagementProvider = GetProperty<string>(nameof(PSGetResourceInfo.PackageManagementProvider), psObjectInfo),
                    PowerShellGetFormatVersion = GetProperty<string>(nameof(PSGetResourceInfo.PowerShellGetFormatVersion), psObjectInfo),
                    ProjectUri = GetProperty<Uri>(nameof(PSGetResourceInfo.ProjectUri), psObjectInfo),
                    PublishedDate = GetProperty<DateTime>(nameof(PSGetResourceInfo.PublishedDate), psObjectInfo),
                    ReleaseNotes = GetProperty<string>(nameof(PSGetResourceInfo.ReleaseNotes), psObjectInfo),
                    Repository = GetProperty<string>(nameof(PSGetResourceInfo.Repository), psObjectInfo),
                    RepositorySourceLocation = GetProperty<string>(nameof(PSGetResourceInfo.RepositorySourceLocation), psObjectInfo),
                    Tags = Utils.GetStringArray(GetProperty<ArrayList>(nameof(PSGetResourceInfo.Tags), psObjectInfo)),
                    Type = GetProperty<string>(nameof(PSGetResourceInfo.Type), psObjectInfo),
                    UpdatedDate = GetProperty<DateTime>(nameof(PSGetResourceInfo.UpdatedDate), psObjectInfo),
                    Version = GetProperty<Version>(nameof(PSGetResourceInfo.Version), psObjectInfo)
                };

                return true;
            }
            catch(Exception ex)
            {
                errorMsg = string.Format(
                    CultureInfo.InvariantCulture,
                    @"TryReadPSGetInfo: Cannot read the PowerShellGet information file with error: {0}",
                    ex.Message);

                return false;
            }
        }

        #endregion

>>>>>>> ca4df312
        #region Private static methods

        private static T ConvertToType<T>(PSObject psObject)
        {
            // We only convert Dictionary<string, string> types.
            if (typeof(T) != typeof(Dictionary<string, string>))
            {
                return default(T);
            }

            var dict = new Dictionary<string, string>();
            foreach (var prop in psObject.Properties)
            {
                dict.Add(prop.Name, prop.Value.ToString());
            }

            return (T)Convert.ChangeType(dict, typeof(T));
        }

        private static T GetProperty<T>(
            string Name,
            PSObject psObjectInfo)
        {
            var val = psObjectInfo.Properties[Name]?.Value;
            if (val == null)
            {
                return default(T);
            }

            switch (val)
            {
                case T valType:
                    return valType;

                case PSObject valPSObject:
                    switch (valPSObject.BaseObject)
                    {
                        case T valBase:
                            return valBase;

                        case PSCustomObject _:
                            // A base object of PSCustomObject means this is additional metadata
                            // and type T should be Dictionary<string,string>.
                            return ConvertToType<T>(valPSObject);

                        default:
                            return default(T);
                    }

                default:
                    return default(T);
            }
        }

        #endregion

        #region Private methods

        private PSObject ConvertToCustomObject()
        {
            var additionalMetadata = new PSObject();
            foreach (var item in AdditionalMetadata)
            {
                additionalMetadata.Properties.Add(new PSNoteProperty(item.Key, item.Value));
            }

            var psObject = new PSObject();
            psObject.Properties.Add(new PSNoteProperty(nameof(AdditionalMetadata), additionalMetadata));
            psObject.Properties.Add(new PSNoteProperty(nameof(Author), Author));
            psObject.Properties.Add(new PSNoteProperty(nameof(CompanyName), CompanyName));
            psObject.Properties.Add(new PSNoteProperty(nameof(Copyright), Copyright));
            psObject.Properties.Add(new PSNoteProperty(nameof(Dependencies), Dependencies));
            psObject.Properties.Add(new PSNoteProperty(nameof(Description), Description));
            psObject.Properties.Add(new PSNoteProperty(nameof(IconUri), IconUri));
            psObject.Properties.Add(new PSNoteProperty(nameof(Includes), Includes.ConvertToHashtable()));
            psObject.Properties.Add(new PSNoteProperty(nameof(InstalledDate), InstalledDate));
            psObject.Properties.Add(new PSNoteProperty(nameof(InstalledLocation), InstalledLocation));
            psObject.Properties.Add(new PSNoteProperty(nameof(LicenseUri), LicenseUri));
            psObject.Properties.Add(new PSNoteProperty(nameof(Name), Name));
            psObject.Properties.Add(new PSNoteProperty(nameof(PackageManagementProvider), PackageManagementProvider));
            psObject.Properties.Add(new PSNoteProperty(nameof(PowerShellGetFormatVersion), PowerShellGetFormatVersion));
            psObject.Properties.Add(new PSNoteProperty(nameof(ProjectUri), ProjectUri));
            psObject.Properties.Add(new PSNoteProperty(nameof(PublishedDate), PublishedDate));
            psObject.Properties.Add(new PSNoteProperty(nameof(ReleaseNotes), ReleaseNotes));
            psObject.Properties.Add(new PSNoteProperty(nameof(Repository), Repository));
            psObject.Properties.Add(new PSNoteProperty(nameof(RepositorySourceLocation), RepositorySourceLocation));
            psObject.Properties.Add(new PSNoteProperty(nameof(Tags), Tags));
            psObject.Properties.Add(new PSNoteProperty(nameof(Type), Type));
            psObject.Properties.Add(new PSNoteProperty(nameof(UpdatedDate), UpdatedDate));
            psObject.Properties.Add(new PSNoteProperty(nameof(Version), Version));

            return psObject;
        }

        #endregion
    }

    #endregion

    #region Test Hooks

    public static class TestHooks
    {
        public static PSObject ReadPSGetResourceInfo(string filePath)
        {
            if (PSGetResourceInfo.TryRead(filePath, out PSGetResourceInfo psGetInfo, out string errorMsg))
            {
                return PSObject.AsPSObject(psGetInfo);
            }

            throw new PSInvalidOperationException(errorMsg);
        }

        public static void WritePSGetResourceInfo(
            string filePath,
            PSObject psObjectGetInfo)
        {
            if (psObjectGetInfo.BaseObject is PSGetResourceInfo psGetInfo)
            {
                if (! psGetInfo.TryWrite(filePath, out string errorMsg))
                {
                    throw new PSInvalidOperationException(errorMsg);
                }

                return;
            }

            throw new PSArgumentException("psObjectGetInfo argument is not a PSGetResourceInfo type.");
        }
    }

    #endregion
}<|MERGE_RESOLUTION|>--- conflicted
+++ resolved
@@ -45,10 +45,7 @@
             var successfullyParsed = false;
             NuGetVersion nugetVersion = null;
             versionRange = null;
-<<<<<<< HEAD
             allVersions = false;
-=======
->>>>>>> ca4df312
             if (Version != null)
             {
                 if (Version.Trim().Equals("*"))
@@ -70,100 +67,7 @@
                     }
                 }
             }
-<<<<<<< HEAD
             return successfullyParsed;
-=======
-            return successfullyParsed;
-
-        /// <summary>
-        /// Converts an ArrayList of object types to a string array.
-        /// </summary>
-        public static string[] GetStringArray(ArrayList list)
-        {
-            if (list == null) { return null; }
-
-            var strArray = new string[list.Count];
-            for (int i=0; i<list.Count; i++)
-            {
-                strArray[i] = list[i] as string;
-            }
-
-            return strArray;
-        }
-
-        #endregion
-    }
-
-    #region PSGetResourceInfo classes
-
-    internal sealed class PSGetIncludes
-    {
-        #region Properties
-
-        public string[] Cmdlet { get; }
-
-        public string[] Command { get; }
-
-        public string[] DscResource { get; }
-
-        public string[] Function { get; }
-
-        public string[] RoleCapability { get; }
-
-        public string[] Workflow { get; }
-
-        #endregion
-
-        #region Constructor
-
-        /// <summary>
-        /// Constructor
-        /// 
-        /// Provided hashtable has form:
-        ///     Key: Cmdlet
-        ///     Value: ArrayList of Cmdlet name strings
-        ///     Key: Command
-        ///     Value: ArrayList of Command name strings
-        ///     Key: DscResource
-        ///     Value: ArrayList of DscResource name strings
-        ///     Key: Function
-        ///     Value: ArrayList of Function name strings
-        ///     Key: RoleCapability (deprecated for PSGetV3)
-        ///     Value: ArrayList of RoleCapability name strings
-        ///     Key: Workflow (deprecated for PSGetV3)
-        ///     Value: ArrayList of Workflow name strings
-        /// </summary>
-        /// <param name="includes">Hashtable of PSGet includes</param>
-        public PSGetIncludes(Hashtable includes)
-        {
-            if (includes == null) { return; }
-
-            Cmdlet = GetHashTableItem(includes, nameof(Cmdlet));
-            Command = GetHashTableItem(includes, nameof(Command));
-            DscResource = GetHashTableItem(includes, nameof(DscResource));
-            Function = GetHashTableItem(includes, nameof(Function));
-            RoleCapability = GetHashTableItem(includes, nameof(RoleCapability));
-            Workflow = GetHashTableItem(includes, nameof(Workflow));
-        }
-
-        #endregion
-
-        #region Public methods
-
-        public Hashtable ConvertToHashtable()
-        {
-            var hashtable = new Hashtable
-            {
-                { nameof(Cmdlet), Cmdlet },
-                { nameof(Command), Command },
-                { nameof(DscResource), DscResource },
-                { nameof(Function), Function },
-                { nameof(RoleCapability), RoleCapability },
-                { nameof(Workflow), Workflow }
-            };
-
-            return hashtable;
->>>>>>> ca4df312
         }
 
         /// <summary>
@@ -437,188 +341,6 @@
 
         #endregion
 
-<<<<<<< HEAD
-=======
-        #region Private methods
-
-        private string[] GetHashTableItem(
-            Hashtable table,
-            string name)
-        {
-            if (table.ContainsKey(name) &&
-                table[name] is PSObject psObjectItem)
-            {
-                return Utils.GetStringArray(psObjectItem.BaseObject as ArrayList);
-            }
-
-            return null;
-        }
-
-        #endregion
-    }
-
-    internal sealed class PSGetResourceInfo
-    {
-        #region Properties
-
-        public Dictionary<string, string> AdditionalMetadata { get; set; }
-
-        public string Author { get; set; }
-
-        public string CompanyName { get; set; }
-
-        public string Copyright { get; set; }
-
-        public string[] Dependencies { get; set; }
-
-        public string Description { get; set; }
-
-        public Uri IconUri { get; set; }
-
-        public PSGetIncludes Includes { get; set; }
-
-        public DateTime InstalledDate { get; set; }
-
-        public string InstalledLocation { get; set; }
-
-        public Uri LicenseUri { get; set; }
-
-        public string Name { get; set; }
-
-        public string PackageManagementProvider { get; set; }
-
-        public string PowerShellGetFormatVersion { get; set; }
-
-        public Uri ProjectUri { get; set; }
-
-        public DateTime PublishedDate { get; set; }
-
-        public string ReleaseNotes { get; set; }
-
-        public string Repository { get; set; }
-
-        public string RepositorySourceLocation { get; set; }
-
-        public string[] Tags { get; set; }
-
-        public string Type { get; set; }
-
-        public DateTime UpdatedDate { get; set; }
-
-        public Version Version { get; set; }
-
-        #endregion
-
-        #region Public static methods
-
-        /// <summary>
-        /// Writes the PSGetResourceInfo properties to the specified file path as a 
-        /// PowerShell serialized xml file, maintaining compatibility with 
-        /// PowerShellGet v2 file format.
-        /// </summary>
-        public bool TryWrite(
-            string filePath,
-            out string errorMsg)
-        {
-            errorMsg = string.Empty;
-
-            if (string.IsNullOrWhiteSpace(filePath))
-            {
-                errorMsg = "TryWritePSGetInfo: Invalid file path. Filepath cannot be empty or whitespace.";
-                return false;
-            }
-
-            try
-            {
-                var infoXml = PSSerializer.Serialize(
-                    source: ConvertToCustomObject(),
-                    depth: 5);
-
-                System.IO.File.WriteAllText(
-                    path: filePath,
-                    contents: infoXml);
-
-                return true;
-            }
-            catch(Exception ex)
-            {
-                errorMsg = string.Format(
-                    CultureInfo.InvariantCulture,
-                    @"TryWritePSGetInfo: Cannot convert and write the PowerShellGet information to file, with error: {0}",
-                    ex.Message);
-
-                return false;
-            }
-        }
-
-        /// <summary>
-        /// Reads a PSGet resource xml (PowerShell serialized) file and returns
-        /// a PSGetResourceInfo object containing the file contents.
-        /// </summary>
-        public static bool TryRead(
-            string filePath,
-            out PSGetResourceInfo psGetInfo,
-            out string errorMsg)
-        {
-            psGetInfo = null;
-            errorMsg = string.Empty;
-
-            if (string.IsNullOrWhiteSpace(filePath))
-            {
-                errorMsg = "TryReadPSGetInfo: Invalid file path. Filepath cannot be empty or whitespace.";
-                return false;
-            }
-
-            try
-            {
-                // Read and deserialize information xml file.
-                var psObjectInfo = (PSObject) PSSerializer.Deserialize(
-                    System.IO.File.ReadAllText(
-                        filePath));
-
-                psGetInfo = new PSGetResourceInfo
-                {
-                    AdditionalMetadata = GetProperty<Dictionary<string,string>>(nameof(PSGetResourceInfo.AdditionalMetadata), psObjectInfo),
-                    Author = GetProperty<string>(nameof(PSGetResourceInfo.Author), psObjectInfo),
-                    CompanyName = GetProperty<string>(nameof(PSGetResourceInfo.CompanyName), psObjectInfo),
-                    Copyright = GetProperty<string>(nameof(PSGetResourceInfo.Copyright), psObjectInfo),
-                    Dependencies = Utils.GetStringArray(GetProperty<ArrayList>(nameof(PSGetResourceInfo.Dependencies), psObjectInfo)),
-                    Description = GetProperty<string>(nameof(PSGetResourceInfo.Description), psObjectInfo),
-                    IconUri = GetProperty<Uri>(nameof(PSGetResourceInfo.IconUri), psObjectInfo),
-                    Includes = new PSGetIncludes(GetProperty<Hashtable>(nameof(PSGetResourceInfo.Includes), psObjectInfo)),
-                    InstalledDate = GetProperty<DateTime>(nameof(PSGetResourceInfo.InstalledDate), psObjectInfo),
-                    InstalledLocation = GetProperty<string>(nameof(PSGetResourceInfo.InstalledLocation), psObjectInfo),
-                    LicenseUri = GetProperty<Uri>(nameof(PSGetResourceInfo.LicenseUri), psObjectInfo),
-                    Name = GetProperty<string>(nameof(PSGetResourceInfo.Name), psObjectInfo),
-                    PackageManagementProvider = GetProperty<string>(nameof(PSGetResourceInfo.PackageManagementProvider), psObjectInfo),
-                    PowerShellGetFormatVersion = GetProperty<string>(nameof(PSGetResourceInfo.PowerShellGetFormatVersion), psObjectInfo),
-                    ProjectUri = GetProperty<Uri>(nameof(PSGetResourceInfo.ProjectUri), psObjectInfo),
-                    PublishedDate = GetProperty<DateTime>(nameof(PSGetResourceInfo.PublishedDate), psObjectInfo),
-                    ReleaseNotes = GetProperty<string>(nameof(PSGetResourceInfo.ReleaseNotes), psObjectInfo),
-                    Repository = GetProperty<string>(nameof(PSGetResourceInfo.Repository), psObjectInfo),
-                    RepositorySourceLocation = GetProperty<string>(nameof(PSGetResourceInfo.RepositorySourceLocation), psObjectInfo),
-                    Tags = Utils.GetStringArray(GetProperty<ArrayList>(nameof(PSGetResourceInfo.Tags), psObjectInfo)),
-                    Type = GetProperty<string>(nameof(PSGetResourceInfo.Type), psObjectInfo),
-                    UpdatedDate = GetProperty<DateTime>(nameof(PSGetResourceInfo.UpdatedDate), psObjectInfo),
-                    Version = GetProperty<Version>(nameof(PSGetResourceInfo.Version), psObjectInfo)
-                };
-
-                return true;
-            }
-            catch(Exception ex)
-            {
-                errorMsg = string.Format(
-                    CultureInfo.InvariantCulture,
-                    @"TryReadPSGetInfo: Cannot read the PowerShellGet information file with error: {0}",
-                    ex.Message);
-
-                return false;
-            }
-        }
-
-        #endregion
-
->>>>>>> ca4df312
         #region Private static methods
 
         private static T ConvertToType<T>(PSObject psObject)
