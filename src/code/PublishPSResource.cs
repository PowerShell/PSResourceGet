// Copyright (c) Microsoft Corporation. All rights reserved.
// Licensed under the MIT License.

using Microsoft.PowerShell.PSResourceGet.UtilClasses;
using NuGet.Commands;
using NuGet.Common;
using NuGet.Configuration;
using NuGet.Packaging;
using NuGet.Versioning;
using System;
using System.Collections;
using System.Collections.Generic;
using System.IO;
using System.Linq;
using System.Management.Automation;
using System.Net;
using System.Net.Http;
using System.Threading;
using System.Xml;

namespace Microsoft.PowerShell.PSResourceGet.Cmdlets
{
    /// <summary>
    /// Publishes a module, script, or nupkg to a designated repository.
    /// </summary>
    [Cmdlet(VerbsData.Publish, "PSResource", SupportsShouldProcess = true)]
    public sealed class PublishPSResource : PSCmdlet
    {
        #region Parameters

        /// <summary>
        /// Specifies the API key that you want to use to publish a module to the online gallery.
        /// </summary>
        [Parameter]
        [ValidateNotNullOrEmpty]
        public string ApiKey { get; set; }

        /// <summary>
        /// Specifies the repository to publish to.
        /// </summary>
        [Parameter]
        [ValidateNotNullOrEmpty]
        [ArgumentCompleter(typeof(RepositoryNameCompleter))]
        public string Repository { get; set; }

        /// <summary>
        /// Specifies the path to the resource that you want to publish. This parameter accepts the path to the folder that contains the resource.
        /// Specifies a path to one or more locations. Wildcards are permitted. The default location is the current directory (.).
        /// </summary>
        [Parameter (Mandatory = true, Position = 0, HelpMessage = "Path to the resource to be published.")]
        [ValidateNotNullOrEmpty]
        public string Path { get; set; }

        /// <summary>
        /// Specifies the path to where the resource (as a nupkg) should be saved to. This parameter can be used in conjunction with the
        /// -Repository parameter to publish to a repository and also save the exact same package to the local file system.
        /// </summary>
        [Parameter]
        [ValidateNotNullOrEmpty]
        public string DestinationPath { get; set; }

        /// <summary>
        /// Specifies a user account that has rights to a specific repository (used for finding dependencies).
        /// </summary>
        [Parameter]
        [ValidateNotNullOrEmpty]
        public PSCredential Credential { get; set; }

        /// <summary>
        /// Bypasses the default check that all dependencies are present.
        /// </summary>
        [Parameter]
        public SwitchParameter SkipDependenciesCheck { get; set; }

        /// <summary>
        /// Bypasses validating a resource module manifest before publishing.
        /// </summary>
        [Parameter]
        public SwitchParameter SkipModuleManifestValidate { get; set; }

        /// <summary>
        /// Specifies a proxy server for the request, rather than a direct connection to the internet resource.
        /// </summary>
        [Parameter]
        [ValidateNotNullOrEmpty]
        public Uri Proxy {
            set
            {
                if (value != null)
                {
                    var ex = new ArgumentException("Not yet implemented.");
                    var ProxyNotImplemented = new ErrorRecord(ex, "ProxyNotImplemented", ErrorCategory.InvalidData, null);
                    WriteError(ProxyNotImplemented);
                }
            }
        }

        /// <summary>
        /// Specifies a user account that has permission to use the proxy server that is specified by the Proxy parameter.
        /// </summary>
        [Parameter]
        [ValidateNotNullOrEmpty]
        public PSCredential ProxyCredential {
            set
            {
                if (value != null)
                {
                    var ex = new ArgumentException("Not yet implemented.");
                    var ProxyCredentialNotImplemented = new ErrorRecord(ex, "ProxyCredentialNotImplemented", ErrorCategory.InvalidData, null);
                    WriteError(ProxyCredentialNotImplemented);
                }
            }
        }

        #endregion

        #region Members

        private string resolvedPath;
        private CancellationToken _cancellationToken;
        private NuGetVersion _pkgVersion;
        private string _pkgName;
        private static char[] _PathSeparators = new[] { System.IO.Path.DirectorySeparatorChar, System.IO.Path.AltDirectorySeparatorChar };
        public const string PSDataFileExt = ".psd1";
        public const string PSScriptFileExt = ".ps1";
        private const string PSScriptInfoCommentString = "<#PSScriptInfo";
        private string pathToScriptFileToPublish = string.Empty;
        private string pathToModuleManifestToPublish = string.Empty;
        private string pathToModuleDirToPublish = string.Empty;
        private ResourceType resourceType = ResourceType.None;
        private NetworkCredential _networkCredential;
        #endregion

        #region Method overrides

        protected override void BeginProcessing()
        {
            _cancellationToken = new CancellationToken();

            _networkCredential = Credential != null ? new NetworkCredential(Credential.UserName, Credential.Password) : null;

            // Create a respository story (the PSResourceRepository.xml file) if it does not already exist
            // This is to create a better experience for those who have just installed v3 and want to get up and running quickly
            RepositorySettings.CheckRepositoryStore();

            try
            {
<<<<<<< HEAD
                resolvedPath = SessionState.Path.GetResolvedPSPathFromPSPath(Path).First().ProviderPath;
=======
                resolvedPath = GetResolvedProviderPathFromPSPath(Path, out ProviderInfo provider).First();
>>>>>>> c4c9b372
            }
            catch (MethodInvocationException)
            {
                // path does not exist
                ThrowTerminatingError(
                    new ErrorRecord(
                        new ArgumentException(
                            "The path to the resource to publish does not exist, point to an existing path or file of the module or script to publish."),
                            "SourcePathDoesNotExist",
                            ErrorCategory.InvalidArgument,
                            this));
            }

            // Condition 1: path is to the root directory of the module to be published
            // Condition 2: path is to the .psd1 or .ps1 of the module/script to be published
            if (string.IsNullOrEmpty(resolvedPath))
            {
                // unsupported file path
                ThrowTerminatingError(
                    new ErrorRecord(
                        new ArgumentException(
                            "The path to the resource to publish is not in the correct format or does not exist. Please provide the path of the root module (i.e. './<ModuleToPublish>/') or the path to the .psd1 (i.e. './<ModuleToPublish>/<ModuleToPublish>.psd1')."),
                            "InvalidPublishPath",
                            ErrorCategory.InvalidArgument,
                            this));
            }
            else if (Directory.Exists(resolvedPath))
            {
                pathToModuleDirToPublish = resolvedPath;
                resourceType = ResourceType.Module;
            }
            else if (resolvedPath.EndsWith(PSDataFileExt, StringComparison.OrdinalIgnoreCase))
            {
                pathToModuleManifestToPublish = resolvedPath;
                resourceType = ResourceType.Module;
            }
            else if (resolvedPath.EndsWith(PSScriptFileExt, StringComparison.OrdinalIgnoreCase))
            {
                pathToScriptFileToPublish = resolvedPath;
                resourceType = ResourceType.Script;
            }
            else {
                ThrowTerminatingError(
                    new ErrorRecord(
                        new ArgumentException(
                            $"The publish path provided, '{resolvedPath}', is not a valid. Please provide a path to the root module (i.e. './<ModuleToPublish>/') or path to the .psd1 (i.e. './<ModuleToPublish>/<ModuleToPublish>.psd1')."),
                            "InvalidPublishPath",
                            ErrorCategory.InvalidArgument,
                            this));
            }

            if (!String.IsNullOrEmpty(DestinationPath))
            {
<<<<<<< HEAD
                string resolvedDestinationPath = SessionState.Path.GetResolvedPSPathFromPSPath(DestinationPath).First().ProviderPath;
=======
                string resolvedDestinationPath = GetResolvedProviderPathFromPSPath(DestinationPath, out ProviderInfo provider).First();
>>>>>>> c4c9b372

                if (Directory.Exists(resolvedDestinationPath))
                {
                    DestinationPath = resolvedDestinationPath;
                }
                else
                {
                    try
                    {
                        Directory.CreateDirectory(resolvedDestinationPath);
                    }
                    catch (Exception e)
                    {
                        var exMessage = string.Format("Destination path does not exist and cannot be created: {0}", e.Message);
                        var ex = new ArgumentException(exMessage);
                        var InvalidDestinationPath = new ErrorRecord(ex, "InvalidDestinationPath", ErrorCategory.InvalidArgument, null);
                        ThrowTerminatingError(InvalidDestinationPath);
                    }
                }
            }
        }

        protected override void EndProcessing()
        {
            // Returns the name of the file or the name of the directory, depending on path
            if (!ShouldProcess(string.Format("Publish resource '{0}' from the machine", resolvedPath)))
            {
                WriteVerbose("ShouldProcess is set to false.");
                return;
            }

            Hashtable parsedMetadata = new Hashtable(StringComparer.OrdinalIgnoreCase);
            if (resourceType == ResourceType.Script)
            {
                if (!PSScriptFileInfo.TryTestPSScriptFileInfo(
                    scriptFileInfoPath: pathToScriptFileToPublish,
                    parsedScript: out PSScriptFileInfo scriptToPublish,
                    out ErrorRecord[] errors,
                    out string[] _
                ))
                {
                    foreach (ErrorRecord error in errors)
                    {
                        WriteError(error);
                    }

                    return;
                }

                parsedMetadata = scriptToPublish.ToHashtable();

                _pkgName = System.IO.Path.GetFileNameWithoutExtension(pathToScriptFileToPublish);
            }
            else
            {
                // parsedMetadata needs to be initialized for modules, will later be passed in to create nuspec
                if (!string.IsNullOrEmpty(pathToModuleManifestToPublish))
                {
                    _pkgName = System.IO.Path.GetFileNameWithoutExtension(pathToModuleManifestToPublish);
                }
                else {
                    // Search for module manifest
                    foreach (FileInfo file in new DirectoryInfo(pathToModuleDirToPublish).EnumerateFiles())
                    {
                        if (file.Name.EndsWith(PSDataFileExt, StringComparison.OrdinalIgnoreCase))
                        {
                            pathToModuleManifestToPublish = file.FullName;
                            _pkgName = System.IO.Path.GetFileNameWithoutExtension(file.Name);

                            break;
                        }
                    }
                }

                // Validate that there's a module manifest
                if (!File.Exists(pathToModuleManifestToPublish))
                {
                    var message = String.Format("No file with a .psd1 extension was found in {0}.  Please specify a path to a valid module manifest.", pathToModuleManifestToPublish);

                    var ex = new ArgumentException(message);
                    var moduleManifestNotFound = new ErrorRecord(ex, "moduleManifestNotFound", ErrorCategory.ObjectNotFound, null);
                    WriteError(moduleManifestNotFound);

                    return;
                }

				// The Test-ModuleManifest currently cannot process UNC paths. Disabling verification for now.
				if ((new Uri(pathToModuleManifestToPublish)).IsUnc)
					SkipModuleManifestValidate = true;
                // Validate that the module manifest has correct data
                if (! SkipModuleManifestValidate &&
                    ! Utils.ValidateModuleManifest(pathToModuleManifestToPublish, out string errorMsg))
                {
                    ThrowTerminatingError(new ErrorRecord(
                        new PSInvalidOperationException(errorMsg),
                        "InvalidModuleManifest",
                        ErrorCategory.InvalidOperation,
                        this));
                }
            }

            // Create a temp folder to push the nupkg to and delete it later
            string outputDir = System.IO.Path.Combine(System.IO.Path.GetTempPath(), Guid.NewGuid().ToString());
            try
            {
                Directory.CreateDirectory(outputDir);
            }
            catch (Exception e)
            {
                var ex = new ArgumentException(e.Message);
                var ErrorCreatingTempDir = new ErrorRecord(ex, "ErrorCreatingTempDir", ErrorCategory.InvalidData, null);
                WriteError(ErrorCreatingTempDir);

                return;
            }

            try
            {
                // Create a nuspec
                // Right now parsedMetadataHash will be empty for modules and will contain metadata for scripts
                Hashtable dependencies;
                string nuspec = string.Empty;
                try
                {
                    nuspec = CreateNuspec(
                        outputDir: outputDir,
                        filePath: (resourceType == ResourceType.Script) ? pathToScriptFileToPublish : pathToModuleManifestToPublish,
                        parsedMetadataHash: parsedMetadata,
                        requiredModules: out dependencies);
                }
                catch (Exception e)
                {
                    var message = string.Format("Nuspec creation failed: {0}", e.Message);
                    var ex = new ArgumentException(message);
                    var nuspecCreationFailed = new ErrorRecord(ex, "NuspecCreationFailed", ErrorCategory.ObjectNotFound, null);
                    WriteError(nuspecCreationFailed);

                    return;
                }

                if (string.IsNullOrEmpty(nuspec))
                {
                    // nuspec creation failed.
                    WriteVerbose("Nuspec creation failed.");
                    return;
                }

                // Find repository
                PSRepositoryInfo repository = RepositorySettings.Read(new[] { Repository }, out string[] _).FirstOrDefault();
                if (repository == null)
                {
                    var message = String.Format("The resource repository '{0}' is not a registered. Please run 'Register-PSResourceRepository' in order to publish to this repository.", Repository);
                    var ex = new ArgumentException(message);
                    var repositoryNotFound = new ErrorRecord(ex, "repositoryNotFound", ErrorCategory.ObjectNotFound, null);
                    WriteError(repositoryNotFound);

                    return;
                }
                else if(repository.Uri.Scheme == Uri.UriSchemeFile && !repository.Uri.IsUnc && !Directory.Exists(repository.Uri.LocalPath))
                {
                    // this check to ensure valid local path is not for UNC paths (which are server based, instead of Drive based)
                    var message = String.Format("The repository '{0}' with uri: {1} is not a valid folder path which exists. If providing a file based repository, provide a repository with a path that exists.", Repository, repository.Uri.AbsoluteUri);
                    var ex = new ArgumentException(message);
                    var fileRepositoryPathDoesNotExistError = new ErrorRecord(ex, "repositoryPathDoesNotExist", ErrorCategory.ObjectNotFound, null);
                    WriteError(fileRepositoryPathDoesNotExistError);

                    return;
                }

                // Check if dependencies already exist within the repo if:
                // 1) the resource to publish has dependencies and
                // 2) the -SkipDependenciesCheck flag is not passed in
                if (dependencies != null && !SkipDependenciesCheck)
                {
                    // If error gets thrown, exit process record
                    if (!CheckDependenciesExist(dependencies, repository.Name))
                    {
                        return;
                    }
                }

                if (resourceType == ResourceType.Script)
                {
                    // copy the script file to the temp directory
                    File.Copy(pathToScriptFileToPublish, System.IO.Path.Combine(outputDir, _pkgName + PSScriptFileExt), true);
                }
                else
                {
                    try
                    {
                        // If path is pointing to a file, get the parent directory, otherwise assumption is that path is pointing to the root directory
                        string rootModuleDir = !string.IsNullOrEmpty(pathToModuleManifestToPublish) ? System.IO.Path.GetDirectoryName(pathToModuleManifestToPublish) : pathToModuleDirToPublish;

                        // Create subdirectory structure in temp folder
                        foreach (string dir in Directory.GetDirectories(rootModuleDir, "*", SearchOption.AllDirectories))
                        {
                            var dirName = dir.Substring(rootModuleDir.Length).Trim(_PathSeparators);
                            Directory.CreateDirectory(System.IO.Path.Combine(outputDir, dirName));
                        }

                        // Copy files over to temp folder
                        foreach (string fileNamePath in Directory.GetFiles(rootModuleDir, "*", SearchOption.AllDirectories))
                        {
                            var fileName = fileNamePath.Substring(rootModuleDir.Length).Trim(_PathSeparators);
                            var newFilePath = System.IO.Path.Combine(outputDir, fileName);

                            // The user may have a .nuspec defined in the module directory
                            // If that's the case, we will not use that file and use the .nuspec that is generated via PSGet
                            // The .nuspec that is already in in the output directory is the one that was generated via the CreateNuspec method
                            if (!File.Exists(newFilePath))
                            {
                                File.Copy(fileNamePath, newFilePath);
                            }
                        }
                    }
                    catch (Exception e)
                    {
                       ThrowTerminatingError(new ErrorRecord(
                           new ArgumentException("Error occured while creating directory to publish: " + e.Message),
                           "ErrorCreatingDirectoryToPublish",
                           ErrorCategory.InvalidOperation,
                           this));
                    }
                }

                var outputNupkgDir = System.IO.Path.Combine(outputDir, "nupkg");

                // pack into .nupkg
                if (!PackNupkg(outputDir, outputNupkgDir, nuspec, out ErrorRecord packNupkgError))
                {
                    WriteError(packNupkgError);
                    // exit out of processing
                    return;
                }

                // If -DestinationPath is specified then also publish the .nupkg there
                if (!string.IsNullOrWhiteSpace(DestinationPath))
                {
                    try
                    {
                        var nupkgName = _pkgName + "." + _pkgVersion.ToNormalizedString() + ".nupkg";
                        File.Copy(System.IO.Path.Combine(outputNupkgDir, nupkgName), System.IO.Path.Combine(DestinationPath, nupkgName));
                    }
                    catch (Exception e) {
                        var message = string.Format("Error moving .nupkg into destination path '{0}' due to: '{1}'.", DestinationPath, e.Message);

                        var ex = new ArgumentException(message);
                        var ErrorMovingNupkg = new ErrorRecord(ex, "ErrorMovingNupkg", ErrorCategory.NotSpecified, null);
                        WriteError(ErrorMovingNupkg);

                        // exit process record
                        return;
                    }
                }

                string repositoryUri = repository.Uri.AbsoluteUri;

                // This call does not throw any exceptions, but it will write unsuccessful responses to the console
                if (!PushNupkg(outputNupkgDir, repository.Name, repositoryUri, out ErrorRecord pushNupkgError))
                {
                    WriteError(pushNupkgError);
                    // exit out of processing
                    return;
                }
            }
            finally
            {
                WriteVerbose(string.Format("Deleting temporary directory '{0}'", outputDir));

                Utils.DeleteDirectory(outputDir);
            }

        }
        #endregion

        #region Private methods

        private string CreateNuspec(
            string outputDir,
            string filePath,
            Hashtable parsedMetadataHash,
            out Hashtable requiredModules)
        {
            WriteVerbose("Creating new nuspec file.");
            requiredModules = new Hashtable();

            // A script will already have the metadata parsed into the parsedMetadatahash,
            // a module will still need the module manifest to be parsed.
            if (resourceType == ResourceType.Module)
            {
                // Use the parsed module manifest data as 'parsedMetadataHash' instead of the passed-in data.
                if (!Utils.TryReadManifestFile(
                    manifestFilePath: filePath,
                    manifestInfo: out parsedMetadataHash,
                    error: out Exception manifestReadError))
                {
                    WriteError(
                        new ErrorRecord(
                            exception: manifestReadError,
                            errorId: "ManifestFileReadParseForNuspecError",
                            errorCategory: ErrorCategory.ReadError,
                            this));

                    return string.Empty;
                }
            }

            // now we have parsedMetadatahash to fill out the nuspec information
            var nameSpaceUri = "http://schemas.microsoft.com/packaging/2011/08/nuspec.xsd";
            var doc = new XmlDocument();

            // xml declaration is recommended, but not mandatory
            XmlDeclaration xmlDeclaration = doc.CreateXmlDeclaration("1.0", "utf-8", null);
            XmlElement root = doc.DocumentElement;
            doc.InsertBefore(xmlDeclaration, root);

            // create top-level elements
            XmlElement packageElement = doc.CreateElement("package", nameSpaceUri);
            XmlElement metadataElement = doc.CreateElement("metadata", nameSpaceUri);

            Dictionary<string, string> metadataElementsDictionary = new Dictionary<string, string>();

            // id is mandatory
            metadataElementsDictionary.Add("id", _pkgName);

            string version;
            if (parsedMetadataHash.ContainsKey("moduleversion"))
            {
                version = parsedMetadataHash["moduleversion"].ToString();
            }
            else if (parsedMetadataHash.ContainsKey("version"))
            {
                version = parsedMetadataHash["version"].ToString();
            }
            else
            {
                // no version is specified for the nuspec
                var message = "There is no package version specified. Please specify a version before publishing.";
                var ex = new ArgumentException(message);
                var NoVersionFound = new ErrorRecord(ex, "NoVersionFound", ErrorCategory.InvalidArgument, null);
                WriteError(NoVersionFound);

                return string.Empty;
            }

            // Look for Prerelease tag and then process any Tags in PrivateData > PSData
            if (parsedMetadataHash.ContainsKey("PrivateData"))
            {
                if (parsedMetadataHash["PrivateData"] is Hashtable privateData &&
                    privateData.ContainsKey("PSData"))
                {
                    if (privateData["PSData"] is Hashtable psData)
                    {
                        if (psData.ContainsKey("prerelease") && psData["prerelease"] is string preReleaseVersion)
                        {
                            if (!string.IsNullOrEmpty(preReleaseVersion))
                            {
                                version = string.Format(@"{0}-{1}", version, preReleaseVersion);
                            }
                        }

                        if (psData.ContainsKey("licenseuri") && psData["licenseuri"] is string licenseUri)

                        {
                            metadataElementsDictionary.Add("licenseUrl", licenseUri.Trim());
                        }

                        if (psData.ContainsKey("projecturi") && psData["projecturi"] is string projectUri)
                        {
                            metadataElementsDictionary.Add("projectUrl", projectUri.Trim());
                        }

                        if (psData.ContainsKey("iconuri") && psData["iconuri"] is string iconUri)
                        {
                            metadataElementsDictionary.Add("iconUrl", iconUri.Trim());
                        }

                        if (psData.ContainsKey("releasenotes"))
                        {
                            if (psData["releasenotes"] is string releaseNotes)
                            {
                                metadataElementsDictionary.Add("releaseNotes", releaseNotes.Trim());
                            }
                            else if (psData["releasenotes"] is string[] releaseNotesArr)
                            {
                                metadataElementsDictionary.Add("releaseNotes", string.Join("\n", releaseNotesArr));
                            }
                        }

                        // defaults to false
                        // Value for requireAcceptLicense key needs to be a lowercase string representation of the boolean for it to be correctly parsed from psData file.

                        string requireLicenseAcceptance = psData.ContainsKey("requirelicenseacceptance") ? psData["requirelicenseacceptance"].ToString().ToLower() : "false";

                        metadataElementsDictionary.Add("requireLicenseAcceptance", requireLicenseAcceptance);


                        if (psData.ContainsKey("Tags") && psData["Tags"] is Array manifestTags)
                        {
                            var tagArr = new List<string>();
                            foreach (string tag in manifestTags)
                            {
                                tagArr.Add(tag);
                            }
                            parsedMetadataHash["tags"] = string.Join(" ", tagArr.ToArray());
                        }
                    }
                }
            }

            if (NuGetVersion.TryParse(version, out _pkgVersion))
            {
                metadataElementsDictionary.Add("version", _pkgVersion.ToNormalizedString());
            }

            if (parsedMetadataHash.ContainsKey("author"))
            {
                metadataElementsDictionary.Add("authors", parsedMetadataHash["author"].ToString().Trim());
            }

            if (parsedMetadataHash.ContainsKey("companyname"))
            {
                metadataElementsDictionary.Add("owners", parsedMetadataHash["companyname"].ToString().Trim());
            }

            if (parsedMetadataHash.ContainsKey("description"))
            {
                metadataElementsDictionary.Add("description", parsedMetadataHash["description"].ToString().Trim());
            }

            if (parsedMetadataHash.ContainsKey("copyright"))
            {
                metadataElementsDictionary.Add("copyright", parsedMetadataHash["copyright"].ToString().Trim());
            }

            string tags = (resourceType == ResourceType.Script) ? "PSScript" : "PSModule";
            if (parsedMetadataHash.ContainsKey("tags"))
            {
                if (parsedMetadataHash["tags"] != null)
                {
                    tags += " " + parsedMetadataHash["tags"].ToString().Trim();
                }
            }
            metadataElementsDictionary.Add("tags", tags);


            // Example nuspec:
            /*
            <?xml version="1.0" encoding="utf-8"?>
            <package xmlns="http://schemas.microsoft.com/packaging/2013/05/nuspec.xsd">
              <metadata>
                <id>System.Management.Automation</id>
                <version>1.0.0</version>
                <authors>Microsoft</authors>
                <owners>Microsoft,PowerShell</owners>
                <requireLicenseAcceptance>false</requireLicenseAcceptance>
                <license type="expression">MIT</license>
                <license>https://licenses.nuget.org/MIT</license>
                <icon>Powershell_black_64.png</icon>
                <projectUrl>https://github.com/PowerShell/PowerShell</projectUrl>
                <description>Example description here</description>
                <copyright>Copyright (c) Microsoft Corporation. All rights reserved.</copyright>
                <language>en-US</language>
                <tags>PowerShell</tags>
                <dependencies>
                  <group targetFramework="net5.0">
                    <dependency id="Microsoft.PowerShell.CoreCLR.Eventing" version="7.1.3" />
                    <dependency id="Microsoft.PowerShell.Native" version="7.1.0" />
                  </group>
                </dependencies>
              </ metadata >
            </ package >
            */

            foreach (var key in metadataElementsDictionary.Keys)
            {
                if (metadataElementsDictionary.TryGetValue(key, out string elementInnerText))
                {
                    XmlElement element = doc.CreateElement(key, nameSpaceUri);
                    element.InnerText = elementInnerText;
                    metadataElement.AppendChild(element);
                }
                else {
                    WriteVerbose(string.Format("Creating XML element failed. Unable to get value from key '{0}'.", key));
                }
            }

            requiredModules = ParseRequiredModules(parsedMetadataHash);
            if (requiredModules != null)
            {
                XmlElement dependenciesElement = doc.CreateElement("dependencies", nameSpaceUri);

                foreach (string dependencyName in requiredModules.Keys)
                {
                    XmlElement element = doc.CreateElement("dependency", nameSpaceUri);

                    element.SetAttribute("id", dependencyName);
                    string dependencyVersion = requiredModules[dependencyName].ToString();
                    if (!string.IsNullOrEmpty(dependencyVersion))
                    {
                        element.SetAttribute("version", requiredModules[dependencyName].ToString());
                    }

                    dependenciesElement.AppendChild(element);
                }
                metadataElement.AppendChild(dependenciesElement);
            }

            packageElement.AppendChild(metadataElement);
            doc.AppendChild(packageElement);

            var nuspecFullName = System.IO.Path.Combine(outputDir, _pkgName + ".nuspec");
            doc.Save(nuspecFullName);

            WriteVerbose("The newly created nuspec is: " + nuspecFullName);

            return nuspecFullName;
        }

        private Hashtable ParseRequiredModules(Hashtable parsedMetadataHash)
        {
            if (!parsedMetadataHash.ContainsKey("requiredmodules"))
            {
                return null;
            }

            var requiredModules = parsedMetadataHash["requiredmodules"];

            // Required modules can be:
            //  a. An array of hash tables of module name and version
            //  b. A single hash table of module name and version
            //  c. A string array of module names
            //  d. A single string module name

            var dependenciesHash = new Hashtable();
            if (LanguagePrimitives.TryConvertTo<Hashtable[]>(requiredModules, out Hashtable[] moduleList))
            {
                // instead of returning an array of hashtables,
                // loop through the array and add each element of
                foreach (Hashtable hash in moduleList)
                {
                    dependenciesHash.Add(hash["ModuleName"], hash["ModuleVersion"]);
                }
            }
            else if (LanguagePrimitives.TryConvertTo<string[]>(requiredModules, out string[] moduleNames))
            {
                foreach (var modName in moduleNames)
                {
                    dependenciesHash.Add(modName, string.Empty);
                }
            }

            return dependenciesHash;
        }

        private bool CheckDependenciesExist(Hashtable dependencies, string repositoryName)
        {
            // Check to see that all dependencies are in the repository
            // Searches for each dependency in the repository the pkg is being pushed to,
            // If the dependency is not there, error
            foreach (var dependency in dependencies.Keys)
            {
                // Need to make individual calls since we're look for exact version numbers or ranges.
                var depName = new[] { (string)dependency };
                // test version
                string depVersion = dependencies[dependency] as string;
                depVersion = string.IsNullOrWhiteSpace(depVersion) ? "*" : depVersion;

                if (!Utils.TryGetVersionType(
                    version: depVersion,
                    nugetVersion: out NuGetVersion nugetVersion,
                    versionRange: out VersionRange versionRange,
                    versionType: out VersionType versionType,
                    error: out string error))
                {
                    ThrowTerminatingError(new ErrorRecord(
                        new ArgumentException(error),
                        "IncorrectVersionFormat",
                        ErrorCategory.InvalidArgument,
                        this));
                }

                // Search for and return the dependency if it's in the repository.
                FindHelper findHelper = new FindHelper(_cancellationToken, this, _networkCredential);
                bool depPrerelease = depVersion.Contains("-");

                var repository = new[] { repositoryName };
                var dependencyFound = findHelper.FindByResourceName(depName, ResourceType.Module, versionRange, nugetVersion, versionType, depVersion, depPrerelease, null, repository, false);
                if (dependencyFound == null || !dependencyFound.Any())
                {
                    var message = String.Format("Dependency '{0}' was not found in repository '{1}'.  Make sure the dependency is published to the repository before publishing this module.", dependency, repositoryName);
                    var ex = new ArgumentException(message);
                    var dependencyNotFound = new ErrorRecord(ex, "DependencyNotFound", ErrorCategory.ObjectNotFound, null);

                    WriteError(dependencyNotFound);
                    return false;
                }
            }
            return true;
        }

        private bool PackNupkg(string outputDir, string outputNupkgDir, string nuspecFile, out ErrorRecord error)
        {
            // Pack the module or script into a nupkg given a nuspec.
            var builder = new PackageBuilder();
            try
            {
                var runner = new PackCommandRunner(
                    new PackArgs
                    {
                        CurrentDirectory = outputDir,
                        OutputDirectory = outputNupkgDir,
                        Path = nuspecFile,
                        Exclude = System.Array.Empty<string>(),
                        Symbols = false,
                        Logger = NullLogger.Instance
                    },
                    MSBuildProjectFactory.ProjectCreator,
                    builder);
                bool success = runner.RunPackageBuild();

                if (success)
                {
                    WriteVerbose("Successfully packed the resource into a .nupkg");
                }
                else
                {
                    var message = String.Format("Not able to successfully pack the resource into a .nupkg");
                    var ex = new InvalidOperationException(message);
                    var failedToPackIntoNupkgError = new ErrorRecord(ex, "failedToPackIntoNupkg", ErrorCategory.ObjectNotFound, null);
                    error = failedToPackIntoNupkgError;
                    return false;
                }
            }
            catch (Exception e)
            {
                var message =  string.Format("Unexpected error packing into .nupkg: '{0}'.", e.Message);
                var ex = new ArgumentException(message);
                var ErrorPackingIntoNupkg = new ErrorRecord(ex, "ErrorPackingIntoNupkg", ErrorCategory.NotSpecified, null);

                error = ErrorPackingIntoNupkg;
                // exit process record
                return false;
            }

            error = null;
            return true;
        }

        private bool PushNupkg(string outputNupkgDir, string repoName, string repoUri, out ErrorRecord error)
        {
            // Push the nupkg to the appropriate repository
            // Pkg version is parsed from .ps1 file or .psd1 file
            var fullNupkgFile = System.IO.Path.Combine(outputNupkgDir, _pkgName + "." + _pkgVersion.ToNormalizedString() + ".nupkg");

            // The PSGallery uses the v2 protocol still and publishes to a slightly different endpoint:
            // "https://www.powershellgallery.com/api/v2/package"
            // Until the PSGallery is moved onto the NuGet v3 server protocol, we'll modify the repository uri
            // to accommodate for the approprate publish location.
            string publishLocation = repoUri.EndsWith("/v2", StringComparison.OrdinalIgnoreCase) ? repoUri + "/package" : repoUri;

            var settings = NuGet.Configuration.Settings.LoadDefaultSettings(null, null, null);
            var success = false;

            var sourceProvider = new PackageSourceProvider(settings);
            if (Credential != null)
            {
                 InjectCredentialsToSettings(settings, sourceProvider, publishLocation);
            }


            try
            {
                PushRunner.Run(
                        settings: Settings.LoadDefaultSettings(root: null, configFileName: null, machineWideSettings: null),
                        sourceProvider: sourceProvider,
                        packagePaths: new List<string> { fullNupkgFile },
                        source: publishLocation,
                        apiKey: ApiKey,
                        symbolSource: null,
                        symbolApiKey: null,
                        timeoutSeconds: 0,
                        disableBuffering: false,
                        noSymbols: false,
                        noServiceEndpoint: false,  // enable server endpoint
                        skipDuplicate: false, // if true-- if a package and version already exists, skip it and continue with the next package in the push, if any.
                        logger: NullLogger.Instance // nuget logger
                        ).GetAwaiter().GetResult();
            }
            catch (HttpRequestException e)
            {
                WriteVerbose(string.Format("Not able to publish resource to '{0}'", repoUri));
                //  look in PS repo for how httpRequestExceptions are handled

                // Unfortunately there is no response message  are no status codes provided with the exception and no
                var ex = new ArgumentException(String.Format("Repository '{0}': {1}", repoName, e.Message));
                if (e.Message.Contains("401"))
                {
                    if (e.Message.Contains("API"))
                    {
                        var message = String.Format("{0} Please try running again with the -ApiKey parameter and specific API key for the repository specified.", e.Message);
                        ex = new ArgumentException(message);
                        var ApiKeyError = new ErrorRecord(ex, "ApiKeyError", ErrorCategory.AuthenticationError, null);
                        error = ApiKeyError;
                    }
                    else
                    {
                        var Error401 = new ErrorRecord(ex, "401Error", ErrorCategory.PermissionDenied, null);
                        error = Error401;
                    }
                }
                else if (e.Message.Contains("403"))
                {
                    var Error403 = new ErrorRecord(ex, "403Error", ErrorCategory.PermissionDenied, null);
                    error = Error403;
                }
                else if (e.Message.Contains("409"))
                {
                    var Error409 = new ErrorRecord(ex, "409Error", ErrorCategory.PermissionDenied, null);
                    error = Error409;
                }
                else
                {
                    var HTTPRequestError = new ErrorRecord(ex, "HTTPRequestError", ErrorCategory.PermissionDenied, null);
                    error = HTTPRequestError;
                }

                return success;
            }
            catch (Exception e)
            {
                WriteVerbose(string.Format("Not able to publish resource to '{0}'", repoUri));
                var ex = new ArgumentException(e.Message);
                var PushNupkgError = new ErrorRecord(ex, "PushNupkgError", ErrorCategory.InvalidResult, null);
                error = PushNupkgError;

                return success;
            }


            WriteVerbose(string.Format("Successfully published the resource to '{0}'", repoUri));
            error = null;
            success = true;
            return success;

        }

        private void InjectCredentialsToSettings(ISettings settings, IPackageSourceProvider sourceProvider, string source)
        {
          if (Credential == null)
          {
               return;
          }

          var packageSource = sourceProvider.LoadPackageSources().FirstOrDefault(s => s.Source == source);
          if (packageSource != null)
          {
                if (!packageSource.IsEnabled)
                {
                    packageSource.IsEnabled = true;
                }
           }


          var networkCred = Credential.GetNetworkCredential();
          string key;
          
          if (packageSource == null)

          {
            key = "_" + Guid.NewGuid().ToString().Replace("-", "");
            settings.AddOrUpdate(
              ConfigurationConstants.PackageSources,
              new SourceItem(key, source));
          }
          else
          {
              key = packageSource.Name;
          }

          settings.AddOrUpdate(
            ConfigurationConstants.CredentialsSectionName,
            new CredentialsItem(
              key,
              networkCred.UserName,
              networkCred.Password,
              isPasswordClearText: true,
              String.Empty));
        }

    #endregion
  }
}
<|MERGE_RESOLUTION|>--- conflicted
+++ resolved
@@ -1,1003 +1,995 @@
-// Copyright (c) Microsoft Corporation. All rights reserved.
-// Licensed under the MIT License.
-
-using Microsoft.PowerShell.PSResourceGet.UtilClasses;
-using NuGet.Commands;
-using NuGet.Common;
-using NuGet.Configuration;
-using NuGet.Packaging;
-using NuGet.Versioning;
-using System;
-using System.Collections;
-using System.Collections.Generic;
-using System.IO;
-using System.Linq;
-using System.Management.Automation;
-using System.Net;
-using System.Net.Http;
-using System.Threading;
-using System.Xml;
-
-namespace Microsoft.PowerShell.PSResourceGet.Cmdlets
-{
-    /// <summary>
-    /// Publishes a module, script, or nupkg to a designated repository.
-    /// </summary>
-    [Cmdlet(VerbsData.Publish, "PSResource", SupportsShouldProcess = true)]
-    public sealed class PublishPSResource : PSCmdlet
-    {
-        #region Parameters
-
-        /// <summary>
-        /// Specifies the API key that you want to use to publish a module to the online gallery.
-        /// </summary>
-        [Parameter]
-        [ValidateNotNullOrEmpty]
-        public string ApiKey { get; set; }
-
-        /// <summary>
-        /// Specifies the repository to publish to.
-        /// </summary>
-        [Parameter]
-        [ValidateNotNullOrEmpty]
-        [ArgumentCompleter(typeof(RepositoryNameCompleter))]
-        public string Repository { get; set; }
-
-        /// <summary>
-        /// Specifies the path to the resource that you want to publish. This parameter accepts the path to the folder that contains the resource.
-        /// Specifies a path to one or more locations. Wildcards are permitted. The default location is the current directory (.).
-        /// </summary>
-        [Parameter (Mandatory = true, Position = 0, HelpMessage = "Path to the resource to be published.")]
-        [ValidateNotNullOrEmpty]
-        public string Path { get; set; }
-
-        /// <summary>
-        /// Specifies the path to where the resource (as a nupkg) should be saved to. This parameter can be used in conjunction with the
-        /// -Repository parameter to publish to a repository and also save the exact same package to the local file system.
-        /// </summary>
-        [Parameter]
-        [ValidateNotNullOrEmpty]
-        public string DestinationPath { get; set; }
-
-        /// <summary>
-        /// Specifies a user account that has rights to a specific repository (used for finding dependencies).
-        /// </summary>
-        [Parameter]
-        [ValidateNotNullOrEmpty]
-        public PSCredential Credential { get; set; }
-
-        /// <summary>
-        /// Bypasses the default check that all dependencies are present.
-        /// </summary>
-        [Parameter]
-        public SwitchParameter SkipDependenciesCheck { get; set; }
-
-        /// <summary>
-        /// Bypasses validating a resource module manifest before publishing.
-        /// </summary>
-        [Parameter]
-        public SwitchParameter SkipModuleManifestValidate { get; set; }
-
-        /// <summary>
-        /// Specifies a proxy server for the request, rather than a direct connection to the internet resource.
-        /// </summary>
-        [Parameter]
-        [ValidateNotNullOrEmpty]
-        public Uri Proxy {
-            set
-            {
-                if (value != null)
-                {
-                    var ex = new ArgumentException("Not yet implemented.");
-                    var ProxyNotImplemented = new ErrorRecord(ex, "ProxyNotImplemented", ErrorCategory.InvalidData, null);
-                    WriteError(ProxyNotImplemented);
-                }
-            }
-        }
-
-        /// <summary>
-        /// Specifies a user account that has permission to use the proxy server that is specified by the Proxy parameter.
-        /// </summary>
-        [Parameter]
-        [ValidateNotNullOrEmpty]
-        public PSCredential ProxyCredential {
-            set
-            {
-                if (value != null)
-                {
-                    var ex = new ArgumentException("Not yet implemented.");
-                    var ProxyCredentialNotImplemented = new ErrorRecord(ex, "ProxyCredentialNotImplemented", ErrorCategory.InvalidData, null);
-                    WriteError(ProxyCredentialNotImplemented);
-                }
-            }
-        }
-
-        #endregion
-
-        #region Members
-
-        private string resolvedPath;
-        private CancellationToken _cancellationToken;
-        private NuGetVersion _pkgVersion;
-        private string _pkgName;
-        private static char[] _PathSeparators = new[] { System.IO.Path.DirectorySeparatorChar, System.IO.Path.AltDirectorySeparatorChar };
-        public const string PSDataFileExt = ".psd1";
-        public const string PSScriptFileExt = ".ps1";
-        private const string PSScriptInfoCommentString = "<#PSScriptInfo";
-        private string pathToScriptFileToPublish = string.Empty;
-        private string pathToModuleManifestToPublish = string.Empty;
-        private string pathToModuleDirToPublish = string.Empty;
-        private ResourceType resourceType = ResourceType.None;
-        private NetworkCredential _networkCredential;
-        #endregion
-
-        #region Method overrides
-
-        protected override void BeginProcessing()
-        {
-            _cancellationToken = new CancellationToken();
-
-            _networkCredential = Credential != null ? new NetworkCredential(Credential.UserName, Credential.Password) : null;
-
-            // Create a respository story (the PSResourceRepository.xml file) if it does not already exist
-            // This is to create a better experience for those who have just installed v3 and want to get up and running quickly
-            RepositorySettings.CheckRepositoryStore();
-
-            try
-            {
-<<<<<<< HEAD
-                resolvedPath = SessionState.Path.GetResolvedPSPathFromPSPath(Path).First().ProviderPath;
-=======
-                resolvedPath = GetResolvedProviderPathFromPSPath(Path, out ProviderInfo provider).First();
->>>>>>> c4c9b372
-            }
-            catch (MethodInvocationException)
-            {
-                // path does not exist
-                ThrowTerminatingError(
-                    new ErrorRecord(
-                        new ArgumentException(
-                            "The path to the resource to publish does not exist, point to an existing path or file of the module or script to publish."),
-                            "SourcePathDoesNotExist",
-                            ErrorCategory.InvalidArgument,
-                            this));
-            }
-
-            // Condition 1: path is to the root directory of the module to be published
-            // Condition 2: path is to the .psd1 or .ps1 of the module/script to be published
-            if (string.IsNullOrEmpty(resolvedPath))
-            {
-                // unsupported file path
-                ThrowTerminatingError(
-                    new ErrorRecord(
-                        new ArgumentException(
-                            "The path to the resource to publish is not in the correct format or does not exist. Please provide the path of the root module (i.e. './<ModuleToPublish>/') or the path to the .psd1 (i.e. './<ModuleToPublish>/<ModuleToPublish>.psd1')."),
-                            "InvalidPublishPath",
-                            ErrorCategory.InvalidArgument,
-                            this));
-            }
-            else if (Directory.Exists(resolvedPath))
-            {
-                pathToModuleDirToPublish = resolvedPath;
-                resourceType = ResourceType.Module;
-            }
-            else if (resolvedPath.EndsWith(PSDataFileExt, StringComparison.OrdinalIgnoreCase))
-            {
-                pathToModuleManifestToPublish = resolvedPath;
-                resourceType = ResourceType.Module;
-            }
-            else if (resolvedPath.EndsWith(PSScriptFileExt, StringComparison.OrdinalIgnoreCase))
-            {
-                pathToScriptFileToPublish = resolvedPath;
-                resourceType = ResourceType.Script;
-            }
-            else {
-                ThrowTerminatingError(
-                    new ErrorRecord(
-                        new ArgumentException(
-                            $"The publish path provided, '{resolvedPath}', is not a valid. Please provide a path to the root module (i.e. './<ModuleToPublish>/') or path to the .psd1 (i.e. './<ModuleToPublish>/<ModuleToPublish>.psd1')."),
-                            "InvalidPublishPath",
-                            ErrorCategory.InvalidArgument,
-                            this));
-            }
-
-            if (!String.IsNullOrEmpty(DestinationPath))
-            {
-<<<<<<< HEAD
-                string resolvedDestinationPath = SessionState.Path.GetResolvedPSPathFromPSPath(DestinationPath).First().ProviderPath;
-=======
-                string resolvedDestinationPath = GetResolvedProviderPathFromPSPath(DestinationPath, out ProviderInfo provider).First();
->>>>>>> c4c9b372
-
-                if (Directory.Exists(resolvedDestinationPath))
-                {
-                    DestinationPath = resolvedDestinationPath;
-                }
-                else
-                {
-                    try
-                    {
-                        Directory.CreateDirectory(resolvedDestinationPath);
-                    }
-                    catch (Exception e)
-                    {
-                        var exMessage = string.Format("Destination path does not exist and cannot be created: {0}", e.Message);
-                        var ex = new ArgumentException(exMessage);
-                        var InvalidDestinationPath = new ErrorRecord(ex, "InvalidDestinationPath", ErrorCategory.InvalidArgument, null);
-                        ThrowTerminatingError(InvalidDestinationPath);
-                    }
-                }
-            }
-        }
-
-        protected override void EndProcessing()
-        {
-            // Returns the name of the file or the name of the directory, depending on path
-            if (!ShouldProcess(string.Format("Publish resource '{0}' from the machine", resolvedPath)))
-            {
-                WriteVerbose("ShouldProcess is set to false.");
-                return;
-            }
-
-            Hashtable parsedMetadata = new Hashtable(StringComparer.OrdinalIgnoreCase);
-            if (resourceType == ResourceType.Script)
-            {
-                if (!PSScriptFileInfo.TryTestPSScriptFileInfo(
-                    scriptFileInfoPath: pathToScriptFileToPublish,
-                    parsedScript: out PSScriptFileInfo scriptToPublish,
-                    out ErrorRecord[] errors,
-                    out string[] _
-                ))
-                {
-                    foreach (ErrorRecord error in errors)
-                    {
-                        WriteError(error);
-                    }
-
-                    return;
-                }
-
-                parsedMetadata = scriptToPublish.ToHashtable();
-
-                _pkgName = System.IO.Path.GetFileNameWithoutExtension(pathToScriptFileToPublish);
-            }
-            else
-            {
-                // parsedMetadata needs to be initialized for modules, will later be passed in to create nuspec
-                if (!string.IsNullOrEmpty(pathToModuleManifestToPublish))
-                {
-                    _pkgName = System.IO.Path.GetFileNameWithoutExtension(pathToModuleManifestToPublish);
-                }
-                else {
-                    // Search for module manifest
-                    foreach (FileInfo file in new DirectoryInfo(pathToModuleDirToPublish).EnumerateFiles())
-                    {
-                        if (file.Name.EndsWith(PSDataFileExt, StringComparison.OrdinalIgnoreCase))
-                        {
-                            pathToModuleManifestToPublish = file.FullName;
-                            _pkgName = System.IO.Path.GetFileNameWithoutExtension(file.Name);
-
-                            break;
-                        }
-                    }
-                }
-
-                // Validate that there's a module manifest
-                if (!File.Exists(pathToModuleManifestToPublish))
-                {
-                    var message = String.Format("No file with a .psd1 extension was found in {0}.  Please specify a path to a valid module manifest.", pathToModuleManifestToPublish);
-
-                    var ex = new ArgumentException(message);
-                    var moduleManifestNotFound = new ErrorRecord(ex, "moduleManifestNotFound", ErrorCategory.ObjectNotFound, null);
-                    WriteError(moduleManifestNotFound);
-
-                    return;
-                }
-
-				// The Test-ModuleManifest currently cannot process UNC paths. Disabling verification for now.
-				if ((new Uri(pathToModuleManifestToPublish)).IsUnc)
-					SkipModuleManifestValidate = true;
-                // Validate that the module manifest has correct data
-                if (! SkipModuleManifestValidate &&
-                    ! Utils.ValidateModuleManifest(pathToModuleManifestToPublish, out string errorMsg))
-                {
-                    ThrowTerminatingError(new ErrorRecord(
-                        new PSInvalidOperationException(errorMsg),
-                        "InvalidModuleManifest",
-                        ErrorCategory.InvalidOperation,
-                        this));
-                }
-            }
-
-            // Create a temp folder to push the nupkg to and delete it later
-            string outputDir = System.IO.Path.Combine(System.IO.Path.GetTempPath(), Guid.NewGuid().ToString());
-            try
-            {
-                Directory.CreateDirectory(outputDir);
-            }
-            catch (Exception e)
-            {
-                var ex = new ArgumentException(e.Message);
-                var ErrorCreatingTempDir = new ErrorRecord(ex, "ErrorCreatingTempDir", ErrorCategory.InvalidData, null);
-                WriteError(ErrorCreatingTempDir);
-
-                return;
-            }
-
-            try
-            {
-                // Create a nuspec
-                // Right now parsedMetadataHash will be empty for modules and will contain metadata for scripts
-                Hashtable dependencies;
-                string nuspec = string.Empty;
-                try
-                {
-                    nuspec = CreateNuspec(
-                        outputDir: outputDir,
-                        filePath: (resourceType == ResourceType.Script) ? pathToScriptFileToPublish : pathToModuleManifestToPublish,
-                        parsedMetadataHash: parsedMetadata,
-                        requiredModules: out dependencies);
-                }
-                catch (Exception e)
-                {
-                    var message = string.Format("Nuspec creation failed: {0}", e.Message);
-                    var ex = new ArgumentException(message);
-                    var nuspecCreationFailed = new ErrorRecord(ex, "NuspecCreationFailed", ErrorCategory.ObjectNotFound, null);
-                    WriteError(nuspecCreationFailed);
-
-                    return;
-                }
-
-                if (string.IsNullOrEmpty(nuspec))
-                {
-                    // nuspec creation failed.
-                    WriteVerbose("Nuspec creation failed.");
-                    return;
-                }
-
-                // Find repository
-                PSRepositoryInfo repository = RepositorySettings.Read(new[] { Repository }, out string[] _).FirstOrDefault();
-                if (repository == null)
-                {
-                    var message = String.Format("The resource repository '{0}' is not a registered. Please run 'Register-PSResourceRepository' in order to publish to this repository.", Repository);
-                    var ex = new ArgumentException(message);
-                    var repositoryNotFound = new ErrorRecord(ex, "repositoryNotFound", ErrorCategory.ObjectNotFound, null);
-                    WriteError(repositoryNotFound);
-
-                    return;
-                }
-                else if(repository.Uri.Scheme == Uri.UriSchemeFile && !repository.Uri.IsUnc && !Directory.Exists(repository.Uri.LocalPath))
-                {
-                    // this check to ensure valid local path is not for UNC paths (which are server based, instead of Drive based)
-                    var message = String.Format("The repository '{0}' with uri: {1} is not a valid folder path which exists. If providing a file based repository, provide a repository with a path that exists.", Repository, repository.Uri.AbsoluteUri);
-                    var ex = new ArgumentException(message);
-                    var fileRepositoryPathDoesNotExistError = new ErrorRecord(ex, "repositoryPathDoesNotExist", ErrorCategory.ObjectNotFound, null);
-                    WriteError(fileRepositoryPathDoesNotExistError);
-
-                    return;
-                }
-
-                // Check if dependencies already exist within the repo if:
-                // 1) the resource to publish has dependencies and
-                // 2) the -SkipDependenciesCheck flag is not passed in
-                if (dependencies != null && !SkipDependenciesCheck)
-                {
-                    // If error gets thrown, exit process record
-                    if (!CheckDependenciesExist(dependencies, repository.Name))
-                    {
-                        return;
-                    }
-                }
-
-                if (resourceType == ResourceType.Script)
-                {
-                    // copy the script file to the temp directory
-                    File.Copy(pathToScriptFileToPublish, System.IO.Path.Combine(outputDir, _pkgName + PSScriptFileExt), true);
-                }
-                else
-                {
-                    try
-                    {
-                        // If path is pointing to a file, get the parent directory, otherwise assumption is that path is pointing to the root directory
-                        string rootModuleDir = !string.IsNullOrEmpty(pathToModuleManifestToPublish) ? System.IO.Path.GetDirectoryName(pathToModuleManifestToPublish) : pathToModuleDirToPublish;
-
-                        // Create subdirectory structure in temp folder
-                        foreach (string dir in Directory.GetDirectories(rootModuleDir, "*", SearchOption.AllDirectories))
-                        {
-                            var dirName = dir.Substring(rootModuleDir.Length).Trim(_PathSeparators);
-                            Directory.CreateDirectory(System.IO.Path.Combine(outputDir, dirName));
-                        }
-
-                        // Copy files over to temp folder
-                        foreach (string fileNamePath in Directory.GetFiles(rootModuleDir, "*", SearchOption.AllDirectories))
-                        {
-                            var fileName = fileNamePath.Substring(rootModuleDir.Length).Trim(_PathSeparators);
-                            var newFilePath = System.IO.Path.Combine(outputDir, fileName);
-
-                            // The user may have a .nuspec defined in the module directory
-                            // If that's the case, we will not use that file and use the .nuspec that is generated via PSGet
-                            // The .nuspec that is already in in the output directory is the one that was generated via the CreateNuspec method
-                            if (!File.Exists(newFilePath))
-                            {
-                                File.Copy(fileNamePath, newFilePath);
-                            }
-                        }
-                    }
-                    catch (Exception e)
-                    {
-                       ThrowTerminatingError(new ErrorRecord(
-                           new ArgumentException("Error occured while creating directory to publish: " + e.Message),
-                           "ErrorCreatingDirectoryToPublish",
-                           ErrorCategory.InvalidOperation,
-                           this));
-                    }
-                }
-
-                var outputNupkgDir = System.IO.Path.Combine(outputDir, "nupkg");
-
-                // pack into .nupkg
-                if (!PackNupkg(outputDir, outputNupkgDir, nuspec, out ErrorRecord packNupkgError))
-                {
-                    WriteError(packNupkgError);
-                    // exit out of processing
-                    return;
-                }
-
-                // If -DestinationPath is specified then also publish the .nupkg there
-                if (!string.IsNullOrWhiteSpace(DestinationPath))
-                {
-                    try
-                    {
-                        var nupkgName = _pkgName + "." + _pkgVersion.ToNormalizedString() + ".nupkg";
-                        File.Copy(System.IO.Path.Combine(outputNupkgDir, nupkgName), System.IO.Path.Combine(DestinationPath, nupkgName));
-                    }
-                    catch (Exception e) {
-                        var message = string.Format("Error moving .nupkg into destination path '{0}' due to: '{1}'.", DestinationPath, e.Message);
-
-                        var ex = new ArgumentException(message);
-                        var ErrorMovingNupkg = new ErrorRecord(ex, "ErrorMovingNupkg", ErrorCategory.NotSpecified, null);
-                        WriteError(ErrorMovingNupkg);
-
-                        // exit process record
-                        return;
-                    }
-                }
-
-                string repositoryUri = repository.Uri.AbsoluteUri;
-
-                // This call does not throw any exceptions, but it will write unsuccessful responses to the console
-                if (!PushNupkg(outputNupkgDir, repository.Name, repositoryUri, out ErrorRecord pushNupkgError))
-                {
-                    WriteError(pushNupkgError);
-                    // exit out of processing
-                    return;
-                }
-            }
-            finally
-            {
-                WriteVerbose(string.Format("Deleting temporary directory '{0}'", outputDir));
-
-                Utils.DeleteDirectory(outputDir);
-            }
-
-        }
-        #endregion
-
-        #region Private methods
-
-        private string CreateNuspec(
-            string outputDir,
-            string filePath,
-            Hashtable parsedMetadataHash,
-            out Hashtable requiredModules)
-        {
-            WriteVerbose("Creating new nuspec file.");
-            requiredModules = new Hashtable();
-
-            // A script will already have the metadata parsed into the parsedMetadatahash,
-            // a module will still need the module manifest to be parsed.
-            if (resourceType == ResourceType.Module)
-            {
-                // Use the parsed module manifest data as 'parsedMetadataHash' instead of the passed-in data.
-                if (!Utils.TryReadManifestFile(
-                    manifestFilePath: filePath,
-                    manifestInfo: out parsedMetadataHash,
-                    error: out Exception manifestReadError))
-                {
-                    WriteError(
-                        new ErrorRecord(
-                            exception: manifestReadError,
-                            errorId: "ManifestFileReadParseForNuspecError",
-                            errorCategory: ErrorCategory.ReadError,
-                            this));
-
-                    return string.Empty;
-                }
-            }
-
-            // now we have parsedMetadatahash to fill out the nuspec information
-            var nameSpaceUri = "http://schemas.microsoft.com/packaging/2011/08/nuspec.xsd";
-            var doc = new XmlDocument();
-
-            // xml declaration is recommended, but not mandatory
-            XmlDeclaration xmlDeclaration = doc.CreateXmlDeclaration("1.0", "utf-8", null);
-            XmlElement root = doc.DocumentElement;
-            doc.InsertBefore(xmlDeclaration, root);
-
-            // create top-level elements
-            XmlElement packageElement = doc.CreateElement("package", nameSpaceUri);
-            XmlElement metadataElement = doc.CreateElement("metadata", nameSpaceUri);
-
-            Dictionary<string, string> metadataElementsDictionary = new Dictionary<string, string>();
-
-            // id is mandatory
-            metadataElementsDictionary.Add("id", _pkgName);
-
-            string version;
-            if (parsedMetadataHash.ContainsKey("moduleversion"))
-            {
-                version = parsedMetadataHash["moduleversion"].ToString();
-            }
-            else if (parsedMetadataHash.ContainsKey("version"))
-            {
-                version = parsedMetadataHash["version"].ToString();
-            }
-            else
-            {
-                // no version is specified for the nuspec
-                var message = "There is no package version specified. Please specify a version before publishing.";
-                var ex = new ArgumentException(message);
-                var NoVersionFound = new ErrorRecord(ex, "NoVersionFound", ErrorCategory.InvalidArgument, null);
-                WriteError(NoVersionFound);
-
-                return string.Empty;
-            }
-
-            // Look for Prerelease tag and then process any Tags in PrivateData > PSData
-            if (parsedMetadataHash.ContainsKey("PrivateData"))
-            {
-                if (parsedMetadataHash["PrivateData"] is Hashtable privateData &&
-                    privateData.ContainsKey("PSData"))
-                {
-                    if (privateData["PSData"] is Hashtable psData)
-                    {
-                        if (psData.ContainsKey("prerelease") && psData["prerelease"] is string preReleaseVersion)
-                        {
-                            if (!string.IsNullOrEmpty(preReleaseVersion))
-                            {
-                                version = string.Format(@"{0}-{1}", version, preReleaseVersion);
-                            }
-                        }
-
-                        if (psData.ContainsKey("licenseuri") && psData["licenseuri"] is string licenseUri)
-
-                        {
-                            metadataElementsDictionary.Add("licenseUrl", licenseUri.Trim());
-                        }
-
-                        if (psData.ContainsKey("projecturi") && psData["projecturi"] is string projectUri)
-                        {
-                            metadataElementsDictionary.Add("projectUrl", projectUri.Trim());
-                        }
-
-                        if (psData.ContainsKey("iconuri") && psData["iconuri"] is string iconUri)
-                        {
-                            metadataElementsDictionary.Add("iconUrl", iconUri.Trim());
-                        }
-
-                        if (psData.ContainsKey("releasenotes"))
-                        {
-                            if (psData["releasenotes"] is string releaseNotes)
-                            {
-                                metadataElementsDictionary.Add("releaseNotes", releaseNotes.Trim());
-                            }
-                            else if (psData["releasenotes"] is string[] releaseNotesArr)
-                            {
-                                metadataElementsDictionary.Add("releaseNotes", string.Join("\n", releaseNotesArr));
-                            }
-                        }
-
-                        // defaults to false
-                        // Value for requireAcceptLicense key needs to be a lowercase string representation of the boolean for it to be correctly parsed from psData file.
-
-                        string requireLicenseAcceptance = psData.ContainsKey("requirelicenseacceptance") ? psData["requirelicenseacceptance"].ToString().ToLower() : "false";
-
-                        metadataElementsDictionary.Add("requireLicenseAcceptance", requireLicenseAcceptance);
-
-
-                        if (psData.ContainsKey("Tags") && psData["Tags"] is Array manifestTags)
-                        {
-                            var tagArr = new List<string>();
-                            foreach (string tag in manifestTags)
-                            {
-                                tagArr.Add(tag);
-                            }
-                            parsedMetadataHash["tags"] = string.Join(" ", tagArr.ToArray());
-                        }
-                    }
-                }
-            }
-
-            if (NuGetVersion.TryParse(version, out _pkgVersion))
-            {
-                metadataElementsDictionary.Add("version", _pkgVersion.ToNormalizedString());
-            }
-
-            if (parsedMetadataHash.ContainsKey("author"))
-            {
-                metadataElementsDictionary.Add("authors", parsedMetadataHash["author"].ToString().Trim());
-            }
-
-            if (parsedMetadataHash.ContainsKey("companyname"))
-            {
-                metadataElementsDictionary.Add("owners", parsedMetadataHash["companyname"].ToString().Trim());
-            }
-
-            if (parsedMetadataHash.ContainsKey("description"))
-            {
-                metadataElementsDictionary.Add("description", parsedMetadataHash["description"].ToString().Trim());
-            }
-
-            if (parsedMetadataHash.ContainsKey("copyright"))
-            {
-                metadataElementsDictionary.Add("copyright", parsedMetadataHash["copyright"].ToString().Trim());
-            }
-
-            string tags = (resourceType == ResourceType.Script) ? "PSScript" : "PSModule";
-            if (parsedMetadataHash.ContainsKey("tags"))
-            {
-                if (parsedMetadataHash["tags"] != null)
-                {
-                    tags += " " + parsedMetadataHash["tags"].ToString().Trim();
-                }
-            }
-            metadataElementsDictionary.Add("tags", tags);
-
-
-            // Example nuspec:
-            /*
-            <?xml version="1.0" encoding="utf-8"?>
-            <package xmlns="http://schemas.microsoft.com/packaging/2013/05/nuspec.xsd">
-              <metadata>
-                <id>System.Management.Automation</id>
-                <version>1.0.0</version>
-                <authors>Microsoft</authors>
-                <owners>Microsoft,PowerShell</owners>
-                <requireLicenseAcceptance>false</requireLicenseAcceptance>
-                <license type="expression">MIT</license>
-                <license>https://licenses.nuget.org/MIT</license>
-                <icon>Powershell_black_64.png</icon>
-                <projectUrl>https://github.com/PowerShell/PowerShell</projectUrl>
-                <description>Example description here</description>
-                <copyright>Copyright (c) Microsoft Corporation. All rights reserved.</copyright>
-                <language>en-US</language>
-                <tags>PowerShell</tags>
-                <dependencies>
-                  <group targetFramework="net5.0">
-                    <dependency id="Microsoft.PowerShell.CoreCLR.Eventing" version="7.1.3" />
-                    <dependency id="Microsoft.PowerShell.Native" version="7.1.0" />
-                  </group>
-                </dependencies>
-              </ metadata >
-            </ package >
-            */
-
-            foreach (var key in metadataElementsDictionary.Keys)
-            {
-                if (metadataElementsDictionary.TryGetValue(key, out string elementInnerText))
-                {
-                    XmlElement element = doc.CreateElement(key, nameSpaceUri);
-                    element.InnerText = elementInnerText;
-                    metadataElement.AppendChild(element);
-                }
-                else {
-                    WriteVerbose(string.Format("Creating XML element failed. Unable to get value from key '{0}'.", key));
-                }
-            }
-
-            requiredModules = ParseRequiredModules(parsedMetadataHash);
-            if (requiredModules != null)
-            {
-                XmlElement dependenciesElement = doc.CreateElement("dependencies", nameSpaceUri);
-
-                foreach (string dependencyName in requiredModules.Keys)
-                {
-                    XmlElement element = doc.CreateElement("dependency", nameSpaceUri);
-
-                    element.SetAttribute("id", dependencyName);
-                    string dependencyVersion = requiredModules[dependencyName].ToString();
-                    if (!string.IsNullOrEmpty(dependencyVersion))
-                    {
-                        element.SetAttribute("version", requiredModules[dependencyName].ToString());
-                    }
-
-                    dependenciesElement.AppendChild(element);
-                }
-                metadataElement.AppendChild(dependenciesElement);
-            }
-
-            packageElement.AppendChild(metadataElement);
-            doc.AppendChild(packageElement);
-
-            var nuspecFullName = System.IO.Path.Combine(outputDir, _pkgName + ".nuspec");
-            doc.Save(nuspecFullName);
-
-            WriteVerbose("The newly created nuspec is: " + nuspecFullName);
-
-            return nuspecFullName;
-        }
-
-        private Hashtable ParseRequiredModules(Hashtable parsedMetadataHash)
-        {
-            if (!parsedMetadataHash.ContainsKey("requiredmodules"))
-            {
-                return null;
-            }
-
-            var requiredModules = parsedMetadataHash["requiredmodules"];
-
-            // Required modules can be:
-            //  a. An array of hash tables of module name and version
-            //  b. A single hash table of module name and version
-            //  c. A string array of module names
-            //  d. A single string module name
-
-            var dependenciesHash = new Hashtable();
-            if (LanguagePrimitives.TryConvertTo<Hashtable[]>(requiredModules, out Hashtable[] moduleList))
-            {
-                // instead of returning an array of hashtables,
-                // loop through the array and add each element of
-                foreach (Hashtable hash in moduleList)
-                {
-                    dependenciesHash.Add(hash["ModuleName"], hash["ModuleVersion"]);
-                }
-            }
-            else if (LanguagePrimitives.TryConvertTo<string[]>(requiredModules, out string[] moduleNames))
-            {
-                foreach (var modName in moduleNames)
-                {
-                    dependenciesHash.Add(modName, string.Empty);
-                }
-            }
-
-            return dependenciesHash;
-        }
-
-        private bool CheckDependenciesExist(Hashtable dependencies, string repositoryName)
-        {
-            // Check to see that all dependencies are in the repository
-            // Searches for each dependency in the repository the pkg is being pushed to,
-            // If the dependency is not there, error
-            foreach (var dependency in dependencies.Keys)
-            {
-                // Need to make individual calls since we're look for exact version numbers or ranges.
-                var depName = new[] { (string)dependency };
-                // test version
-                string depVersion = dependencies[dependency] as string;
-                depVersion = string.IsNullOrWhiteSpace(depVersion) ? "*" : depVersion;
-
-                if (!Utils.TryGetVersionType(
-                    version: depVersion,
-                    nugetVersion: out NuGetVersion nugetVersion,
-                    versionRange: out VersionRange versionRange,
-                    versionType: out VersionType versionType,
-                    error: out string error))
-                {
-                    ThrowTerminatingError(new ErrorRecord(
-                        new ArgumentException(error),
-                        "IncorrectVersionFormat",
-                        ErrorCategory.InvalidArgument,
-                        this));
-                }
-
-                // Search for and return the dependency if it's in the repository.
-                FindHelper findHelper = new FindHelper(_cancellationToken, this, _networkCredential);
-                bool depPrerelease = depVersion.Contains("-");
-
-                var repository = new[] { repositoryName };
-                var dependencyFound = findHelper.FindByResourceName(depName, ResourceType.Module, versionRange, nugetVersion, versionType, depVersion, depPrerelease, null, repository, false);
-                if (dependencyFound == null || !dependencyFound.Any())
-                {
-                    var message = String.Format("Dependency '{0}' was not found in repository '{1}'.  Make sure the dependency is published to the repository before publishing this module.", dependency, repositoryName);
-                    var ex = new ArgumentException(message);
-                    var dependencyNotFound = new ErrorRecord(ex, "DependencyNotFound", ErrorCategory.ObjectNotFound, null);
-
-                    WriteError(dependencyNotFound);
-                    return false;
-                }
-            }
-            return true;
-        }
-
-        private bool PackNupkg(string outputDir, string outputNupkgDir, string nuspecFile, out ErrorRecord error)
-        {
-            // Pack the module or script into a nupkg given a nuspec.
-            var builder = new PackageBuilder();
-            try
-            {
-                var runner = new PackCommandRunner(
-                    new PackArgs
-                    {
-                        CurrentDirectory = outputDir,
-                        OutputDirectory = outputNupkgDir,
-                        Path = nuspecFile,
-                        Exclude = System.Array.Empty<string>(),
-                        Symbols = false,
-                        Logger = NullLogger.Instance
-                    },
-                    MSBuildProjectFactory.ProjectCreator,
-                    builder);
-                bool success = runner.RunPackageBuild();
-
-                if (success)
-                {
-                    WriteVerbose("Successfully packed the resource into a .nupkg");
-                }
-                else
-                {
-                    var message = String.Format("Not able to successfully pack the resource into a .nupkg");
-                    var ex = new InvalidOperationException(message);
-                    var failedToPackIntoNupkgError = new ErrorRecord(ex, "failedToPackIntoNupkg", ErrorCategory.ObjectNotFound, null);
-                    error = failedToPackIntoNupkgError;
-                    return false;
-                }
-            }
-            catch (Exception e)
-            {
-                var message =  string.Format("Unexpected error packing into .nupkg: '{0}'.", e.Message);
-                var ex = new ArgumentException(message);
-                var ErrorPackingIntoNupkg = new ErrorRecord(ex, "ErrorPackingIntoNupkg", ErrorCategory.NotSpecified, null);
-
-                error = ErrorPackingIntoNupkg;
-                // exit process record
-                return false;
-            }
-
-            error = null;
-            return true;
-        }
-
-        private bool PushNupkg(string outputNupkgDir, string repoName, string repoUri, out ErrorRecord error)
-        {
-            // Push the nupkg to the appropriate repository
-            // Pkg version is parsed from .ps1 file or .psd1 file
-            var fullNupkgFile = System.IO.Path.Combine(outputNupkgDir, _pkgName + "." + _pkgVersion.ToNormalizedString() + ".nupkg");
-
-            // The PSGallery uses the v2 protocol still and publishes to a slightly different endpoint:
-            // "https://www.powershellgallery.com/api/v2/package"
-            // Until the PSGallery is moved onto the NuGet v3 server protocol, we'll modify the repository uri
-            // to accommodate for the approprate publish location.
-            string publishLocation = repoUri.EndsWith("/v2", StringComparison.OrdinalIgnoreCase) ? repoUri + "/package" : repoUri;
-
-            var settings = NuGet.Configuration.Settings.LoadDefaultSettings(null, null, null);
-            var success = false;
-
-            var sourceProvider = new PackageSourceProvider(settings);
-            if (Credential != null)
-            {
-                 InjectCredentialsToSettings(settings, sourceProvider, publishLocation);
-            }
-
-
-            try
-            {
-                PushRunner.Run(
-                        settings: Settings.LoadDefaultSettings(root: null, configFileName: null, machineWideSettings: null),
-                        sourceProvider: sourceProvider,
-                        packagePaths: new List<string> { fullNupkgFile },
-                        source: publishLocation,
-                        apiKey: ApiKey,
-                        symbolSource: null,
-                        symbolApiKey: null,
-                        timeoutSeconds: 0,
-                        disableBuffering: false,
-                        noSymbols: false,
-                        noServiceEndpoint: false,  // enable server endpoint
-                        skipDuplicate: false, // if true-- if a package and version already exists, skip it and continue with the next package in the push, if any.
-                        logger: NullLogger.Instance // nuget logger
-                        ).GetAwaiter().GetResult();
-            }
-            catch (HttpRequestException e)
-            {
-                WriteVerbose(string.Format("Not able to publish resource to '{0}'", repoUri));
-                //  look in PS repo for how httpRequestExceptions are handled
-
-                // Unfortunately there is no response message  are no status codes provided with the exception and no
-                var ex = new ArgumentException(String.Format("Repository '{0}': {1}", repoName, e.Message));
-                if (e.Message.Contains("401"))
-                {
-                    if (e.Message.Contains("API"))
-                    {
-                        var message = String.Format("{0} Please try running again with the -ApiKey parameter and specific API key for the repository specified.", e.Message);
-                        ex = new ArgumentException(message);
-                        var ApiKeyError = new ErrorRecord(ex, "ApiKeyError", ErrorCategory.AuthenticationError, null);
-                        error = ApiKeyError;
-                    }
-                    else
-                    {
-                        var Error401 = new ErrorRecord(ex, "401Error", ErrorCategory.PermissionDenied, null);
-                        error = Error401;
-                    }
-                }
-                else if (e.Message.Contains("403"))
-                {
-                    var Error403 = new ErrorRecord(ex, "403Error", ErrorCategory.PermissionDenied, null);
-                    error = Error403;
-                }
-                else if (e.Message.Contains("409"))
-                {
-                    var Error409 = new ErrorRecord(ex, "409Error", ErrorCategory.PermissionDenied, null);
-                    error = Error409;
-                }
-                else
-                {
-                    var HTTPRequestError = new ErrorRecord(ex, "HTTPRequestError", ErrorCategory.PermissionDenied, null);
-                    error = HTTPRequestError;
-                }
-
-                return success;
-            }
-            catch (Exception e)
-            {
-                WriteVerbose(string.Format("Not able to publish resource to '{0}'", repoUri));
-                var ex = new ArgumentException(e.Message);
-                var PushNupkgError = new ErrorRecord(ex, "PushNupkgError", ErrorCategory.InvalidResult, null);
-                error = PushNupkgError;
-
-                return success;
-            }
-
-
-            WriteVerbose(string.Format("Successfully published the resource to '{0}'", repoUri));
-            error = null;
-            success = true;
-            return success;
-
-        }
-
-        private void InjectCredentialsToSettings(ISettings settings, IPackageSourceProvider sourceProvider, string source)
-        {
-          if (Credential == null)
-          {
-               return;
-          }
-
-          var packageSource = sourceProvider.LoadPackageSources().FirstOrDefault(s => s.Source == source);
-          if (packageSource != null)
-          {
-                if (!packageSource.IsEnabled)
-                {
-                    packageSource.IsEnabled = true;
-                }
-           }
-
-
-          var networkCred = Credential.GetNetworkCredential();
-          string key;
-          
-          if (packageSource == null)
-
-          {
-            key = "_" + Guid.NewGuid().ToString().Replace("-", "");
-            settings.AddOrUpdate(
-              ConfigurationConstants.PackageSources,
-              new SourceItem(key, source));
-          }
-          else
-          {
-              key = packageSource.Name;
-          }
-
-          settings.AddOrUpdate(
-            ConfigurationConstants.CredentialsSectionName,
-            new CredentialsItem(
-              key,
-              networkCred.UserName,
-              networkCred.Password,
-              isPasswordClearText: true,
-              String.Empty));
-        }
-
-    #endregion
-  }
-}
+// Copyright (c) Microsoft Corporation. All rights reserved.
+// Licensed under the MIT License.
+
+using Microsoft.PowerShell.PSResourceGet.UtilClasses;
+using NuGet.Commands;
+using NuGet.Common;
+using NuGet.Configuration;
+using NuGet.Packaging;
+using NuGet.Versioning;
+using System;
+using System.Collections;
+using System.Collections.Generic;
+using System.IO;
+using System.Linq;
+using System.Management.Automation;
+using System.Net;
+using System.Net.Http;
+using System.Threading;
+using System.Xml;
+
+namespace Microsoft.PowerShell.PSResourceGet.Cmdlets
+{
+    /// <summary>
+    /// Publishes a module, script, or nupkg to a designated repository.
+    /// </summary>
+    [Cmdlet(VerbsData.Publish, "PSResource", SupportsShouldProcess = true)]
+    public sealed class PublishPSResource : PSCmdlet
+    {
+        #region Parameters
+
+        /// <summary>
+        /// Specifies the API key that you want to use to publish a module to the online gallery.
+        /// </summary>
+        [Parameter]
+        [ValidateNotNullOrEmpty]
+        public string ApiKey { get; set; }
+
+        /// <summary>
+        /// Specifies the repository to publish to.
+        /// </summary>
+        [Parameter]
+        [ValidateNotNullOrEmpty]
+        [ArgumentCompleter(typeof(RepositoryNameCompleter))]
+        public string Repository { get; set; }
+
+        /// <summary>
+        /// Specifies the path to the resource that you want to publish. This parameter accepts the path to the folder that contains the resource.
+        /// Specifies a path to one or more locations. Wildcards are permitted. The default location is the current directory (.).
+        /// </summary>
+        [Parameter (Mandatory = true, Position = 0, HelpMessage = "Path to the resource to be published.")]
+        [ValidateNotNullOrEmpty]
+        public string Path { get; set; }
+
+        /// <summary>
+        /// Specifies the path to where the resource (as a nupkg) should be saved to. This parameter can be used in conjunction with the
+        /// -Repository parameter to publish to a repository and also save the exact same package to the local file system.
+        /// </summary>
+        [Parameter]
+        [ValidateNotNullOrEmpty]
+        public string DestinationPath { get; set; }
+
+        /// <summary>
+        /// Specifies a user account that has rights to a specific repository (used for finding dependencies).
+        /// </summary>
+        [Parameter]
+        [ValidateNotNullOrEmpty]
+        public PSCredential Credential { get; set; }
+
+        /// <summary>
+        /// Bypasses the default check that all dependencies are present.
+        /// </summary>
+        [Parameter]
+        public SwitchParameter SkipDependenciesCheck { get; set; }
+
+        /// <summary>
+        /// Bypasses validating a resource module manifest before publishing.
+        /// </summary>
+        [Parameter]
+        public SwitchParameter SkipModuleManifestValidate { get; set; }
+
+        /// <summary>
+        /// Specifies a proxy server for the request, rather than a direct connection to the internet resource.
+        /// </summary>
+        [Parameter]
+        [ValidateNotNullOrEmpty]
+        public Uri Proxy {
+            set
+            {
+                if (value != null)
+                {
+                    var ex = new ArgumentException("Not yet implemented.");
+                    var ProxyNotImplemented = new ErrorRecord(ex, "ProxyNotImplemented", ErrorCategory.InvalidData, null);
+                    WriteError(ProxyNotImplemented);
+                }
+            }
+        }
+
+        /// <summary>
+        /// Specifies a user account that has permission to use the proxy server that is specified by the Proxy parameter.
+        /// </summary>
+        [Parameter]
+        [ValidateNotNullOrEmpty]
+        public PSCredential ProxyCredential {
+            set
+            {
+                if (value != null)
+                {
+                    var ex = new ArgumentException("Not yet implemented.");
+                    var ProxyCredentialNotImplemented = new ErrorRecord(ex, "ProxyCredentialNotImplemented", ErrorCategory.InvalidData, null);
+                    WriteError(ProxyCredentialNotImplemented);
+                }
+            }
+        }
+
+        #endregion
+
+        #region Members
+
+        private string resolvedPath;
+        private CancellationToken _cancellationToken;
+        private NuGetVersion _pkgVersion;
+        private string _pkgName;
+        private static char[] _PathSeparators = new[] { System.IO.Path.DirectorySeparatorChar, System.IO.Path.AltDirectorySeparatorChar };
+        public const string PSDataFileExt = ".psd1";
+        public const string PSScriptFileExt = ".ps1";
+        private const string PSScriptInfoCommentString = "<#PSScriptInfo";
+        private string pathToScriptFileToPublish = string.Empty;
+        private string pathToModuleManifestToPublish = string.Empty;
+        private string pathToModuleDirToPublish = string.Empty;
+        private ResourceType resourceType = ResourceType.None;
+        private NetworkCredential _networkCredential;
+        #endregion
+
+        #region Method overrides
+
+        protected override void BeginProcessing()
+        {
+            _cancellationToken = new CancellationToken();
+
+            _networkCredential = Credential != null ? new NetworkCredential(Credential.UserName, Credential.Password) : null;
+
+            // Create a respository story (the PSResourceRepository.xml file) if it does not already exist
+            // This is to create a better experience for those who have just installed v3 and want to get up and running quickly
+            RepositorySettings.CheckRepositoryStore();
+
+            try
+            {
+                resolvedPath = GetResolvedProviderPathFromPSPath(Path, out ProviderInfo provider).First();
+            }
+            catch (MethodInvocationException)
+            {
+                // path does not exist
+                ThrowTerminatingError(
+                    new ErrorRecord(
+                        new ArgumentException(
+                            "The path to the resource to publish does not exist, point to an existing path or file of the module or script to publish."),
+                            "SourcePathDoesNotExist",
+                            ErrorCategory.InvalidArgument,
+                            this));
+            }
+
+            // Condition 1: path is to the root directory of the module to be published
+            // Condition 2: path is to the .psd1 or .ps1 of the module/script to be published
+            if (string.IsNullOrEmpty(resolvedPath))
+            {
+                // unsupported file path
+                ThrowTerminatingError(
+                    new ErrorRecord(
+                        new ArgumentException(
+                            "The path to the resource to publish is not in the correct format or does not exist. Please provide the path of the root module (i.e. './<ModuleToPublish>/') or the path to the .psd1 (i.e. './<ModuleToPublish>/<ModuleToPublish>.psd1')."),
+                            "InvalidPublishPath",
+                            ErrorCategory.InvalidArgument,
+                            this));
+            }
+            else if (Directory.Exists(resolvedPath))
+            {
+                pathToModuleDirToPublish = resolvedPath;
+                resourceType = ResourceType.Module;
+            }
+            else if (resolvedPath.EndsWith(PSDataFileExt, StringComparison.OrdinalIgnoreCase))
+            {
+                pathToModuleManifestToPublish = resolvedPath;
+                resourceType = ResourceType.Module;
+            }
+            else if (resolvedPath.EndsWith(PSScriptFileExt, StringComparison.OrdinalIgnoreCase))
+            {
+                pathToScriptFileToPublish = resolvedPath;
+                resourceType = ResourceType.Script;
+            }
+            else {
+                ThrowTerminatingError(
+                    new ErrorRecord(
+                        new ArgumentException(
+                            $"The publish path provided, '{resolvedPath}', is not a valid. Please provide a path to the root module (i.e. './<ModuleToPublish>/') or path to the .psd1 (i.e. './<ModuleToPublish>/<ModuleToPublish>.psd1')."),
+                            "InvalidPublishPath",
+                            ErrorCategory.InvalidArgument,
+                            this));
+            }
+
+            if (!String.IsNullOrEmpty(DestinationPath))
+            {
+                string resolvedDestinationPath = GetResolvedProviderPathFromPSPath(DestinationPath, out ProviderInfo provider).First();
+
+                if (Directory.Exists(resolvedDestinationPath))
+                {
+                    DestinationPath = resolvedDestinationPath;
+                }
+                else
+                {
+                    try
+                    {
+                        Directory.CreateDirectory(resolvedDestinationPath);
+                    }
+                    catch (Exception e)
+                    {
+                        var exMessage = string.Format("Destination path does not exist and cannot be created: {0}", e.Message);
+                        var ex = new ArgumentException(exMessage);
+                        var InvalidDestinationPath = new ErrorRecord(ex, "InvalidDestinationPath", ErrorCategory.InvalidArgument, null);
+                        ThrowTerminatingError(InvalidDestinationPath);
+                    }
+                }
+            }
+        }
+
+        protected override void EndProcessing()
+        {
+            // Returns the name of the file or the name of the directory, depending on path
+            if (!ShouldProcess(string.Format("Publish resource '{0}' from the machine", resolvedPath)))
+            {
+                WriteVerbose("ShouldProcess is set to false.");
+                return;
+            }
+
+            Hashtable parsedMetadata = new Hashtable(StringComparer.OrdinalIgnoreCase);
+            if (resourceType == ResourceType.Script)
+            {
+                if (!PSScriptFileInfo.TryTestPSScriptFileInfo(
+                    scriptFileInfoPath: pathToScriptFileToPublish,
+                    parsedScript: out PSScriptFileInfo scriptToPublish,
+                    out ErrorRecord[] errors,
+                    out string[] _
+                ))
+                {
+                    foreach (ErrorRecord error in errors)
+                    {
+                        WriteError(error);
+                    }
+
+                    return;
+                }
+
+                parsedMetadata = scriptToPublish.ToHashtable();
+
+                _pkgName = System.IO.Path.GetFileNameWithoutExtension(pathToScriptFileToPublish);
+            }
+            else
+            {
+                // parsedMetadata needs to be initialized for modules, will later be passed in to create nuspec
+                if (!string.IsNullOrEmpty(pathToModuleManifestToPublish))
+                {
+                    _pkgName = System.IO.Path.GetFileNameWithoutExtension(pathToModuleManifestToPublish);
+                }
+                else {
+                    // Search for module manifest
+                    foreach (FileInfo file in new DirectoryInfo(pathToModuleDirToPublish).EnumerateFiles())
+                    {
+                        if (file.Name.EndsWith(PSDataFileExt, StringComparison.OrdinalIgnoreCase))
+                        {
+                            pathToModuleManifestToPublish = file.FullName;
+                            _pkgName = System.IO.Path.GetFileNameWithoutExtension(file.Name);
+
+                            break;
+                        }
+                    }
+                }
+
+                // Validate that there's a module manifest
+                if (!File.Exists(pathToModuleManifestToPublish))
+                {
+                    var message = String.Format("No file with a .psd1 extension was found in {0}.  Please specify a path to a valid module manifest.", pathToModuleManifestToPublish);
+
+                    var ex = new ArgumentException(message);
+                    var moduleManifestNotFound = new ErrorRecord(ex, "moduleManifestNotFound", ErrorCategory.ObjectNotFound, null);
+                    WriteError(moduleManifestNotFound);
+
+                    return;
+                }
+
+				// The Test-ModuleManifest currently cannot process UNC paths. Disabling verification for now.
+				if ((new Uri(pathToModuleManifestToPublish)).IsUnc)
+					SkipModuleManifestValidate = true;
+                // Validate that the module manifest has correct data
+                if (! SkipModuleManifestValidate &&
+                    ! Utils.ValidateModuleManifest(pathToModuleManifestToPublish, out string errorMsg))
+                {
+                    ThrowTerminatingError(new ErrorRecord(
+                        new PSInvalidOperationException(errorMsg),
+                        "InvalidModuleManifest",
+                        ErrorCategory.InvalidOperation,
+                        this));
+                }
+            }
+
+            // Create a temp folder to push the nupkg to and delete it later
+            string outputDir = System.IO.Path.Combine(System.IO.Path.GetTempPath(), Guid.NewGuid().ToString());
+            try
+            {
+                Directory.CreateDirectory(outputDir);
+            }
+            catch (Exception e)
+            {
+                var ex = new ArgumentException(e.Message);
+                var ErrorCreatingTempDir = new ErrorRecord(ex, "ErrorCreatingTempDir", ErrorCategory.InvalidData, null);
+                WriteError(ErrorCreatingTempDir);
+
+                return;
+            }
+
+            try
+            {
+                // Create a nuspec
+                // Right now parsedMetadataHash will be empty for modules and will contain metadata for scripts
+                Hashtable dependencies;
+                string nuspec = string.Empty;
+                try
+                {
+                    nuspec = CreateNuspec(
+                        outputDir: outputDir,
+                        filePath: (resourceType == ResourceType.Script) ? pathToScriptFileToPublish : pathToModuleManifestToPublish,
+                        parsedMetadataHash: parsedMetadata,
+                        requiredModules: out dependencies);
+                }
+                catch (Exception e)
+                {
+                    var message = string.Format("Nuspec creation failed: {0}", e.Message);
+                    var ex = new ArgumentException(message);
+                    var nuspecCreationFailed = new ErrorRecord(ex, "NuspecCreationFailed", ErrorCategory.ObjectNotFound, null);
+                    WriteError(nuspecCreationFailed);
+
+                    return;
+                }
+
+                if (string.IsNullOrEmpty(nuspec))
+                {
+                    // nuspec creation failed.
+                    WriteVerbose("Nuspec creation failed.");
+                    return;
+                }
+
+                // Find repository
+                PSRepositoryInfo repository = RepositorySettings.Read(new[] { Repository }, out string[] _).FirstOrDefault();
+                if (repository == null)
+                {
+                    var message = String.Format("The resource repository '{0}' is not a registered. Please run 'Register-PSResourceRepository' in order to publish to this repository.", Repository);
+                    var ex = new ArgumentException(message);
+                    var repositoryNotFound = new ErrorRecord(ex, "repositoryNotFound", ErrorCategory.ObjectNotFound, null);
+                    WriteError(repositoryNotFound);
+
+                    return;
+                }
+                else if(repository.Uri.Scheme == Uri.UriSchemeFile && !repository.Uri.IsUnc && !Directory.Exists(repository.Uri.LocalPath))
+                {
+                    // this check to ensure valid local path is not for UNC paths (which are server based, instead of Drive based)
+                    var message = String.Format("The repository '{0}' with uri: {1} is not a valid folder path which exists. If providing a file based repository, provide a repository with a path that exists.", Repository, repository.Uri.AbsoluteUri);
+                    var ex = new ArgumentException(message);
+                    var fileRepositoryPathDoesNotExistError = new ErrorRecord(ex, "repositoryPathDoesNotExist", ErrorCategory.ObjectNotFound, null);
+                    WriteError(fileRepositoryPathDoesNotExistError);
+
+                    return;
+                }
+
+                // Check if dependencies already exist within the repo if:
+                // 1) the resource to publish has dependencies and
+                // 2) the -SkipDependenciesCheck flag is not passed in
+                if (dependencies != null && !SkipDependenciesCheck)
+                {
+                    // If error gets thrown, exit process record
+                    if (!CheckDependenciesExist(dependencies, repository.Name))
+                    {
+                        return;
+                    }
+                }
+
+                if (resourceType == ResourceType.Script)
+                {
+                    // copy the script file to the temp directory
+                    File.Copy(pathToScriptFileToPublish, System.IO.Path.Combine(outputDir, _pkgName + PSScriptFileExt), true);
+                }
+                else
+                {
+                    try
+                    {
+                        // If path is pointing to a file, get the parent directory, otherwise assumption is that path is pointing to the root directory
+                        string rootModuleDir = !string.IsNullOrEmpty(pathToModuleManifestToPublish) ? System.IO.Path.GetDirectoryName(pathToModuleManifestToPublish) : pathToModuleDirToPublish;
+
+                        // Create subdirectory structure in temp folder
+                        foreach (string dir in Directory.GetDirectories(rootModuleDir, "*", SearchOption.AllDirectories))
+                        {
+                            var dirName = dir.Substring(rootModuleDir.Length).Trim(_PathSeparators);
+                            Directory.CreateDirectory(System.IO.Path.Combine(outputDir, dirName));
+                        }
+
+                        // Copy files over to temp folder
+                        foreach (string fileNamePath in Directory.GetFiles(rootModuleDir, "*", SearchOption.AllDirectories))
+                        {
+                            var fileName = fileNamePath.Substring(rootModuleDir.Length).Trim(_PathSeparators);
+                            var newFilePath = System.IO.Path.Combine(outputDir, fileName);
+
+                            // The user may have a .nuspec defined in the module directory
+                            // If that's the case, we will not use that file and use the .nuspec that is generated via PSGet
+                            // The .nuspec that is already in in the output directory is the one that was generated via the CreateNuspec method
+                            if (!File.Exists(newFilePath))
+                            {
+                                File.Copy(fileNamePath, newFilePath);
+                            }
+                        }
+                    }
+                    catch (Exception e)
+                    {
+                       ThrowTerminatingError(new ErrorRecord(
+                           new ArgumentException("Error occured while creating directory to publish: " + e.Message),
+                           "ErrorCreatingDirectoryToPublish",
+                           ErrorCategory.InvalidOperation,
+                           this));
+                    }
+                }
+
+                var outputNupkgDir = System.IO.Path.Combine(outputDir, "nupkg");
+
+                // pack into .nupkg
+                if (!PackNupkg(outputDir, outputNupkgDir, nuspec, out ErrorRecord packNupkgError))
+                {
+                    WriteError(packNupkgError);
+                    // exit out of processing
+                    return;
+                }
+
+                // If -DestinationPath is specified then also publish the .nupkg there
+                if (!string.IsNullOrWhiteSpace(DestinationPath))
+                {
+                    try
+                    {
+                        var nupkgName = _pkgName + "." + _pkgVersion.ToNormalizedString() + ".nupkg";
+                        File.Copy(System.IO.Path.Combine(outputNupkgDir, nupkgName), System.IO.Path.Combine(DestinationPath, nupkgName));
+                    }
+                    catch (Exception e) {
+                        var message = string.Format("Error moving .nupkg into destination path '{0}' due to: '{1}'.", DestinationPath, e.Message);
+
+                        var ex = new ArgumentException(message);
+                        var ErrorMovingNupkg = new ErrorRecord(ex, "ErrorMovingNupkg", ErrorCategory.NotSpecified, null);
+                        WriteError(ErrorMovingNupkg);
+
+                        // exit process record
+                        return;
+                    }
+                }
+
+                string repositoryUri = repository.Uri.AbsoluteUri;
+
+                // This call does not throw any exceptions, but it will write unsuccessful responses to the console
+                if (!PushNupkg(outputNupkgDir, repository.Name, repositoryUri, out ErrorRecord pushNupkgError))
+                {
+                    WriteError(pushNupkgError);
+                    // exit out of processing
+                    return;
+                }
+            }
+            finally
+            {
+                WriteVerbose(string.Format("Deleting temporary directory '{0}'", outputDir));
+
+                Utils.DeleteDirectory(outputDir);
+            }
+
+        }
+        #endregion
+
+        #region Private methods
+
+        private string CreateNuspec(
+            string outputDir,
+            string filePath,
+            Hashtable parsedMetadataHash,
+            out Hashtable requiredModules)
+        {
+            WriteVerbose("Creating new nuspec file.");
+            requiredModules = new Hashtable();
+
+            // A script will already have the metadata parsed into the parsedMetadatahash,
+            // a module will still need the module manifest to be parsed.
+            if (resourceType == ResourceType.Module)
+            {
+                // Use the parsed module manifest data as 'parsedMetadataHash' instead of the passed-in data.
+                if (!Utils.TryReadManifestFile(
+                    manifestFilePath: filePath,
+                    manifestInfo: out parsedMetadataHash,
+                    error: out Exception manifestReadError))
+                {
+                    WriteError(
+                        new ErrorRecord(
+                            exception: manifestReadError,
+                            errorId: "ManifestFileReadParseForNuspecError",
+                            errorCategory: ErrorCategory.ReadError,
+                            this));
+
+                    return string.Empty;
+                }
+            }
+
+            // now we have parsedMetadatahash to fill out the nuspec information
+            var nameSpaceUri = "http://schemas.microsoft.com/packaging/2011/08/nuspec.xsd";
+            var doc = new XmlDocument();
+
+            // xml declaration is recommended, but not mandatory
+            XmlDeclaration xmlDeclaration = doc.CreateXmlDeclaration("1.0", "utf-8", null);
+            XmlElement root = doc.DocumentElement;
+            doc.InsertBefore(xmlDeclaration, root);
+
+            // create top-level elements
+            XmlElement packageElement = doc.CreateElement("package", nameSpaceUri);
+            XmlElement metadataElement = doc.CreateElement("metadata", nameSpaceUri);
+
+            Dictionary<string, string> metadataElementsDictionary = new Dictionary<string, string>();
+
+            // id is mandatory
+            metadataElementsDictionary.Add("id", _pkgName);
+
+            string version;
+            if (parsedMetadataHash.ContainsKey("moduleversion"))
+            {
+                version = parsedMetadataHash["moduleversion"].ToString();
+            }
+            else if (parsedMetadataHash.ContainsKey("version"))
+            {
+                version = parsedMetadataHash["version"].ToString();
+            }
+            else
+            {
+                // no version is specified for the nuspec
+                var message = "There is no package version specified. Please specify a version before publishing.";
+                var ex = new ArgumentException(message);
+                var NoVersionFound = new ErrorRecord(ex, "NoVersionFound", ErrorCategory.InvalidArgument, null);
+                WriteError(NoVersionFound);
+
+                return string.Empty;
+            }
+
+            // Look for Prerelease tag and then process any Tags in PrivateData > PSData
+            if (parsedMetadataHash.ContainsKey("PrivateData"))
+            {
+                if (parsedMetadataHash["PrivateData"] is Hashtable privateData &&
+                    privateData.ContainsKey("PSData"))
+                {
+                    if (privateData["PSData"] is Hashtable psData)
+                    {
+                        if (psData.ContainsKey("prerelease") && psData["prerelease"] is string preReleaseVersion)
+                        {
+                            if (!string.IsNullOrEmpty(preReleaseVersion))
+                            {
+                                version = string.Format(@"{0}-{1}", version, preReleaseVersion);
+                            }
+                        }
+
+                        if (psData.ContainsKey("licenseuri") && psData["licenseuri"] is string licenseUri)
+
+                        {
+                            metadataElementsDictionary.Add("licenseUrl", licenseUri.Trim());
+                        }
+
+                        if (psData.ContainsKey("projecturi") && psData["projecturi"] is string projectUri)
+                        {
+                            metadataElementsDictionary.Add("projectUrl", projectUri.Trim());
+                        }
+
+                        if (psData.ContainsKey("iconuri") && psData["iconuri"] is string iconUri)
+                        {
+                            metadataElementsDictionary.Add("iconUrl", iconUri.Trim());
+                        }
+
+                        if (psData.ContainsKey("releasenotes"))
+                        {
+                            if (psData["releasenotes"] is string releaseNotes)
+                            {
+                                metadataElementsDictionary.Add("releaseNotes", releaseNotes.Trim());
+                            }
+                            else if (psData["releasenotes"] is string[] releaseNotesArr)
+                            {
+                                metadataElementsDictionary.Add("releaseNotes", string.Join("\n", releaseNotesArr));
+                            }
+                        }
+
+                        // defaults to false
+                        // Value for requireAcceptLicense key needs to be a lowercase string representation of the boolean for it to be correctly parsed from psData file.
+
+                        string requireLicenseAcceptance = psData.ContainsKey("requirelicenseacceptance") ? psData["requirelicenseacceptance"].ToString().ToLower() : "false";
+
+                        metadataElementsDictionary.Add("requireLicenseAcceptance", requireLicenseAcceptance);
+
+
+                        if (psData.ContainsKey("Tags") && psData["Tags"] is Array manifestTags)
+                        {
+                            var tagArr = new List<string>();
+                            foreach (string tag in manifestTags)
+                            {
+                                tagArr.Add(tag);
+                            }
+                            parsedMetadataHash["tags"] = string.Join(" ", tagArr.ToArray());
+                        }
+                    }
+                }
+            }
+
+            if (NuGetVersion.TryParse(version, out _pkgVersion))
+            {
+                metadataElementsDictionary.Add("version", _pkgVersion.ToNormalizedString());
+            }
+
+            if (parsedMetadataHash.ContainsKey("author"))
+            {
+                metadataElementsDictionary.Add("authors", parsedMetadataHash["author"].ToString().Trim());
+            }
+
+            if (parsedMetadataHash.ContainsKey("companyname"))
+            {
+                metadataElementsDictionary.Add("owners", parsedMetadataHash["companyname"].ToString().Trim());
+            }
+
+            if (parsedMetadataHash.ContainsKey("description"))
+            {
+                metadataElementsDictionary.Add("description", parsedMetadataHash["description"].ToString().Trim());
+            }
+
+            if (parsedMetadataHash.ContainsKey("copyright"))
+            {
+                metadataElementsDictionary.Add("copyright", parsedMetadataHash["copyright"].ToString().Trim());
+            }
+
+            string tags = (resourceType == ResourceType.Script) ? "PSScript" : "PSModule";
+            if (parsedMetadataHash.ContainsKey("tags"))
+            {
+                if (parsedMetadataHash["tags"] != null)
+                {
+                    tags += " " + parsedMetadataHash["tags"].ToString().Trim();
+                }
+            }
+            metadataElementsDictionary.Add("tags", tags);
+
+
+            // Example nuspec:
+            /*
+            <?xml version="1.0" encoding="utf-8"?>
+            <package xmlns="http://schemas.microsoft.com/packaging/2013/05/nuspec.xsd">
+              <metadata>
+                <id>System.Management.Automation</id>
+                <version>1.0.0</version>
+                <authors>Microsoft</authors>
+                <owners>Microsoft,PowerShell</owners>
+                <requireLicenseAcceptance>false</requireLicenseAcceptance>
+                <license type="expression">MIT</license>
+                <license>https://licenses.nuget.org/MIT</license>
+                <icon>Powershell_black_64.png</icon>
+                <projectUrl>https://github.com/PowerShell/PowerShell</projectUrl>
+                <description>Example description here</description>
+                <copyright>Copyright (c) Microsoft Corporation. All rights reserved.</copyright>
+                <language>en-US</language>
+                <tags>PowerShell</tags>
+                <dependencies>
+                  <group targetFramework="net5.0">
+                    <dependency id="Microsoft.PowerShell.CoreCLR.Eventing" version="7.1.3" />
+                    <dependency id="Microsoft.PowerShell.Native" version="7.1.0" />
+                  </group>
+                </dependencies>
+              </ metadata >
+            </ package >
+            */
+
+            foreach (var key in metadataElementsDictionary.Keys)
+            {
+                if (metadataElementsDictionary.TryGetValue(key, out string elementInnerText))
+                {
+                    XmlElement element = doc.CreateElement(key, nameSpaceUri);
+                    element.InnerText = elementInnerText;
+                    metadataElement.AppendChild(element);
+                }
+                else {
+                    WriteVerbose(string.Format("Creating XML element failed. Unable to get value from key '{0}'.", key));
+                }
+            }
+
+            requiredModules = ParseRequiredModules(parsedMetadataHash);
+            if (requiredModules != null)
+            {
+                XmlElement dependenciesElement = doc.CreateElement("dependencies", nameSpaceUri);
+
+                foreach (string dependencyName in requiredModules.Keys)
+                {
+                    XmlElement element = doc.CreateElement("dependency", nameSpaceUri);
+
+                    element.SetAttribute("id", dependencyName);
+                    string dependencyVersion = requiredModules[dependencyName].ToString();
+                    if (!string.IsNullOrEmpty(dependencyVersion))
+                    {
+                        element.SetAttribute("version", requiredModules[dependencyName].ToString());
+                    }
+
+                    dependenciesElement.AppendChild(element);
+                }
+                metadataElement.AppendChild(dependenciesElement);
+            }
+
+            packageElement.AppendChild(metadataElement);
+            doc.AppendChild(packageElement);
+
+            var nuspecFullName = System.IO.Path.Combine(outputDir, _pkgName + ".nuspec");
+            doc.Save(nuspecFullName);
+
+            WriteVerbose("The newly created nuspec is: " + nuspecFullName);
+
+            return nuspecFullName;
+        }
+
+        private Hashtable ParseRequiredModules(Hashtable parsedMetadataHash)
+        {
+            if (!parsedMetadataHash.ContainsKey("requiredmodules"))
+            {
+                return null;
+            }
+
+            var requiredModules = parsedMetadataHash["requiredmodules"];
+
+            // Required modules can be:
+            //  a. An array of hash tables of module name and version
+            //  b. A single hash table of module name and version
+            //  c. A string array of module names
+            //  d. A single string module name
+
+            var dependenciesHash = new Hashtable();
+            if (LanguagePrimitives.TryConvertTo<Hashtable[]>(requiredModules, out Hashtable[] moduleList))
+            {
+                // instead of returning an array of hashtables,
+                // loop through the array and add each element of
+                foreach (Hashtable hash in moduleList)
+                {
+                    dependenciesHash.Add(hash["ModuleName"], hash["ModuleVersion"]);
+                }
+            }
+            else if (LanguagePrimitives.TryConvertTo<string[]>(requiredModules, out string[] moduleNames))
+            {
+                foreach (var modName in moduleNames)
+                {
+                    dependenciesHash.Add(modName, string.Empty);
+                }
+            }
+
+            return dependenciesHash;
+        }
+
+        private bool CheckDependenciesExist(Hashtable dependencies, string repositoryName)
+        {
+            // Check to see that all dependencies are in the repository
+            // Searches for each dependency in the repository the pkg is being pushed to,
+            // If the dependency is not there, error
+            foreach (var dependency in dependencies.Keys)
+            {
+                // Need to make individual calls since we're look for exact version numbers or ranges.
+                var depName = new[] { (string)dependency };
+                // test version
+                string depVersion = dependencies[dependency] as string;
+                depVersion = string.IsNullOrWhiteSpace(depVersion) ? "*" : depVersion;
+
+                if (!Utils.TryGetVersionType(
+                    version: depVersion,
+                    nugetVersion: out NuGetVersion nugetVersion,
+                    versionRange: out VersionRange versionRange,
+                    versionType: out VersionType versionType,
+                    error: out string error))
+                {
+                    ThrowTerminatingError(new ErrorRecord(
+                        new ArgumentException(error),
+                        "IncorrectVersionFormat",
+                        ErrorCategory.InvalidArgument,
+                        this));
+                }
+
+                // Search for and return the dependency if it's in the repository.
+                FindHelper findHelper = new FindHelper(_cancellationToken, this, _networkCredential);
+                bool depPrerelease = depVersion.Contains("-");
+
+                var repository = new[] { repositoryName };
+                var dependencyFound = findHelper.FindByResourceName(depName, ResourceType.Module, versionRange, nugetVersion, versionType, depVersion, depPrerelease, null, repository, false);
+                if (dependencyFound == null || !dependencyFound.Any())
+                {
+                    var message = String.Format("Dependency '{0}' was not found in repository '{1}'.  Make sure the dependency is published to the repository before publishing this module.", dependency, repositoryName);
+                    var ex = new ArgumentException(message);
+                    var dependencyNotFound = new ErrorRecord(ex, "DependencyNotFound", ErrorCategory.ObjectNotFound, null);
+
+                    WriteError(dependencyNotFound);
+                    return false;
+                }
+            }
+            return true;
+        }
+
+        private bool PackNupkg(string outputDir, string outputNupkgDir, string nuspecFile, out ErrorRecord error)
+        {
+            // Pack the module or script into a nupkg given a nuspec.
+            var builder = new PackageBuilder();
+            try
+            {
+                var runner = new PackCommandRunner(
+                    new PackArgs
+                    {
+                        CurrentDirectory = outputDir,
+                        OutputDirectory = outputNupkgDir,
+                        Path = nuspecFile,
+                        Exclude = System.Array.Empty<string>(),
+                        Symbols = false,
+                        Logger = NullLogger.Instance
+                    },
+                    MSBuildProjectFactory.ProjectCreator,
+                    builder);
+                bool success = runner.RunPackageBuild();
+
+                if (success)
+                {
+                    WriteVerbose("Successfully packed the resource into a .nupkg");
+                }
+                else
+                {
+                    var message = String.Format("Not able to successfully pack the resource into a .nupkg");
+                    var ex = new InvalidOperationException(message);
+                    var failedToPackIntoNupkgError = new ErrorRecord(ex, "failedToPackIntoNupkg", ErrorCategory.ObjectNotFound, null);
+                    error = failedToPackIntoNupkgError;
+                    return false;
+                }
+            }
+            catch (Exception e)
+            {
+                var message =  string.Format("Unexpected error packing into .nupkg: '{0}'.", e.Message);
+                var ex = new ArgumentException(message);
+                var ErrorPackingIntoNupkg = new ErrorRecord(ex, "ErrorPackingIntoNupkg", ErrorCategory.NotSpecified, null);
+
+                error = ErrorPackingIntoNupkg;
+                // exit process record
+                return false;
+            }
+
+            error = null;
+            return true;
+        }
+
+        private bool PushNupkg(string outputNupkgDir, string repoName, string repoUri, out ErrorRecord error)
+        {
+            // Push the nupkg to the appropriate repository
+            // Pkg version is parsed from .ps1 file or .psd1 file
+            var fullNupkgFile = System.IO.Path.Combine(outputNupkgDir, _pkgName + "." + _pkgVersion.ToNormalizedString() + ".nupkg");
+
+            // The PSGallery uses the v2 protocol still and publishes to a slightly different endpoint:
+            // "https://www.powershellgallery.com/api/v2/package"
+            // Until the PSGallery is moved onto the NuGet v3 server protocol, we'll modify the repository uri
+            // to accommodate for the approprate publish location.
+            string publishLocation = repoUri.EndsWith("/v2", StringComparison.OrdinalIgnoreCase) ? repoUri + "/package" : repoUri;
+
+            var settings = NuGet.Configuration.Settings.LoadDefaultSettings(null, null, null);
+            var success = false;
+
+            var sourceProvider = new PackageSourceProvider(settings);
+            if (Credential != null)
+            {
+                 InjectCredentialsToSettings(settings, sourceProvider, publishLocation);
+            }
+
+
+            try
+            {
+                PushRunner.Run(
+                        settings: Settings.LoadDefaultSettings(root: null, configFileName: null, machineWideSettings: null),
+                        sourceProvider: sourceProvider,
+                        packagePaths: new List<string> { fullNupkgFile },
+                        source: publishLocation,
+                        apiKey: ApiKey,
+                        symbolSource: null,
+                        symbolApiKey: null,
+                        timeoutSeconds: 0,
+                        disableBuffering: false,
+                        noSymbols: false,
+                        noServiceEndpoint: false,  // enable server endpoint
+                        skipDuplicate: false, // if true-- if a package and version already exists, skip it and continue with the next package in the push, if any.
+                        logger: NullLogger.Instance // nuget logger
+                        ).GetAwaiter().GetResult();
+            }
+            catch (HttpRequestException e)
+            {
+                WriteVerbose(string.Format("Not able to publish resource to '{0}'", repoUri));
+                //  look in PS repo for how httpRequestExceptions are handled
+
+                // Unfortunately there is no response message  are no status codes provided with the exception and no
+                var ex = new ArgumentException(String.Format("Repository '{0}': {1}", repoName, e.Message));
+                if (e.Message.Contains("401"))
+                {
+                    if (e.Message.Contains("API"))
+                    {
+                        var message = String.Format("{0} Please try running again with the -ApiKey parameter and specific API key for the repository specified.", e.Message);
+                        ex = new ArgumentException(message);
+                        var ApiKeyError = new ErrorRecord(ex, "ApiKeyError", ErrorCategory.AuthenticationError, null);
+                        error = ApiKeyError;
+                    }
+                    else
+                    {
+                        var Error401 = new ErrorRecord(ex, "401Error", ErrorCategory.PermissionDenied, null);
+                        error = Error401;
+                    }
+                }
+                else if (e.Message.Contains("403"))
+                {
+                    var Error403 = new ErrorRecord(ex, "403Error", ErrorCategory.PermissionDenied, null);
+                    error = Error403;
+                }
+                else if (e.Message.Contains("409"))
+                {
+                    var Error409 = new ErrorRecord(ex, "409Error", ErrorCategory.PermissionDenied, null);
+                    error = Error409;
+                }
+                else
+                {
+                    var HTTPRequestError = new ErrorRecord(ex, "HTTPRequestError", ErrorCategory.PermissionDenied, null);
+                    error = HTTPRequestError;
+                }
+
+                return success;
+            }
+            catch (Exception e)
+            {
+                WriteVerbose(string.Format("Not able to publish resource to '{0}'", repoUri));
+                var ex = new ArgumentException(e.Message);
+                var PushNupkgError = new ErrorRecord(ex, "PushNupkgError", ErrorCategory.InvalidResult, null);
+                error = PushNupkgError;
+
+                return success;
+            }
+
+
+            WriteVerbose(string.Format("Successfully published the resource to '{0}'", repoUri));
+            error = null;
+            success = true;
+            return success;
+
+        }
+
+        private void InjectCredentialsToSettings(ISettings settings, IPackageSourceProvider sourceProvider, string source)
+        {
+          if (Credential == null)
+          {
+               return;
+          }
+
+          var packageSource = sourceProvider.LoadPackageSources().FirstOrDefault(s => s.Source == source);
+          if (packageSource != null)
+          {
+                if (!packageSource.IsEnabled)
+                {
+                    packageSource.IsEnabled = true;
+                }
+           }
+
+
+          var networkCred = Credential.GetNetworkCredential();
+          string key;
+          
+          if (packageSource == null)
+
+          {
+            key = "_" + Guid.NewGuid().ToString().Replace("-", "");
+            settings.AddOrUpdate(
+              ConfigurationConstants.PackageSources,
+              new SourceItem(key, source));
+          }
+          else
+          {
+              key = packageSource.Name;
+          }
+
+          settings.AddOrUpdate(
+            ConfigurationConstants.CredentialsSectionName,
+            new CredentialsItem(
+              key,
+              networkCred.UserName,
+              networkCred.Password,
+              isPasswordClearText: true,
+              String.Empty));
+        }
+
+    #endregion
+  }
+}