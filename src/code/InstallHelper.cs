// Copyright (c) Microsoft Corporation. All rights reserved.
// Licensed under the MIT License.

using Microsoft.PowerShell.PSResourceGet.UtilClasses;
using NuGet.Versioning;
using System;
using System.Collections;
using System.Collections.Generic;
using System.Globalization;
using System.IO;
using System.Linq;
using System.Management.Automation;
using System.Net;
using System.Runtime.InteropServices;
using System.Text.RegularExpressions;
using System.Threading;

namespace Microsoft.PowerShell.PSResourceGet.Cmdlets
{
    /// <summary>
    /// Install helper class
    /// </summary>
    internal class InstallHelper
    {
        #region Members

        public const string PSDataFileExt = ".psd1";
        public const string PSScriptFileExt = ".ps1";
        private const string MsgRepositoryNotTrusted = "Untrusted repository";
        private const string MsgInstallUntrustedPackage = "You are installing the modules from an untrusted repository. If you trust this repository, change its Trusted value by running the Set-PSResourceRepository cmdlet. Are you sure you want to install the PSResource from '{0}'?";
        private const string ScriptPATHWarning = "The installation path for the script does not currently appear in the {0} path environment variable. To make the script discoverable, add the script installation path, {1}, to the environment PATH variable.";
        private CancellationToken _cancellationToken;
        private readonly PSCmdlet _cmdletPassedIn;
        private List<string> _pathsToInstallPkg;
        private VersionRange _versionRange;
        private NuGetVersion _nugetVersion;
        private VersionType _versionType;
        private string _versionString;
        private bool _prerelease;
        private bool _acceptLicense;
        private bool _quiet;
        private bool _reinstall;
        private bool _force;
        private bool _trustRepository;
        private bool _asNupkg;
        private bool _includeXml;
        private bool _noClobber;
        private bool _authenticodeCheck;
        private bool _savePkg;
        List<string> _pathsToSearch;
        List<string> _pkgNamesToInstall;
        private string _tmpPath;
        private NetworkCredential _networkCredential;
        private HashSet<string> _packagesOnMachine;

        #endregion

        #region Public Methods

        public InstallHelper(PSCmdlet cmdletPassedIn, NetworkCredential networkCredential)
        {
            CancellationTokenSource source = new CancellationTokenSource();
            _cancellationToken = source.Token;
            _cmdletPassedIn = cmdletPassedIn;
            _networkCredential = networkCredential;
        }

        /// <summary>
        /// This method calls is the starting point for install processes and is called by Install, Update and Save cmdlets.
        /// </summary>
        public IEnumerable<PSResourceInfo> BeginInstallPackages(
            string[] names,
            VersionRange versionRange,
            NuGetVersion nugetVersion,
            VersionType versionType,
            string versionString,
            bool prerelease,
            string[] repository,
            bool acceptLicense,
            bool quiet,
            bool reinstall,
            bool force,
            bool trustRepository,
            bool noClobber,
            bool asNupkg,
            bool includeXml,
            bool skipDependencyCheck,
            bool authenticodeCheck,
            bool savePkg,
            List<string> pathsToInstallPkg,
            ScopeType? scope,
            string tmpPath,
            HashSet<string> pkgsInstalled)
        {
            _cmdletPassedIn.WriteVerbose(string.Format("Parameters passed in >>> Name: '{0}'; VersionRange: '{1}'; NuGetVersion: '{2}'; VersionType: '{3}'; Version: '{4}'; Prerelease: '{5}'; Repository: '{6}'; " +
                "AcceptLicense: '{7}'; Quiet: '{8}'; Reinstall: '{9}'; TrustRepository: '{10}'; NoClobber: '{11}'; AsNupkg: '{12}'; IncludeXml '{13}'; SavePackage '{14}'; TemporaryPath '{15}'; SkipDependencyCheck: '{16}'; " + 
                "AuthenticodeCheck: '{17}'; PathsToInstallPkg: '{18}'; Scope '{19}'",
                string.Join(",", names),
                versionRange != null ? (versionRange.OriginalString != null ? versionRange.OriginalString : string.Empty) : string.Empty,
                nugetVersion != null ? nugetVersion.ToString() : string.Empty,
                versionType.ToString(),
                versionString != null ? versionString : String.Empty,
                prerelease.ToString(),
                repository != null ? string.Join(",", repository) : string.Empty,
                acceptLicense.ToString(),
                quiet.ToString(),
                reinstall.ToString(),
                trustRepository.ToString(),
                noClobber.ToString(),
                asNupkg.ToString(),
                includeXml.ToString(),
                savePkg.ToString(),
                tmpPath ?? string.Empty,
                skipDependencyCheck,
                authenticodeCheck,
                pathsToInstallPkg != null ? string.Join(",", pathsToInstallPkg) : string.Empty,
                scope?.ToString() ?? string.Empty));


            _versionRange = versionRange;
            _nugetVersion = nugetVersion;
            _versionType = versionType;
            _versionString = versionString ?? String.Empty;
            _prerelease = prerelease;
            _acceptLicense = acceptLicense || force;
            _authenticodeCheck = authenticodeCheck;
            _quiet = quiet;
            _reinstall = reinstall;
            _force = force;
            _trustRepository = trustRepository || force;
            _noClobber = noClobber;
            _asNupkg = asNupkg;
            _includeXml = includeXml;
            _savePkg = savePkg;
            _pathsToInstallPkg = pathsToInstallPkg;
            _tmpPath = tmpPath ?? Path.GetTempPath();

            if (_versionRange == VersionRange.All)
            {
                _versionType = VersionType.NoVersion;
            }

            // Create list of installation paths to search.
            _pathsToSearch = new List<string>();
            _pkgNamesToInstall = names.ToList();
            _packagesOnMachine = pkgsInstalled;

            // _pathsToInstallPkg will only contain the paths specified within the -Scope param (if applicable)
            // _pathsToSearch will contain all resource package subdirectories within _pathsToInstallPkg path locations
            // e.g.:
            // ./InstallPackagePath1/PackageA
            // ./InstallPackagePath1/PackageB
            // ./InstallPackagePath2/PackageC
            // ./InstallPackagePath3/PackageD
            foreach (var path in _pathsToInstallPkg)
            {
                _pathsToSearch.AddRange(Utils.GetSubDirectories(path));
            }

            // Go through the repositories and see which is the first repository to have the pkg version available
            List<PSResourceInfo> installedPkgs = ProcessRepositories(
                repository: repository,
                trustRepository: _trustRepository,
                skipDependencyCheck: skipDependencyCheck,
                scope: scope ?? ScopeType.CurrentUser);

            return installedPkgs;
        }

        #endregion

        #region Private methods

        /// <summary>
        /// This method calls iterates through repositories (by priority order) to search for the packages to install.
        /// It calls HTTP or NuGet API based install helper methods, according to repository type.
        /// </summary>
        private List<PSResourceInfo> ProcessRepositories(
            string[] repository,
            bool trustRepository,
            bool skipDependencyCheck,
            ScopeType scope)
        {
            List<PSResourceInfo> allPkgsInstalled = new List<PSResourceInfo>();
            if (repository != null && repository.Length != 0)
            {
                // Write error and disregard repository entries containing wildcards.
                repository = Utils.ProcessNameWildcards(repository, removeWildcardEntries:false, out string[] errorMsgs, out _);
                foreach (string error in errorMsgs)
                {
                    _cmdletPassedIn.WriteError(new ErrorRecord(
                                new PSInvalidOperationException(error),
                                "ErrorFilteringNamesForUnsupportedWildcards",
                                ErrorCategory.InvalidArgument,
                                this));
                }

                // If repository entries includes wildcards and non-wildcard names, write terminating error
                // Ex: -Repository *Gallery, localRepo
                bool containsWildcard = false;
                bool containsNonWildcard = false;
                foreach (string repoName in repository)
                {
                    if (repoName.Contains("*"))
                    {
                        containsWildcard = true;
                    }
                    else
                    {
                        containsNonWildcard = true;
                    }
                }

                if (containsNonWildcard && containsWildcard)
                {
                    string message = "Repository name with wildcard is not allowed when another repository without wildcard is specified.";
                    _cmdletPassedIn.ThrowTerminatingError(new ErrorRecord(
                        new PSInvalidOperationException(message),
                        "RepositoryNamesWithWildcardsAndNonWildcardUnsupported",
                        ErrorCategory.InvalidArgument,
                        this));
                }
            }

            // Get repositories to search.
            List<PSRepositoryInfo> repositoriesToSearch;
            try
            {
                repositoriesToSearch = RepositorySettings.Read(repository, out string[] errorList);
                if (repositoriesToSearch != null && repositoriesToSearch.Count == 0)
                {
                    _cmdletPassedIn.ThrowTerminatingError(new ErrorRecord(
                                new PSArgumentException ("Cannot resolve -Repository name. Run 'Get-PSResourceRepository' to view all registered repositories."),
                                "RepositoryNameIsNotResolved",
                                ErrorCategory.InvalidArgument,
                                this));
                }

                foreach (string error in errorList)
                {
                    _cmdletPassedIn.WriteError(new ErrorRecord(
                                new PSInvalidOperationException(error),
                                "ErrorRetrievingSpecifiedRepository",
                                ErrorCategory.InvalidOperation,
                                this));
                }
            }
            catch (Exception e)
            {
                _cmdletPassedIn.ThrowTerminatingError(new ErrorRecord(
                            new PSInvalidOperationException(e.Message),
                            "ErrorLoadingRepositoryStoreFile",
                            ErrorCategory.InvalidArgument,
                            this));

                return allPkgsInstalled;
            }

            var listOfRepositories = RepositorySettings.Read(repository, out string[] _);
            var yesToAll = false;
            var noToAll = false;

            var findHelper = new FindHelper(_cancellationToken, _cmdletPassedIn, _networkCredential);
<<<<<<< HEAD
            List<PSResourceInfo> allPkgsInstalled = new List<PSResourceInfo>();
            List<string> repositoryNamesToSearch = new List<string>();
=======
>>>>>>> bd1780d7
            bool sourceTrusted = false;

            // Loop through all the repositories provided (in priority order) until there no more packages to install. 
            for (int i = 0; i < listOfRepositories.Count && _pkgNamesToInstall.Count > 0; i++)
            {
                PSRepositoryInfo currentRepository = listOfRepositories[i];
                string repoName = currentRepository.Name;
                sourceTrusted = currentRepository.Trusted || trustRepository;

                _networkCredential = Utils.SetNetworkCredential(currentRepository, _networkCredential, _cmdletPassedIn);
                ServerApiCall currentServer = ServerFactory.GetServer(currentRepository, _networkCredential);

                if (currentServer == null)
                {
                    // this indicates that PSRepositoryInfo.APIVersion = PSRepositoryInfo.APIVersion.unknown
                    _cmdletPassedIn.WriteError(new ErrorRecord(
                    new PSInvalidOperationException($"Repository '{currentRepository.Name}' is not a known repository type that is supported. Please file an issue for support at https://github.com/PowerShell/PSResourceGet/issues"),
                    "RepositoryApiVersionUnknown",
                    ErrorCategory.InvalidArgument,
                    this));

                    continue;
                }

                ResponseUtil currentResponseUtil = ResponseUtilFactory.GetResponseUtil(currentRepository);
                bool installDepsForRepo = skipDependencyCheck;

                // If no more packages to install, then return
                if (_pkgNamesToInstall.Count == 0) {
                    return allPkgsInstalled;
                }

                _cmdletPassedIn.WriteVerbose(string.Format("Attempting to search for packages in '{0}'", repoName));

                if (currentRepository.Trusted == false && !trustRepository && !_force)
                {
                    _cmdletPassedIn.WriteVerbose("Checking if untrusted repository should be used");

                    if (!(yesToAll || noToAll))
                    {
                        // Prompt for installation of package from untrusted repository
                        var message = string.Format(CultureInfo.InvariantCulture, MsgInstallUntrustedPackage, repoName);
                        sourceTrusted = _cmdletPassedIn.ShouldContinue(message, MsgRepositoryNotTrusted, true, ref yesToAll, ref noToAll);
                    }
                }

                if (!sourceTrusted && !yesToAll)
                {
                    continue;
                }

                repositoryNamesToSearch.Add(repoName);
                if ((currentRepository.ApiVersion == PSRepositoryInfo.APIVersion.v3) && (!installDepsForRepo))
                {
                    _cmdletPassedIn.WriteWarning("Installing dependencies is not currently supported for V3 server protocol repositories. The package will be installed without installing dependencies.");
                    installDepsForRepo = true;
                }

                var installedPkgs = InstallPackages(_pkgNamesToInstall.ToArray(), currentRepository, currentServer, currentResponseUtil, scope, skipDependencyCheck, findHelper);
                foreach (var pkg in installedPkgs)
                {
                    _pkgNamesToInstall.RemoveAll(x => x.Equals(pkg.Name, StringComparison.InvariantCultureIgnoreCase));
                }

                allPkgsInstalled.AddRange(installedPkgs);
            }

            if (_pkgNamesToInstall.Count > 0)
            {
                string repositoryWording = repositoryNamesToSearch.Count > 1 ? "registered repositories" : "repository";
                _cmdletPassedIn.WriteError(new ErrorRecord(
                        new ResourceNotFoundException($"Package(s) '{string.Join(", ", _pkgNamesToInstall)}' could not be installed from {repositoryWording} '{String.Join(", ", repositoryNamesToSearch)}'."),
                        "InstallPackageFailure",
                        ErrorCategory.InvalidData,
                        this));
            }

            return allPkgsInstalled;
        }

        /// <summary>
        /// Checks if any of the package versions are already installed and if they are removes them from the list of packages to install.
        /// </summary>
        private List<PSResourceInfo> FilterByInstalledPkgs(List<PSResourceInfo> packages)
        {
            // Package install paths.
            // _pathsToInstallPkg will only contain the paths specified within the -Scope param (if applicable).
            // _pathsToSearch will contain all resource package subdirectories within _pathsToInstallPkg path locations.
            // e.g.:
            // ./InstallPackagePath1/PackageA
            // ./InstallPackagePath1/PackageB
            // ./InstallPackagePath2/PackageC
            // ./InstallPackagePath3/PackageD

            // Get currently installed packages.
            var getHelper = new GetHelper(_cmdletPassedIn);
            var installedPackageNames = new HashSet<string>(StringComparer.CurrentCultureIgnoreCase);
            foreach (var installedPkg in getHelper.GetInstalledPackages(
                pkgs: packages,
                pathsToSearch: _pathsToSearch))
            {
                installedPackageNames.Add(installedPkg.Name);
            }

            if (installedPackageNames.Count is 0)
            {
                return packages;
            }

            // Return only packages that are not already installed.
            var filteredPackages = new List<PSResourceInfo>();
            foreach (var pkg in packages)
            {
                if (!installedPackageNames.Contains(pkg.Name))
                {
                    // Add packages that still need to be installed.
                    filteredPackages.Add(pkg);
                }
                else
                {
                    // Remove from tracking list of packages to install.
                    pkg.AdditionalMetadata.TryGetValue("NormalizedVersion", out string normalizedVersion);
                    _cmdletPassedIn.WriteWarning(
                        string.Format("Resource '{0}' with version '{1}' is already installed.  If you would like to reinstall, please run the cmdlet again with the -Reinstall parameter",
                        pkg.Name,
                        normalizedVersion));

                    // Remove from tracking list of packages to install.
                    _pkgNamesToInstall.RemoveAll(x => x.Equals(pkg.Name, StringComparison.InvariantCultureIgnoreCase));
                }
            }

            return filteredPackages;
        }

        /// <summary>
        /// Deletes temp directory and is called at end of install process.
        /// </summary>
        private bool TryDeleteDirectory(
            string tempInstallPath,
            out ErrorRecord errorMsg)
        {
            errorMsg = null;

            try
            {
                Utils.DeleteDirectory(tempInstallPath);
            }
            catch (Exception e)
            {
                var TempDirCouldNotBeDeletedError = new ErrorRecord(e, "errorDeletingTempInstallPath", ErrorCategory.InvalidResult, null);
                errorMsg = TempDirCouldNotBeDeletedError;
                return false;
            }

            return true;
        }

        /// <summary>
        /// Moves file from the temp install path to desination path for install.
        /// </summary>
        private void MoveFilesIntoInstallPath(
            PSResourceInfo pkgInfo,
            bool isModule,
            bool isLocalRepo,
            string dirNameVersion,
            string tempInstallPath,
            string installPath,
            string newVersion,
            string moduleManifestVersion,
            string scriptPath)
        {
            // Creating the proper installation path depending on whether pkg is a module or script
            var newPathParent = isModule ? Path.Combine(installPath, pkgInfo.Name) : installPath;
            var finalModuleVersionDir = isModule ? Path.Combine(installPath, pkgInfo.Name, moduleManifestVersion) : installPath;

            // If script, just move the files over, if module, move the version directory over
            var tempModuleVersionDir = (!isModule || isLocalRepo) ? dirNameVersion
                : Path.Combine(tempInstallPath, pkgInfo.Name.ToLower(), newVersion);

            _cmdletPassedIn.WriteVerbose(string.Format("Installation source path is: '{0}'", tempModuleVersionDir));
            _cmdletPassedIn.WriteVerbose(string.Format("Installation destination path is: '{0}'", finalModuleVersionDir));

            if (isModule)
            {
                // If new path does not exist
                if (!Directory.Exists(newPathParent))
                {
                    _cmdletPassedIn.WriteVerbose(string.Format("Attempting to move '{0}' to '{1}'", tempModuleVersionDir, finalModuleVersionDir));
                    Directory.CreateDirectory(newPathParent);
                    Utils.MoveDirectory(tempModuleVersionDir, finalModuleVersionDir);
                }
                else
                {
                    _cmdletPassedIn.WriteVerbose(string.Format("Temporary module version directory is: '{0}'", tempModuleVersionDir));

                    if (Directory.Exists(finalModuleVersionDir))
                    {
                        // Delete the directory path before replacing it with the new module.
                        // If deletion fails (usually due to binary file in use), then attempt restore so that the currently
                        // installed module is not corrupted.
                        _cmdletPassedIn.WriteVerbose(string.Format("Attempting to delete with restore on failure.'{0}'", finalModuleVersionDir));
                        Utils.DeleteDirectoryWithRestore(finalModuleVersionDir);
                    }

                    _cmdletPassedIn.WriteVerbose(string.Format("Attempting to move '{0}' to '{1}'", tempModuleVersionDir, finalModuleVersionDir));
                    Utils.MoveDirectory(tempModuleVersionDir, finalModuleVersionDir);
                }
            }
            else if (_asNupkg)
            {
                foreach (string file in Directory.GetFiles(tempInstallPath))
                {
                    string fileName = Path.GetFileName(file);
                    string newFileName = string.Equals(Path.GetExtension(file), ".zip", StringComparison.OrdinalIgnoreCase) ?
                        $"{Path.GetFileNameWithoutExtension(file)}.nupkg" : fileName;

                    Utils.MoveFiles(Path.Combine(tempInstallPath, fileName), Path.Combine(installPath, newFileName));
                }
            }
            else
            {
                if (!_savePkg)
                {
                    // Need to delete old xml files because there can only be 1 per script
                    var scriptXML = pkgInfo.Name + "_InstalledScriptInfo.xml";
                    _cmdletPassedIn.WriteVerbose(string.Format("Checking if path '{0}' exists: ", File.Exists(Path.Combine(installPath, "InstalledScriptInfos", scriptXML))));
                    if (File.Exists(Path.Combine(installPath, "InstalledScriptInfos", scriptXML)))
                    {
                        _cmdletPassedIn.WriteVerbose(string.Format("Deleting script metadata XML"));
                        File.Delete(Path.Combine(installPath, "InstalledScriptInfos", scriptXML));
                    }

                    _cmdletPassedIn.WriteVerbose(string.Format("Moving '{0}' to '{1}'", Path.Combine(dirNameVersion, scriptXML), Path.Combine(installPath, "InstalledScriptInfos", scriptXML)));
                    Utils.MoveFiles(Path.Combine(dirNameVersion, scriptXML), Path.Combine(installPath, "InstalledScriptInfos", scriptXML));

                    // Need to delete old script file, if that exists
                    _cmdletPassedIn.WriteVerbose(string.Format("Checking if path '{0}' exists: ", File.Exists(Path.Combine(finalModuleVersionDir, pkgInfo.Name + PSScriptFileExt))));
                    if (File.Exists(Path.Combine(finalModuleVersionDir, pkgInfo.Name + PSScriptFileExt)))
                    {
                        _cmdletPassedIn.WriteVerbose(string.Format("Deleting script file"));
                        File.Delete(Path.Combine(finalModuleVersionDir, pkgInfo.Name + PSScriptFileExt));
                    }
                }

                _cmdletPassedIn.WriteVerbose(string.Format("Moving '{0}' to '{1}'", scriptPath, Path.Combine(finalModuleVersionDir, pkgInfo.Name + PSScriptFileExt)));
                Utils.MoveFiles(scriptPath, Path.Combine(finalModuleVersionDir, pkgInfo.Name + PSScriptFileExt));
            }
        }


        /// <summary>
        /// Iterates through package names passed in and calls method to install each package and their dependencies.
        /// </summary>
        private List<PSResourceInfo> InstallPackages(
            string[] pkgNamesToInstall,
            PSRepositoryInfo repository,
            ServerApiCall currentServer,
            ResponseUtil currentResponseUtil,
            ScopeType scope,
            bool skipDependencyCheck,
            FindHelper findHelper)
        {
            List<PSResourceInfo> pkgsSuccessfullyInstalled = new List<PSResourceInfo>();

            // Install parent package to the temp directory,
            // Get the dependencies from the installed package,
            // Install all dependencies to temp directory.
            // If a single dependency fails to install, roll back by deleting the temp directory.
            foreach (var parentPackage in pkgNamesToInstall)
            {
                string tempInstallPath = CreateInstallationTempPath();

                try
                {
                    // Hashtable has the key as the package name
                    // and value as a Hashtable of specific package info:
                    //     packageName, { version = "", isScript = "", isModule = "", pkg = "", etc. }
                    // Install parent package to the temp directory.
                    Hashtable packagesHash = InstallPackage(
                                                        searchVersionType: _versionType,
                                                        specificVersion: _nugetVersion,
                                                        versionRange: _versionRange,
                                                        pkgNameToInstall: parentPackage,
                                                        repository: repository,
                                                        currentServer: currentServer,
                                                        currentResponseUtil: currentResponseUtil,
                                                        tempInstallPath: tempInstallPath,
                                                        packagesHash: new Hashtable(StringComparer.InvariantCultureIgnoreCase),
                                                        errRecord: out ErrorRecord errRecord);

                    // At this point parent package is installed to temp path.
                    if (errRecord != null)
                    {
                        if (errRecord.FullyQualifiedErrorId.Equals("PackageNotFound"))
                        {
                            _cmdletPassedIn.WriteVerbose(errRecord.Exception.Message);
                        }
                        else
                        {
                            _cmdletPassedIn.WriteError(errRecord);
                        }

                        continue;
                    }

                    if (packagesHash.Count == 0)
                    {
                        continue;
                    }

                    Hashtable parentPkgInfo = packagesHash[parentPackage] as Hashtable;
                    PSResourceInfo parentPkgObj = parentPkgInfo["psResourceInfoPkg"] as PSResourceInfo;

                    if (!skipDependencyCheck)
                    {
                        if (currentServer.Repository.ApiVersion == PSRepositoryInfo.APIVersion.v3)
                        {
                            _cmdletPassedIn.WriteWarning("Installing dependencies is not currently supported for V3 server protocol repositories. The package will be installed without installing dependencies.");
                        }

                        HashSet<string> myHash = new HashSet<string>(StringComparer.OrdinalIgnoreCase);
                        // Get the dependencies from the installed package.
                        if (parentPkgObj.Dependencies.Length > 0)
                        {
                            bool depFindFailed = false;
                            foreach (PSResourceInfo depPkg in findHelper.FindDependencyPackages(currentServer, currentResponseUtil, parentPkgObj, repository, myHash))
                            {
                                if (depPkg == null)
                                {
                                    depFindFailed = true;
                                    continue;
                                }
                                
                                if (String.Equals(depPkg.Name, parentPkgObj.Name, StringComparison.OrdinalIgnoreCase))
                                {
                                    continue;
                                }

                                NuGetVersion depVersion = null;
                                if (depPkg.AdditionalMetadata.ContainsKey("NormalizedVersion"))
                                {
                                    if (!NuGetVersion.TryParse(depPkg.AdditionalMetadata["NormalizedVersion"] as string, out depVersion))
                                    {
                                        NuGetVersion.TryParse(depPkg.Version.ToString(), out depVersion);
                                    }
                                }

                                packagesHash = InstallPackage(
                                            searchVersionType: VersionType.SpecificVersion,
                                            specificVersion: depVersion,
                                            versionRange: null,
                                            pkgNameToInstall: depPkg.Name,
                                            repository: repository,
                                            currentServer: currentServer,
                                            currentResponseUtil: currentResponseUtil,
                                            tempInstallPath: tempInstallPath,
                                            packagesHash: packagesHash,
                                            errRecord: out ErrorRecord installPkgErrRecord);

                                if (installPkgErrRecord != null)
                                {
                                    _cmdletPassedIn.WriteError(installPkgErrRecord);
                                    continue;
                                }
                            }

                            if (depFindFailed)
                            {
                                continue;
                            }
                        }
                    }

                    // If -WhatIf is passed in, early out.
                    if (!_cmdletPassedIn.ShouldProcess("Exit ShouldProcess"))
                    {
                        return pkgsSuccessfullyInstalled;
                    }

                    // Parent package and dependencies are now installed to temp directory.
                    // Try to move all package directories from temp directory to final destination.
                    if (!TryMoveInstallContent(tempInstallPath, scope, packagesHash))
                    {
                        _cmdletPassedIn.WriteError(new ErrorRecord(new InvalidOperationException(), "InstallPackageTryMoveContentFailure", ErrorCategory.InvalidOperation, this));
                    }
                    else
                    {
                        foreach (string pkgName in packagesHash.Keys)
                        {
                            Hashtable pkgInfo = packagesHash[pkgName] as Hashtable;
                            pkgsSuccessfullyInstalled.Add(pkgInfo["psResourceInfoPkg"] as PSResourceInfo);

                            // Add each pkg to _packagesOnMachine (ie pkgs fully installed on the machine).
                            _packagesOnMachine.Add(String.Format("{0}{1}", pkgName, pkgInfo["pkgVersion"].ToString()));
                        }
                    }
                }
                finally
                {
                    DeleteInstallationTempPath(tempInstallPath);
                }
            }

            return pkgsSuccessfullyInstalled;
        }

        /// <summary>
        /// Installs a single package to the temporary path.
        /// </summary>
        private Hashtable InstallPackage(
            VersionType searchVersionType,
            NuGetVersion specificVersion,
            VersionRange versionRange,
            string pkgNameToInstall,
            PSRepositoryInfo repository,
            ServerApiCall currentServer,
            ResponseUtil currentResponseUtil,
            string tempInstallPath,
            Hashtable packagesHash,
            out ErrorRecord errRecord)
        {
            FindResults responses = null;
            errRecord = null;

            switch (searchVersionType)
            {
                case VersionType.VersionRange:
                    responses = currentServer.FindVersionGlobbing(pkgNameToInstall, versionRange, _prerelease, ResourceType.None, getOnlyLatest: true, out ErrorRecord findVersionGlobbingErrRecord);
                    // Server level globbing API will not populate errRecord for empty response, so must check for empty response and early out
                    if (findVersionGlobbingErrRecord != null || responses.IsFindResultsEmpty())
                    {
                        errRecord = findVersionGlobbingErrRecord;
                        return packagesHash;
                    }

                   break;

                case VersionType.SpecificVersion:
                    string nugetVersionString = specificVersion.ToNormalizedString(); // 3.0.17-beta

                    responses = currentServer.FindVersion(pkgNameToInstall, nugetVersionString, ResourceType.None, out ErrorRecord findVersionErrRecord);
                    if (findVersionErrRecord != null)
                    {
                        errRecord = findVersionErrRecord;
                        return packagesHash;
                    }

                    break;

                default:
                    // VersionType.NoVersion
                    responses = currentServer.FindName(pkgNameToInstall, _prerelease, ResourceType.None, out ErrorRecord findNameErrRecord);
                    if (findNameErrRecord != null)
                    {
                        errRecord = findNameErrRecord;
                        return packagesHash;
                    }

                    break;
            }

            PSResourceInfo pkgToInstall = null;
            foreach (PSResourceResult currentResult in currentResponseUtil.ConvertToPSResourceResult(responses))
            {
                if (currentResult.exception != null && !currentResult.exception.Message.Equals(string.Empty))
                {
                    errRecord = new ErrorRecord(
                                    currentResult.exception, 
                                    "FindConvertToPSResourceFailure", 
                                    ErrorCategory.ObjectNotFound, 
                                    this);
                }
                else if (searchVersionType == VersionType.VersionRange)
                {
                    // Check to see if version falls within version range 
                    PSResourceInfo foundPkg = currentResult.returnedObject;
                    string versionStr = $"{foundPkg.Version}";
                    if (foundPkg.IsPrerelease)
                    {
                        versionStr += $"-{foundPkg.Prerelease}";
                    }

                    if (NuGetVersion.TryParse(versionStr, out NuGetVersion version)
                           && _versionRange.Satisfies(version))
                    {
                        pkgToInstall = foundPkg;

                        break;
                    }
                } else {
                    pkgToInstall = currentResult.returnedObject;

                    break;
                }
            }

            if (pkgToInstall == null)
            {
                return packagesHash;
            }

            pkgToInstall.RepositorySourceLocation = repository.Uri.ToString();
            pkgToInstall.AdditionalMetadata.TryGetValue("NormalizedVersion", out string pkgVersion);

            // Check to see if the pkg is already installed (ie the pkg is installed and the version satisfies the version range provided via param)
            if (!_reinstall)
            {
                string currPkgNameVersion = String.Format("{0}{1}", pkgToInstall.Name, pkgToInstall.Version.ToString());
                if (_packagesOnMachine.Contains(currPkgNameVersion))
                {
                    _cmdletPassedIn.WriteWarning(
                        string.Format("Resource '{0}' with version '{1}' is already installed.  If you would like to reinstall, please run the cmdlet again with the -Reinstall parameter",
                        pkgToInstall.Name,
                        pkgVersion));
                    return packagesHash;
                }
            }

            if (packagesHash.ContainsKey(pkgToInstall.Name))
            {
                return packagesHash;
            }


            Hashtable updatedPackagesHash = packagesHash;

            // -WhatIf processing.
            if (_savePkg && !_cmdletPassedIn.ShouldProcess($"Package to save: '{pkgToInstall.Name}', version: '{pkgVersion}'"))
            {
                if (!updatedPackagesHash.ContainsKey(pkgToInstall.Name))
                {
                    updatedPackagesHash.Add(pkgToInstall.Name, new Hashtable(StringComparer.InvariantCultureIgnoreCase)
                    {
                        { "isModule", "" },
                        { "isScript", "" },
                        { "psResourceInfoPkg", pkgToInstall },
                        { "tempDirNameVersionPath", tempInstallPath },
                        { "pkgVersion", "" },
                        { "scriptPath", ""  },
                        { "installPath", "" }
                    });
                }
            }
            else if (!_cmdletPassedIn.ShouldProcess($"Package to install: '{pkgToInstall.Name}', version: '{pkgVersion}'"))
            {
                if (!updatedPackagesHash.ContainsKey(pkgToInstall.Name))
                {
                    updatedPackagesHash.Add(pkgToInstall.Name, new Hashtable(StringComparer.InvariantCultureIgnoreCase)
                    {
                        { "isModule", "" },
                        { "isScript", "" },
                        { "psResourceInfoPkg", pkgToInstall },
                        { "tempDirNameVersionPath", tempInstallPath },
                        { "pkgVersion", "" },
                        { "scriptPath", ""  },
                        { "installPath", "" }
                    });
                }
            }
            else
            {
                // Download the package.
                string pkgName = pkgToInstall.Name;
                Stream responseStream;

                if (searchVersionType == VersionType.NoVersion && !_prerelease)
                {
                    responseStream = currentServer.InstallName(pkgName, _prerelease, out ErrorRecord installNameErrRecord);
                    if (installNameErrRecord != null)
                    {
                        errRecord = installNameErrRecord;
                        return packagesHash;
                    }
                }
                else
                {
                    responseStream = currentServer.InstallVersion(pkgName, pkgVersion, out ErrorRecord installVersionErrRecord);
                    if (installVersionErrRecord != null)
                    {
                        errRecord = installVersionErrRecord;
                        return packagesHash;
                    }
                }

                bool installedToTempPathSuccessfully = _asNupkg ? TrySaveNupkgToTempPath(responseStream, tempInstallPath, pkgName, pkgVersion, pkgToInstall, packagesHash, out updatedPackagesHash, out errRecord) :
                    TryInstallToTempPath(responseStream, tempInstallPath, pkgName, pkgVersion, pkgToInstall, packagesHash, out updatedPackagesHash, out errRecord);

                if (!installedToTempPathSuccessfully)
                {
                    return packagesHash;
                }
            }

            return updatedPackagesHash;
        }

        /// <summary>
        /// Creates a temporary path used for installation before moving package to its final location.
        /// </summary>
        private string CreateInstallationTempPath()
        {
            var tempInstallPath = Path.Combine(_tmpPath, Guid.NewGuid().ToString());

            try
            {
                var dir = Directory.CreateDirectory(tempInstallPath);  // should check it gets created properly
                                                                        // To delete file attributes from the existing ones get the current file attributes first and use AND (&) operator
                                                                        // with a mask (bitwise complement of desired attributes combination).
                                                                        // TODO: check the attributes and if it's read only then set it
                                                                        // attribute may be inherited from the parent
                                                                        // TODO:  are there Linux accommodations we need to consider here?
                dir.Attributes &= ~FileAttributes.ReadOnly;
            }
            catch (Exception e)
            {
                // catch more specific exception first
                _cmdletPassedIn.ThrowTerminatingError(new ErrorRecord(
                    new ArgumentException($"Temporary folder for installation could not be created or set due to: {e.Message}"),
                    "TempFolderCreationError",
                    ErrorCategory.InvalidOperation,
                    this));
            }

            return tempInstallPath;
        }

        /// <summary>
        /// Deletes the temporary path used for intermediary installation.
        /// </summary>
        private void DeleteInstallationTempPath(string tempInstallPath)
        {
            if (Directory.Exists(tempInstallPath))
            {
                // Delete the temp directory and all its contents
                _cmdletPassedIn.WriteVerbose(string.Format("Attempting to delete '{0}'", tempInstallPath));
                if (!TryDeleteDirectory(tempInstallPath, out ErrorRecord errorMsg))
                {
                    _cmdletPassedIn.WriteError(errorMsg);
                }
                else
                {
                    _cmdletPassedIn.WriteVerbose(String.Format("Successfully deleted '{0}'", tempInstallPath));
                }
            }
        }

        /// <summary>
        /// Attempts to take installed HTTP response content and move it into a temporary install path on the machine.
        /// </summary>
        private bool TryInstallToTempPath(
            Stream responseStream,
            string tempInstallPath,
            string pkgName,
            string normalizedPkgVersion,
            PSResourceInfo pkgToInstall,
            Hashtable packagesHash,
            out Hashtable updatedPackagesHash,
            out ErrorRecord error)
        {
            error = null;
            updatedPackagesHash = packagesHash;
            try
            {
                var pathToFile = Path.Combine(tempInstallPath, $"{pkgName}.{normalizedPkgVersion}.zip");
                using var fs = File.Create(pathToFile);
                responseStream.Seek(0, System.IO.SeekOrigin.Begin);
                responseStream.CopyTo(fs);
                fs.Close();

                // Expand the zip file
                var pkgVersion = pkgToInstall.Version.ToString();
                var tempDirNameVersion = Path.Combine(tempInstallPath, pkgName.ToLower(), pkgVersion);
                Directory.CreateDirectory(tempDirNameVersion);
                System.IO.Compression.ZipFile.ExtractToDirectory(pathToFile, tempDirNameVersion);

                File.Delete(pathToFile);

                var moduleManifest = Path.Combine(tempDirNameVersion, pkgName + PSDataFileExt);
                var scriptPath = Path.Combine(tempDirNameVersion, pkgName + PSScriptFileExt);

                bool isModule = File.Exists(moduleManifest);
                bool isScript = File.Exists(scriptPath);

                if (!isModule && !isScript) {
                    scriptPath = "";
                }

                // TODO: add pkg validation when we figure out consistent/defined way to do so
                if (_authenticodeCheck && !AuthenticodeSignature.CheckAuthenticodeSignature(
                    pkgName,
                    tempDirNameVersion,
                    _cmdletPassedIn,
                    out error))
                {
                    return false;
                }

                string installPath = string.Empty;
                if (isModule)
                {
                    installPath = _pathsToInstallPkg.Find(path => path.EndsWith("Modules", StringComparison.InvariantCultureIgnoreCase));

                    if (!File.Exists(moduleManifest))
                    {
                        var message = String.Format("{0} package could not be installed with error: Module manifest file: {1} does not exist. This is not a valid PowerShell module.", pkgName, moduleManifest);
                        var ex = new ArgumentException(message);
                        error = new ErrorRecord(ex, "psdataFileNotExistError", ErrorCategory.ReadError, null);

                        return false;
                    }

                    if (!Utils.TryReadManifestFile(
                        manifestFilePath: moduleManifest,
                        manifestInfo: out Hashtable parsedMetadataHashtable,
                        error: out Exception manifestReadError))
                    {
                        error = new ErrorRecord(
                            exception: manifestReadError,
                            errorId: "ManifestFileReadParseError",
                            errorCategory: ErrorCategory.ReadError,
                            this);

                        return false;
                    }

                    // Accept License verification
                    if (!_savePkg && !CallAcceptLicense(pkgToInstall, moduleManifest, tempInstallPath, pkgVersion, out error))
                    {
                        _pkgNamesToInstall.RemoveAll(x => x.Equals(pkgToInstall.Name, StringComparison.InvariantCultureIgnoreCase));
                        return false;
                    }

                    // If NoClobber is specified, ensure command clobbering does not happen
                    if (_noClobber && DetectClobber(pkgName, parsedMetadataHashtable, out error))
                    {
                        _pkgNamesToInstall.RemoveAll(x => x.Equals(pkgName, StringComparison.InvariantCultureIgnoreCase));
                        return false;
                    }
                }
                else if (isScript)
                {
                    installPath = _pathsToInstallPkg.Find(path => path.EndsWith("Scripts", StringComparison.InvariantCultureIgnoreCase));

                    // is script
                    if (!PSScriptFileInfo.TryTestPSScriptFileInfo(
                        scriptFileInfoPath: scriptPath,
                        parsedScript: out PSScriptFileInfo scriptToInstall,
                        out ErrorRecord[] parseScriptFileErrors,
                        out string[] _))
                    {
                        foreach (ErrorRecord parseError in parseScriptFileErrors)
                        {
                            _cmdletPassedIn.WriteError(parseError);
                        }

                        var ex = new InvalidOperationException($"PSScriptFile could not be parsed");
                        error = new ErrorRecord(ex, "psScriptParseError", ErrorCategory.ReadError, null);

                        return false;
                    }
                }
                else
                {
                    // This package is not a PowerShell package (eg a resource from the NuGet Gallery).
                    installPath = _pathsToInstallPkg.Find(path => path.EndsWith("Modules", StringComparison.InvariantCultureIgnoreCase));

                    _cmdletPassedIn.WriteVerbose($"This resource is not a PowerShell package and will be installed to the modules path: {installPath}.");
                    isModule = true;
                }

                installPath = _savePkg ? _pathsToInstallPkg.First() : installPath;

                DeleteExtraneousFiles(pkgName, tempDirNameVersion);

                if (_includeXml)
                {
                    if (!CreateMetadataXMLFile(tempDirNameVersion, installPath, pkgToInstall, isModule, out error))
                    {
                        return false;
                    }
                }

                if (!updatedPackagesHash.ContainsKey(pkgName))
                {
                    // Add pkg info to hashtable.
                    updatedPackagesHash.Add(pkgName, new Hashtable(StringComparer.InvariantCultureIgnoreCase)
                    {
                        { "isModule", isModule },
                        { "isScript", isScript },
                        { "psResourceInfoPkg", pkgToInstall },
                        { "tempDirNameVersionPath", tempDirNameVersion },
                        { "pkgVersion", pkgVersion },
                        { "scriptPath", scriptPath  },
                        { "installPath", installPath }
                    });
                }

                return true;
            }
            catch (Exception e)
            {
                error = new ErrorRecord(
                    new PSInvalidOperationException(
                        message: $"Unable to successfully install package '{pkgName}': '{e.Message}' to temporary installation path.",
                        innerException: e),
                    "InstallPackageFailed",
                    ErrorCategory.InvalidOperation,
                    _cmdletPassedIn);

                return false;
            }
        }

        /// <summary>
        /// Attempts to take Http response content and move the .nupkg into a temporary install path on the machine.
        /// </summary>
        private bool TrySaveNupkgToTempPath(
            Stream responseStream,
            string tempInstallPath,
            string pkgName,
            string normalizedPkgVersion,
            PSResourceInfo pkgToInstall,
            Hashtable packagesHash,
            out Hashtable updatedPackagesHash,
            out ErrorRecord error)
        {
            error = null;
            updatedPackagesHash = packagesHash;

            try
            {
                var pathToFile = Path.Combine(tempInstallPath, $"{pkgName}.{normalizedPkgVersion}.zip");
                using var fs = File.Create(pathToFile);
                responseStream.Seek(0, System.IO.SeekOrigin.Begin);
                responseStream.CopyTo(fs);
                fs.Close();

                string installPath = _pathsToInstallPkg.First();
                if (_includeXml)
                {
                    if (!CreateMetadataXMLFile(tempInstallPath, installPath, pkgToInstall, isModule: true, out error))
                    {
                        return false;
                    }
                }

                if (!updatedPackagesHash.ContainsKey(pkgName))
                {
                    // Add pkg info to hashtable.
                    updatedPackagesHash.Add(pkgName, new Hashtable(StringComparer.InvariantCultureIgnoreCase)
                    {
                        { "isModule", "" },
                        { "isScript", "" },
                        { "psResourceInfoPkg", pkgToInstall },
                        { "tempDirNameVersionPath", tempInstallPath },
                        { "pkgVersion", "" },
                        { "scriptPath", ""  },
                        { "installPath", installPath }
                    });
                }

                return true;
            }
            catch (Exception e)
            {
                error = new ErrorRecord(
                            new PSInvalidOperationException(
                                message: $"Unable to successfully save .nupkg '{pkgName}': '{e.Message}' to temporary installation path.",
                                innerException: e),
                        "SaveNupkgFailed",
                        ErrorCategory.InvalidOperation,
                        _cmdletPassedIn);

                return false;
            }
        }

        /// <summary>
        /// Moves package files/directories from the temp install path into the final install path location.
        /// </summary>
        private bool TryMoveInstallContent(string tempInstallPath, ScopeType scope, Hashtable packagesHash)
        {
            foreach (string pkgName in packagesHash.Keys)
            {
                Hashtable pkgInfo = packagesHash[pkgName] as Hashtable;
                bool isModule = (pkgInfo["isModule"] as bool?) ?? false;
                bool isScript = (pkgInfo["isScript"] as bool?) ?? false;
                PSResourceInfo pkgToInstall = pkgInfo["psResourceInfoPkg"] as PSResourceInfo;
                string tempDirNameVersion = pkgInfo["tempDirNameVersionPath"] as string;
                string pkgVersion = pkgInfo["pkgVersion"] as string;
                string scriptPath = pkgInfo["scriptPath"] as string;
                string installPath = pkgInfo["installPath"] as string;

                try
                {
                    MoveFilesIntoInstallPath(
                        pkgToInstall,
                        isModule,
                        isLocalRepo: false, // false for HTTP repo
                        tempDirNameVersion,
                        tempInstallPath,
                        installPath,
                        newVersion: pkgVersion, // would not have prerelease label in this string
                        moduleManifestVersion: pkgVersion,
                        scriptPath);

                    _cmdletPassedIn.WriteVerbose(String.Format("Successfully installed package '{0}' to location '{1}'", pkgName, installPath));

                    if (!_savePkg && isScript)
                    {
                        string installPathwithBackSlash = installPath + "\\";
                        string envPATHVarValue = String.Empty;
                        if (RuntimeInformation.IsOSPlatform(OSPlatform.Windows))
                        {
                            envPATHVarValue = Environment.GetEnvironmentVariable("PATH",
                            scope == ScopeType.CurrentUser ? EnvironmentVariableTarget.User : EnvironmentVariableTarget.Machine);
                        }
                        else
                        {
                            // .NET on Unix-based systems does not support per-user and per-machine environment variables, only EnvironmentVariableTarget.Process successfully store an environment variable to the process environment block.
                            envPATHVarValue = Environment.GetEnvironmentVariable("PATH", EnvironmentVariableTarget.Process);
                        }

                        if (!String.IsNullOrEmpty(envPATHVarValue) && !envPATHVarValue.Contains(installPath) && !envPATHVarValue.Contains(installPathwithBackSlash))
                        {
                            _cmdletPassedIn.WriteWarning(String.Format(ScriptPATHWarning, scope, installPath));
                        }
                    }
                }
                catch (Exception e)
                {
                    _cmdletPassedIn.WriteError(
                        new ErrorRecord(
                            new PSInvalidOperationException(
                                message: $"Unable to successfully install package '{pkgName}': '{e.Message}'",
                                innerException: e),
                            "InstallPackageFailed",
                            ErrorCategory.InvalidOperation,
                            _cmdletPassedIn));

                    return false;
                }
            }

            return true;
        }

        /// <summary>
        /// If the package requires license to be accepted, checks if the user has accepted it.
        /// </summary>
        private bool CallAcceptLicense(PSResourceInfo p, string moduleManifest, string tempInstallPath, string newVersion, out ErrorRecord error)
        {
            error = null;
            var requireLicenseAcceptance = false;
            var success = true;

            if (File.Exists(moduleManifest))
            {
                using (StreamReader sr = new StreamReader(moduleManifest))
                {
                    var text = sr.ReadToEnd();

                    var pattern = "RequireLicenseAcceptance\\s*=\\s*\\$true";
                    var patternToSkip1 = "#\\s*RequireLicenseAcceptance\\s*=\\s*\\$true";
                    var patternToSkip2 = "\\*\\s*RequireLicenseAcceptance\\s*=\\s*\\$true";

                    Regex rgx = new Regex(pattern);
                    Regex rgxComment1 = new Regex(patternToSkip1);
                    Regex rgxComment2 = new Regex(patternToSkip2);
                    if (rgx.IsMatch(text) && !rgxComment1.IsMatch(text) && !rgxComment2.IsMatch(text))
                    {
                        requireLicenseAcceptance = true;
                    }
                }

                // Licesnse agreement processing
                if (requireLicenseAcceptance)
                {
                    // If module requires license acceptance and -AcceptLicense is not passed in, display prompt
                    if (!_acceptLicense)
                    {
                        var PkgTempInstallPath = Path.Combine(tempInstallPath, p.Name, newVersion);
                        var LicenseFilePath = Path.Combine(PkgTempInstallPath, "License.txt");

                        if (!File.Exists(LicenseFilePath))
                        {
                            var exMessage = String.Format("{0} package could not be installed with error: License.txt not found. License.txt must be provided when user license acceptance is required.", p.Name);
                            var ex = new ArgumentException(exMessage);
                            var acceptLicenseError = new ErrorRecord(ex, "LicenseTxtNotFound", ErrorCategory.ObjectNotFound, null);
                            error = acceptLicenseError;
                            success = false;
                            return success;
                        }

                        // Otherwise read LicenseFile
                        string licenseText = System.IO.File.ReadAllText(LicenseFilePath);
                        var acceptanceLicenseQuery = $"Do you accept the license terms for module '{p.Name}'.";
                        var message = licenseText + "`r`n" + acceptanceLicenseQuery;

                        var title = "License Acceptance";
                        var yesToAll = false;
                        var noToAll = false;
                        var shouldContinueResult = _cmdletPassedIn.ShouldContinue(message, title, true, ref yesToAll, ref noToAll);

                        if (shouldContinueResult || yesToAll)
                        {
                            _acceptLicense = true;
                        }
                    }

                    // Check if user agreed to license terms, if they didn't then throw error, otherwise continue to install
                    if (!_acceptLicense)
                    {
                        var message = String.Format("{0} package could not be installed with error: License Acceptance is required for module '{0}'. Please specify '-AcceptLicense' to perform this operation.", p.Name);
                        var ex = new ArgumentException(message);
                        var acceptLicenseError = new ErrorRecord(ex, "ForceAcceptLicense", ErrorCategory.InvalidArgument, null);
                        error = acceptLicenseError;
                        success = false;
                    }
                }
            }

            return success;
        }

        /// <summary>
        /// If the option for no clobber is specified, ensures that commands or cmdlets are not being clobbered.
        /// </summary>
        private bool DetectClobber(string pkgName, Hashtable parsedMetadataHashtable, out ErrorRecord error)
        {
            error = null;
            bool foundClobber = false;

            // Get installed modules, then get all possible paths
            // selectPrereleaseOnly is false because even if Prerelease is true we want to include both stable and prerelease, would never select prerelease only.
            GetHelper getHelper = new GetHelper(_cmdletPassedIn);
            IEnumerable<PSResourceInfo> pkgsAlreadyInstalled = getHelper.GetPackagesFromPath(
                name: new string[] { "*" },
                versionRange: VersionRange.All,
                pathsToSearch: _pathsToSearch,
                selectPrereleaseOnly: false);

            List<string> listOfCmdlets = new List<string>();
            if (parsedMetadataHashtable.ContainsKey("CmdletsToExport"))
            {
                if (parsedMetadataHashtable["CmdletsToExport"] is object[] cmdletsToExport)
                {
                    foreach (var cmdletName in cmdletsToExport)
                    {
                        listOfCmdlets.Add(cmdletName as string);
                    }
                }
            }

            foreach (var pkg in pkgsAlreadyInstalled)
            {
                List<string> duplicateCmdlets = new List<string>();
                List<string> duplicateCmds = new List<string>();
                // See if any of the cmdlets or commands in the pkg we're trying to install exist within a package that's already installed
                if (pkg.Includes.Cmdlet != null && pkg.Includes.Cmdlet.Length != 0)
                {
                    duplicateCmdlets = listOfCmdlets.Where(cmdlet => pkg.Includes.Cmdlet.Contains(cmdlet)).ToList();
                }

                if (pkg.Includes.Command != null && pkg.Includes.Command.Any())
                {
                    duplicateCmds = listOfCmdlets.Where(commands => pkg.Includes.Command.Contains(commands, StringComparer.InvariantCultureIgnoreCase)).ToList();
                }

                if (duplicateCmdlets.Count != 0 || duplicateCmds.Count != 0)
                {
                    duplicateCmdlets.AddRange(duplicateCmds);

                    var errMessage = string.Format(
                        "{1} package could not be installed with error: The following commands are already available on this system: '{0}'. This module '{1}' may override the existing commands. If you still want to install this module '{1}', remove the -NoClobber parameter.",
                        String.Join(", ", duplicateCmdlets), pkgName);

                    var ex = new ArgumentException(errMessage);
                    var noClobberError = new ErrorRecord(ex, "CommandAlreadyExists", ErrorCategory.ResourceExists, null);
                    error = noClobberError;
                    foundClobber = true;

                    return foundClobber;
                }
            }

            return foundClobber;
        }

        /// <summary>
        /// Creates metadata XML file for either module or script package.
        /// </summary>
        private bool CreateMetadataXMLFile(string dirNameVersion, string installPath, PSResourceInfo pkg, bool isModule, out ErrorRecord error)
        {
            error = null;
            bool success = true;
            // Script will have a metadata file similar to:  "TestScript_InstalledScriptInfo.xml"
            // Modules will have the metadata file: "PSGetModuleInfo.xml"
            var metadataXMLPath = isModule ? Path.Combine(dirNameVersion, "PSGetModuleInfo.xml")
                : Path.Combine(dirNameVersion, (pkg.Name + "_InstalledScriptInfo.xml"));

            pkg.InstalledDate = DateTime.Now;
            pkg.InstalledLocation = installPath;

            // Write all metadata into metadataXMLPath
            if (!pkg.TryWrite(metadataXMLPath, out string writeError))
            {
                var message = string.Format("{0} package could not be installed with error: Error parsing metadata into XML: '{1}'", pkg.Name, writeError);
                var ex = new ArgumentException(message);
                var errorParsingMetadata = new ErrorRecord(ex, "ErrorParsingMetadata", ErrorCategory.ParserError, null);
                error = errorParsingMetadata;
                success = false;
            }

            return success;
        }

        /// <summary>
        /// Clean up and delete extraneous files found from the package during install.
        /// </summary>
        private void DeleteExtraneousFiles(string packageName, string dirNameVersion)
        {
            // Deleting .nupkg SHA file, .nuspec, and .nupkg after unpacking the module
            // since we download as .zip for HTTP calls, we shouldn't have .nupkg* files
            // var nupkgSHAToDelete = Path.Combine(dirNameVersion, pkgIdString + ".nupkg.sha512");
            // var nupkgToDelete = Path.Combine(dirNameVersion, pkgIdString + ".nupkg");
            // var nupkgMetadataToDelete =  Path.Combine(dirNameVersion, ".nupkg.metadata");
            var nuspecToDelete = Path.Combine(dirNameVersion, packageName + ".nuspec");
            var contentTypesToDelete = Path.Combine(dirNameVersion, "[Content_Types].xml");
            var relsDirToDelete = Path.Combine(dirNameVersion, "_rels");
            var packageDirToDelete = Path.Combine(dirNameVersion, "package");

            if (File.Exists(nuspecToDelete))
            {
                _cmdletPassedIn.WriteVerbose(string.Format("Deleting '{0}'", nuspecToDelete));
                File.Delete(nuspecToDelete);
            }
            if (File.Exists(contentTypesToDelete))
            {
                _cmdletPassedIn.WriteVerbose(string.Format("Deleting '{0}'", contentTypesToDelete));
                File.Delete(contentTypesToDelete);
            }
            if (Directory.Exists(relsDirToDelete))
            {
                _cmdletPassedIn.WriteVerbose(string.Format("Deleting '{0}'", relsDirToDelete));
                Utils.DeleteDirectory(relsDirToDelete);
            }
            if (Directory.Exists(packageDirToDelete))
            {
                _cmdletPassedIn.WriteVerbose(string.Format("Deleting '{0}'", packageDirToDelete));
                Utils.DeleteDirectory(packageDirToDelete);
            }
        }

        #endregion
    }
}
<|MERGE_RESOLUTION|>--- conflicted
+++ resolved
@@ -1,1426 +1,1422 @@
-// Copyright (c) Microsoft Corporation. All rights reserved.
-// Licensed under the MIT License.
-
-using Microsoft.PowerShell.PSResourceGet.UtilClasses;
-using NuGet.Versioning;
-using System;
-using System.Collections;
-using System.Collections.Generic;
-using System.Globalization;
-using System.IO;
-using System.Linq;
-using System.Management.Automation;
-using System.Net;
-using System.Runtime.InteropServices;
-using System.Text.RegularExpressions;
-using System.Threading;
-
-namespace Microsoft.PowerShell.PSResourceGet.Cmdlets
-{
-    /// <summary>
-    /// Install helper class
-    /// </summary>
-    internal class InstallHelper
-    {
-        #region Members
-
-        public const string PSDataFileExt = ".psd1";
-        public const string PSScriptFileExt = ".ps1";
-        private const string MsgRepositoryNotTrusted = "Untrusted repository";
-        private const string MsgInstallUntrustedPackage = "You are installing the modules from an untrusted repository. If you trust this repository, change its Trusted value by running the Set-PSResourceRepository cmdlet. Are you sure you want to install the PSResource from '{0}'?";
-        private const string ScriptPATHWarning = "The installation path for the script does not currently appear in the {0} path environment variable. To make the script discoverable, add the script installation path, {1}, to the environment PATH variable.";
-        private CancellationToken _cancellationToken;
-        private readonly PSCmdlet _cmdletPassedIn;
-        private List<string> _pathsToInstallPkg;
-        private VersionRange _versionRange;
-        private NuGetVersion _nugetVersion;
-        private VersionType _versionType;
-        private string _versionString;
-        private bool _prerelease;
-        private bool _acceptLicense;
-        private bool _quiet;
-        private bool _reinstall;
-        private bool _force;
-        private bool _trustRepository;
-        private bool _asNupkg;
-        private bool _includeXml;
-        private bool _noClobber;
-        private bool _authenticodeCheck;
-        private bool _savePkg;
-        List<string> _pathsToSearch;
-        List<string> _pkgNamesToInstall;
-        private string _tmpPath;
-        private NetworkCredential _networkCredential;
-        private HashSet<string> _packagesOnMachine;
-
-        #endregion
-
-        #region Public Methods
-
-        public InstallHelper(PSCmdlet cmdletPassedIn, NetworkCredential networkCredential)
-        {
-            CancellationTokenSource source = new CancellationTokenSource();
-            _cancellationToken = source.Token;
-            _cmdletPassedIn = cmdletPassedIn;
-            _networkCredential = networkCredential;
-        }
-
-        /// <summary>
-        /// This method calls is the starting point for install processes and is called by Install, Update and Save cmdlets.
-        /// </summary>
-        public IEnumerable<PSResourceInfo> BeginInstallPackages(
-            string[] names,
-            VersionRange versionRange,
-            NuGetVersion nugetVersion,
-            VersionType versionType,
-            string versionString,
-            bool prerelease,
-            string[] repository,
-            bool acceptLicense,
-            bool quiet,
-            bool reinstall,
-            bool force,
-            bool trustRepository,
-            bool noClobber,
-            bool asNupkg,
-            bool includeXml,
-            bool skipDependencyCheck,
-            bool authenticodeCheck,
-            bool savePkg,
-            List<string> pathsToInstallPkg,
-            ScopeType? scope,
-            string tmpPath,
-            HashSet<string> pkgsInstalled)
-        {
-            _cmdletPassedIn.WriteVerbose(string.Format("Parameters passed in >>> Name: '{0}'; VersionRange: '{1}'; NuGetVersion: '{2}'; VersionType: '{3}'; Version: '{4}'; Prerelease: '{5}'; Repository: '{6}'; " +
-                "AcceptLicense: '{7}'; Quiet: '{8}'; Reinstall: '{9}'; TrustRepository: '{10}'; NoClobber: '{11}'; AsNupkg: '{12}'; IncludeXml '{13}'; SavePackage '{14}'; TemporaryPath '{15}'; SkipDependencyCheck: '{16}'; " + 
-                "AuthenticodeCheck: '{17}'; PathsToInstallPkg: '{18}'; Scope '{19}'",
-                string.Join(",", names),
-                versionRange != null ? (versionRange.OriginalString != null ? versionRange.OriginalString : string.Empty) : string.Empty,
-                nugetVersion != null ? nugetVersion.ToString() : string.Empty,
-                versionType.ToString(),
-                versionString != null ? versionString : String.Empty,
-                prerelease.ToString(),
-                repository != null ? string.Join(",", repository) : string.Empty,
-                acceptLicense.ToString(),
-                quiet.ToString(),
-                reinstall.ToString(),
-                trustRepository.ToString(),
-                noClobber.ToString(),
-                asNupkg.ToString(),
-                includeXml.ToString(),
-                savePkg.ToString(),
-                tmpPath ?? string.Empty,
-                skipDependencyCheck,
-                authenticodeCheck,
-                pathsToInstallPkg != null ? string.Join(",", pathsToInstallPkg) : string.Empty,
-                scope?.ToString() ?? string.Empty));
-
-
-            _versionRange = versionRange;
-            _nugetVersion = nugetVersion;
-            _versionType = versionType;
-            _versionString = versionString ?? String.Empty;
-            _prerelease = prerelease;
-            _acceptLicense = acceptLicense || force;
-            _authenticodeCheck = authenticodeCheck;
-            _quiet = quiet;
-            _reinstall = reinstall;
-            _force = force;
-            _trustRepository = trustRepository || force;
-            _noClobber = noClobber;
-            _asNupkg = asNupkg;
-            _includeXml = includeXml;
-            _savePkg = savePkg;
-            _pathsToInstallPkg = pathsToInstallPkg;
-            _tmpPath = tmpPath ?? Path.GetTempPath();
-
-            if (_versionRange == VersionRange.All)
-            {
-                _versionType = VersionType.NoVersion;
-            }
-
-            // Create list of installation paths to search.
-            _pathsToSearch = new List<string>();
-            _pkgNamesToInstall = names.ToList();
-            _packagesOnMachine = pkgsInstalled;
-
-            // _pathsToInstallPkg will only contain the paths specified within the -Scope param (if applicable)
-            // _pathsToSearch will contain all resource package subdirectories within _pathsToInstallPkg path locations
-            // e.g.:
-            // ./InstallPackagePath1/PackageA
-            // ./InstallPackagePath1/PackageB
-            // ./InstallPackagePath2/PackageC
-            // ./InstallPackagePath3/PackageD
-            foreach (var path in _pathsToInstallPkg)
-            {
-                _pathsToSearch.AddRange(Utils.GetSubDirectories(path));
-            }
-
-            // Go through the repositories and see which is the first repository to have the pkg version available
-            List<PSResourceInfo> installedPkgs = ProcessRepositories(
-                repository: repository,
-                trustRepository: _trustRepository,
-                skipDependencyCheck: skipDependencyCheck,
-                scope: scope ?? ScopeType.CurrentUser);
-
-            return installedPkgs;
-        }
-
-        #endregion
-
-        #region Private methods
-
-        /// <summary>
-        /// This method calls iterates through repositories (by priority order) to search for the packages to install.
-        /// It calls HTTP or NuGet API based install helper methods, according to repository type.
-        /// </summary>
-        private List<PSResourceInfo> ProcessRepositories(
-            string[] repository,
-            bool trustRepository,
-            bool skipDependencyCheck,
-            ScopeType scope)
-        {
-            List<PSResourceInfo> allPkgsInstalled = new List<PSResourceInfo>();
-            if (repository != null && repository.Length != 0)
-            {
-                // Write error and disregard repository entries containing wildcards.
-                repository = Utils.ProcessNameWildcards(repository, removeWildcardEntries:false, out string[] errorMsgs, out _);
-                foreach (string error in errorMsgs)
-                {
-                    _cmdletPassedIn.WriteError(new ErrorRecord(
-                                new PSInvalidOperationException(error),
-                                "ErrorFilteringNamesForUnsupportedWildcards",
-                                ErrorCategory.InvalidArgument,
-                                this));
-                }
-
-                // If repository entries includes wildcards and non-wildcard names, write terminating error
-                // Ex: -Repository *Gallery, localRepo
-                bool containsWildcard = false;
-                bool containsNonWildcard = false;
-                foreach (string repoName in repository)
-                {
-                    if (repoName.Contains("*"))
-                    {
-                        containsWildcard = true;
-                    }
-                    else
-                    {
-                        containsNonWildcard = true;
-                    }
-                }
-
-                if (containsNonWildcard && containsWildcard)
-                {
-                    string message = "Repository name with wildcard is not allowed when another repository without wildcard is specified.";
-                    _cmdletPassedIn.ThrowTerminatingError(new ErrorRecord(
-                        new PSInvalidOperationException(message),
-                        "RepositoryNamesWithWildcardsAndNonWildcardUnsupported",
-                        ErrorCategory.InvalidArgument,
-                        this));
-                }
-            }
-
-            // Get repositories to search.
-            List<PSRepositoryInfo> repositoriesToSearch;
-            try
-            {
-                repositoriesToSearch = RepositorySettings.Read(repository, out string[] errorList);
-                if (repositoriesToSearch != null && repositoriesToSearch.Count == 0)
-                {
-                    _cmdletPassedIn.ThrowTerminatingError(new ErrorRecord(
-                                new PSArgumentException ("Cannot resolve -Repository name. Run 'Get-PSResourceRepository' to view all registered repositories."),
-                                "RepositoryNameIsNotResolved",
-                                ErrorCategory.InvalidArgument,
-                                this));
-                }
-
-                foreach (string error in errorList)
-                {
-                    _cmdletPassedIn.WriteError(new ErrorRecord(
-                                new PSInvalidOperationException(error),
-                                "ErrorRetrievingSpecifiedRepository",
-                                ErrorCategory.InvalidOperation,
-                                this));
-                }
-            }
-            catch (Exception e)
-            {
-                _cmdletPassedIn.ThrowTerminatingError(new ErrorRecord(
-                            new PSInvalidOperationException(e.Message),
-                            "ErrorLoadingRepositoryStoreFile",
-                            ErrorCategory.InvalidArgument,
-                            this));
-
-                return allPkgsInstalled;
-            }
-
-            var listOfRepositories = RepositorySettings.Read(repository, out string[] _);
-            var yesToAll = false;
-            var noToAll = false;
-
-            var findHelper = new FindHelper(_cancellationToken, _cmdletPassedIn, _networkCredential);
-<<<<<<< HEAD
-            List<PSResourceInfo> allPkgsInstalled = new List<PSResourceInfo>();
-            List<string> repositoryNamesToSearch = new List<string>();
-=======
->>>>>>> bd1780d7
-            bool sourceTrusted = false;
-
-            // Loop through all the repositories provided (in priority order) until there no more packages to install. 
-            for (int i = 0; i < listOfRepositories.Count && _pkgNamesToInstall.Count > 0; i++)
-            {
-                PSRepositoryInfo currentRepository = listOfRepositories[i];
-                string repoName = currentRepository.Name;
-                sourceTrusted = currentRepository.Trusted || trustRepository;
-
-                _networkCredential = Utils.SetNetworkCredential(currentRepository, _networkCredential, _cmdletPassedIn);
-                ServerApiCall currentServer = ServerFactory.GetServer(currentRepository, _networkCredential);
-
-                if (currentServer == null)
-                {
-                    // this indicates that PSRepositoryInfo.APIVersion = PSRepositoryInfo.APIVersion.unknown
-                    _cmdletPassedIn.WriteError(new ErrorRecord(
-                    new PSInvalidOperationException($"Repository '{currentRepository.Name}' is not a known repository type that is supported. Please file an issue for support at https://github.com/PowerShell/PSResourceGet/issues"),
-                    "RepositoryApiVersionUnknown",
-                    ErrorCategory.InvalidArgument,
-                    this));
-
-                    continue;
-                }
-
-                ResponseUtil currentResponseUtil = ResponseUtilFactory.GetResponseUtil(currentRepository);
-                bool installDepsForRepo = skipDependencyCheck;
-
-                // If no more packages to install, then return
-                if (_pkgNamesToInstall.Count == 0) {
-                    return allPkgsInstalled;
-                }
-
-                _cmdletPassedIn.WriteVerbose(string.Format("Attempting to search for packages in '{0}'", repoName));
-
-                if (currentRepository.Trusted == false && !trustRepository && !_force)
-                {
-                    _cmdletPassedIn.WriteVerbose("Checking if untrusted repository should be used");
-
-                    if (!(yesToAll || noToAll))
-                    {
-                        // Prompt for installation of package from untrusted repository
-                        var message = string.Format(CultureInfo.InvariantCulture, MsgInstallUntrustedPackage, repoName);
-                        sourceTrusted = _cmdletPassedIn.ShouldContinue(message, MsgRepositoryNotTrusted, true, ref yesToAll, ref noToAll);
-                    }
-                }
-
-                if (!sourceTrusted && !yesToAll)
-                {
-                    continue;
-                }
-
-                repositoryNamesToSearch.Add(repoName);
-                if ((currentRepository.ApiVersion == PSRepositoryInfo.APIVersion.v3) && (!installDepsForRepo))
-                {
-                    _cmdletPassedIn.WriteWarning("Installing dependencies is not currently supported for V3 server protocol repositories. The package will be installed without installing dependencies.");
-                    installDepsForRepo = true;
-                }
-
-                var installedPkgs = InstallPackages(_pkgNamesToInstall.ToArray(), currentRepository, currentServer, currentResponseUtil, scope, skipDependencyCheck, findHelper);
-                foreach (var pkg in installedPkgs)
-                {
-                    _pkgNamesToInstall.RemoveAll(x => x.Equals(pkg.Name, StringComparison.InvariantCultureIgnoreCase));
-                }
-
-                allPkgsInstalled.AddRange(installedPkgs);
-            }
-
-            if (_pkgNamesToInstall.Count > 0)
-            {
-                string repositoryWording = repositoryNamesToSearch.Count > 1 ? "registered repositories" : "repository";
-                _cmdletPassedIn.WriteError(new ErrorRecord(
-                        new ResourceNotFoundException($"Package(s) '{string.Join(", ", _pkgNamesToInstall)}' could not be installed from {repositoryWording} '{String.Join(", ", repositoryNamesToSearch)}'."),
-                        "InstallPackageFailure",
-                        ErrorCategory.InvalidData,
-                        this));
-            }
-
-            return allPkgsInstalled;
-        }
-
-        /// <summary>
-        /// Checks if any of the package versions are already installed and if they are removes them from the list of packages to install.
-        /// </summary>
-        private List<PSResourceInfo> FilterByInstalledPkgs(List<PSResourceInfo> packages)
-        {
-            // Package install paths.
-            // _pathsToInstallPkg will only contain the paths specified within the -Scope param (if applicable).
-            // _pathsToSearch will contain all resource package subdirectories within _pathsToInstallPkg path locations.
-            // e.g.:
-            // ./InstallPackagePath1/PackageA
-            // ./InstallPackagePath1/PackageB
-            // ./InstallPackagePath2/PackageC
-            // ./InstallPackagePath3/PackageD
-
-            // Get currently installed packages.
-            var getHelper = new GetHelper(_cmdletPassedIn);
-            var installedPackageNames = new HashSet<string>(StringComparer.CurrentCultureIgnoreCase);
-            foreach (var installedPkg in getHelper.GetInstalledPackages(
-                pkgs: packages,
-                pathsToSearch: _pathsToSearch))
-            {
-                installedPackageNames.Add(installedPkg.Name);
-            }
-
-            if (installedPackageNames.Count is 0)
-            {
-                return packages;
-            }
-
-            // Return only packages that are not already installed.
-            var filteredPackages = new List<PSResourceInfo>();
-            foreach (var pkg in packages)
-            {
-                if (!installedPackageNames.Contains(pkg.Name))
-                {
-                    // Add packages that still need to be installed.
-                    filteredPackages.Add(pkg);
-                }
-                else
-                {
-                    // Remove from tracking list of packages to install.
-                    pkg.AdditionalMetadata.TryGetValue("NormalizedVersion", out string normalizedVersion);
-                    _cmdletPassedIn.WriteWarning(
-                        string.Format("Resource '{0}' with version '{1}' is already installed.  If you would like to reinstall, please run the cmdlet again with the -Reinstall parameter",
-                        pkg.Name,
-                        normalizedVersion));
-
-                    // Remove from tracking list of packages to install.
-                    _pkgNamesToInstall.RemoveAll(x => x.Equals(pkg.Name, StringComparison.InvariantCultureIgnoreCase));
-                }
-            }
-
-            return filteredPackages;
-        }
-
-        /// <summary>
-        /// Deletes temp directory and is called at end of install process.
-        /// </summary>
-        private bool TryDeleteDirectory(
-            string tempInstallPath,
-            out ErrorRecord errorMsg)
-        {
-            errorMsg = null;
-
-            try
-            {
-                Utils.DeleteDirectory(tempInstallPath);
-            }
-            catch (Exception e)
-            {
-                var TempDirCouldNotBeDeletedError = new ErrorRecord(e, "errorDeletingTempInstallPath", ErrorCategory.InvalidResult, null);
-                errorMsg = TempDirCouldNotBeDeletedError;
-                return false;
-            }
-
-            return true;
-        }
-
-        /// <summary>
-        /// Moves file from the temp install path to desination path for install.
-        /// </summary>
-        private void MoveFilesIntoInstallPath(
-            PSResourceInfo pkgInfo,
-            bool isModule,
-            bool isLocalRepo,
-            string dirNameVersion,
-            string tempInstallPath,
-            string installPath,
-            string newVersion,
-            string moduleManifestVersion,
-            string scriptPath)
-        {
-            // Creating the proper installation path depending on whether pkg is a module or script
-            var newPathParent = isModule ? Path.Combine(installPath, pkgInfo.Name) : installPath;
-            var finalModuleVersionDir = isModule ? Path.Combine(installPath, pkgInfo.Name, moduleManifestVersion) : installPath;
-
-            // If script, just move the files over, if module, move the version directory over
-            var tempModuleVersionDir = (!isModule || isLocalRepo) ? dirNameVersion
-                : Path.Combine(tempInstallPath, pkgInfo.Name.ToLower(), newVersion);
-
-            _cmdletPassedIn.WriteVerbose(string.Format("Installation source path is: '{0}'", tempModuleVersionDir));
-            _cmdletPassedIn.WriteVerbose(string.Format("Installation destination path is: '{0}'", finalModuleVersionDir));
-
-            if (isModule)
-            {
-                // If new path does not exist
-                if (!Directory.Exists(newPathParent))
-                {
-                    _cmdletPassedIn.WriteVerbose(string.Format("Attempting to move '{0}' to '{1}'", tempModuleVersionDir, finalModuleVersionDir));
-                    Directory.CreateDirectory(newPathParent);
-                    Utils.MoveDirectory(tempModuleVersionDir, finalModuleVersionDir);
-                }
-                else
-                {
-                    _cmdletPassedIn.WriteVerbose(string.Format("Temporary module version directory is: '{0}'", tempModuleVersionDir));
-
-                    if (Directory.Exists(finalModuleVersionDir))
-                    {
-                        // Delete the directory path before replacing it with the new module.
-                        // If deletion fails (usually due to binary file in use), then attempt restore so that the currently
-                        // installed module is not corrupted.
-                        _cmdletPassedIn.WriteVerbose(string.Format("Attempting to delete with restore on failure.'{0}'", finalModuleVersionDir));
-                        Utils.DeleteDirectoryWithRestore(finalModuleVersionDir);
-                    }
-
-                    _cmdletPassedIn.WriteVerbose(string.Format("Attempting to move '{0}' to '{1}'", tempModuleVersionDir, finalModuleVersionDir));
-                    Utils.MoveDirectory(tempModuleVersionDir, finalModuleVersionDir);
-                }
-            }
-            else if (_asNupkg)
-            {
-                foreach (string file in Directory.GetFiles(tempInstallPath))
-                {
-                    string fileName = Path.GetFileName(file);
-                    string newFileName = string.Equals(Path.GetExtension(file), ".zip", StringComparison.OrdinalIgnoreCase) ?
-                        $"{Path.GetFileNameWithoutExtension(file)}.nupkg" : fileName;
-
-                    Utils.MoveFiles(Path.Combine(tempInstallPath, fileName), Path.Combine(installPath, newFileName));
-                }
-            }
-            else
-            {
-                if (!_savePkg)
-                {
-                    // Need to delete old xml files because there can only be 1 per script
-                    var scriptXML = pkgInfo.Name + "_InstalledScriptInfo.xml";
-                    _cmdletPassedIn.WriteVerbose(string.Format("Checking if path '{0}' exists: ", File.Exists(Path.Combine(installPath, "InstalledScriptInfos", scriptXML))));
-                    if (File.Exists(Path.Combine(installPath, "InstalledScriptInfos", scriptXML)))
-                    {
-                        _cmdletPassedIn.WriteVerbose(string.Format("Deleting script metadata XML"));
-                        File.Delete(Path.Combine(installPath, "InstalledScriptInfos", scriptXML));
-                    }
-
-                    _cmdletPassedIn.WriteVerbose(string.Format("Moving '{0}' to '{1}'", Path.Combine(dirNameVersion, scriptXML), Path.Combine(installPath, "InstalledScriptInfos", scriptXML)));
-                    Utils.MoveFiles(Path.Combine(dirNameVersion, scriptXML), Path.Combine(installPath, "InstalledScriptInfos", scriptXML));
-
-                    // Need to delete old script file, if that exists
-                    _cmdletPassedIn.WriteVerbose(string.Format("Checking if path '{0}' exists: ", File.Exists(Path.Combine(finalModuleVersionDir, pkgInfo.Name + PSScriptFileExt))));
-                    if (File.Exists(Path.Combine(finalModuleVersionDir, pkgInfo.Name + PSScriptFileExt)))
-                    {
-                        _cmdletPassedIn.WriteVerbose(string.Format("Deleting script file"));
-                        File.Delete(Path.Combine(finalModuleVersionDir, pkgInfo.Name + PSScriptFileExt));
-                    }
-                }
-
-                _cmdletPassedIn.WriteVerbose(string.Format("Moving '{0}' to '{1}'", scriptPath, Path.Combine(finalModuleVersionDir, pkgInfo.Name + PSScriptFileExt)));
-                Utils.MoveFiles(scriptPath, Path.Combine(finalModuleVersionDir, pkgInfo.Name + PSScriptFileExt));
-            }
-        }
-
-
-        /// <summary>
-        /// Iterates through package names passed in and calls method to install each package and their dependencies.
-        /// </summary>
-        private List<PSResourceInfo> InstallPackages(
-            string[] pkgNamesToInstall,
-            PSRepositoryInfo repository,
-            ServerApiCall currentServer,
-            ResponseUtil currentResponseUtil,
-            ScopeType scope,
-            bool skipDependencyCheck,
-            FindHelper findHelper)
-        {
-            List<PSResourceInfo> pkgsSuccessfullyInstalled = new List<PSResourceInfo>();
-
-            // Install parent package to the temp directory,
-            // Get the dependencies from the installed package,
-            // Install all dependencies to temp directory.
-            // If a single dependency fails to install, roll back by deleting the temp directory.
-            foreach (var parentPackage in pkgNamesToInstall)
-            {
-                string tempInstallPath = CreateInstallationTempPath();
-
-                try
-                {
-                    // Hashtable has the key as the package name
-                    // and value as a Hashtable of specific package info:
-                    //     packageName, { version = "", isScript = "", isModule = "", pkg = "", etc. }
-                    // Install parent package to the temp directory.
-                    Hashtable packagesHash = InstallPackage(
-                                                        searchVersionType: _versionType,
-                                                        specificVersion: _nugetVersion,
-                                                        versionRange: _versionRange,
-                                                        pkgNameToInstall: parentPackage,
-                                                        repository: repository,
-                                                        currentServer: currentServer,
-                                                        currentResponseUtil: currentResponseUtil,
-                                                        tempInstallPath: tempInstallPath,
-                                                        packagesHash: new Hashtable(StringComparer.InvariantCultureIgnoreCase),
-                                                        errRecord: out ErrorRecord errRecord);
-
-                    // At this point parent package is installed to temp path.
-                    if (errRecord != null)
-                    {
-                        if (errRecord.FullyQualifiedErrorId.Equals("PackageNotFound"))
-                        {
-                            _cmdletPassedIn.WriteVerbose(errRecord.Exception.Message);
-                        }
-                        else
-                        {
-                            _cmdletPassedIn.WriteError(errRecord);
-                        }
-
-                        continue;
-                    }
-
-                    if (packagesHash.Count == 0)
-                    {
-                        continue;
-                    }
-
-                    Hashtable parentPkgInfo = packagesHash[parentPackage] as Hashtable;
-                    PSResourceInfo parentPkgObj = parentPkgInfo["psResourceInfoPkg"] as PSResourceInfo;
-
-                    if (!skipDependencyCheck)
-                    {
-                        if (currentServer.Repository.ApiVersion == PSRepositoryInfo.APIVersion.v3)
-                        {
-                            _cmdletPassedIn.WriteWarning("Installing dependencies is not currently supported for V3 server protocol repositories. The package will be installed without installing dependencies.");
-                        }
-
-                        HashSet<string> myHash = new HashSet<string>(StringComparer.OrdinalIgnoreCase);
-                        // Get the dependencies from the installed package.
-                        if (parentPkgObj.Dependencies.Length > 0)
-                        {
-                            bool depFindFailed = false;
-                            foreach (PSResourceInfo depPkg in findHelper.FindDependencyPackages(currentServer, currentResponseUtil, parentPkgObj, repository, myHash))
-                            {
-                                if (depPkg == null)
-                                {
-                                    depFindFailed = true;
-                                    continue;
-                                }
-                                
-                                if (String.Equals(depPkg.Name, parentPkgObj.Name, StringComparison.OrdinalIgnoreCase))
-                                {
-                                    continue;
-                                }
-
-                                NuGetVersion depVersion = null;
-                                if (depPkg.AdditionalMetadata.ContainsKey("NormalizedVersion"))
-                                {
-                                    if (!NuGetVersion.TryParse(depPkg.AdditionalMetadata["NormalizedVersion"] as string, out depVersion))
-                                    {
-                                        NuGetVersion.TryParse(depPkg.Version.ToString(), out depVersion);
-                                    }
-                                }
-
-                                packagesHash = InstallPackage(
-                                            searchVersionType: VersionType.SpecificVersion,
-                                            specificVersion: depVersion,
-                                            versionRange: null,
-                                            pkgNameToInstall: depPkg.Name,
-                                            repository: repository,
-                                            currentServer: currentServer,
-                                            currentResponseUtil: currentResponseUtil,
-                                            tempInstallPath: tempInstallPath,
-                                            packagesHash: packagesHash,
-                                            errRecord: out ErrorRecord installPkgErrRecord);
-
-                                if (installPkgErrRecord != null)
-                                {
-                                    _cmdletPassedIn.WriteError(installPkgErrRecord);
-                                    continue;
-                                }
-                            }
-
-                            if (depFindFailed)
-                            {
-                                continue;
-                            }
-                        }
-                    }
-
-                    // If -WhatIf is passed in, early out.
-                    if (!_cmdletPassedIn.ShouldProcess("Exit ShouldProcess"))
-                    {
-                        return pkgsSuccessfullyInstalled;
-                    }
-
-                    // Parent package and dependencies are now installed to temp directory.
-                    // Try to move all package directories from temp directory to final destination.
-                    if (!TryMoveInstallContent(tempInstallPath, scope, packagesHash))
-                    {
-                        _cmdletPassedIn.WriteError(new ErrorRecord(new InvalidOperationException(), "InstallPackageTryMoveContentFailure", ErrorCategory.InvalidOperation, this));
-                    }
-                    else
-                    {
-                        foreach (string pkgName in packagesHash.Keys)
-                        {
-                            Hashtable pkgInfo = packagesHash[pkgName] as Hashtable;
-                            pkgsSuccessfullyInstalled.Add(pkgInfo["psResourceInfoPkg"] as PSResourceInfo);
-
-                            // Add each pkg to _packagesOnMachine (ie pkgs fully installed on the machine).
-                            _packagesOnMachine.Add(String.Format("{0}{1}", pkgName, pkgInfo["pkgVersion"].ToString()));
-                        }
-                    }
-                }
-                finally
-                {
-                    DeleteInstallationTempPath(tempInstallPath);
-                }
-            }
-
-            return pkgsSuccessfullyInstalled;
-        }
-
-        /// <summary>
-        /// Installs a single package to the temporary path.
-        /// </summary>
-        private Hashtable InstallPackage(
-            VersionType searchVersionType,
-            NuGetVersion specificVersion,
-            VersionRange versionRange,
-            string pkgNameToInstall,
-            PSRepositoryInfo repository,
-            ServerApiCall currentServer,
-            ResponseUtil currentResponseUtil,
-            string tempInstallPath,
-            Hashtable packagesHash,
-            out ErrorRecord errRecord)
-        {
-            FindResults responses = null;
-            errRecord = null;
-
-            switch (searchVersionType)
-            {
-                case VersionType.VersionRange:
-                    responses = currentServer.FindVersionGlobbing(pkgNameToInstall, versionRange, _prerelease, ResourceType.None, getOnlyLatest: true, out ErrorRecord findVersionGlobbingErrRecord);
-                    // Server level globbing API will not populate errRecord for empty response, so must check for empty response and early out
-                    if (findVersionGlobbingErrRecord != null || responses.IsFindResultsEmpty())
-                    {
-                        errRecord = findVersionGlobbingErrRecord;
-                        return packagesHash;
-                    }
-
-                   break;
-
-                case VersionType.SpecificVersion:
-                    string nugetVersionString = specificVersion.ToNormalizedString(); // 3.0.17-beta
-
-                    responses = currentServer.FindVersion(pkgNameToInstall, nugetVersionString, ResourceType.None, out ErrorRecord findVersionErrRecord);
-                    if (findVersionErrRecord != null)
-                    {
-                        errRecord = findVersionErrRecord;
-                        return packagesHash;
-                    }
-
-                    break;
-
-                default:
-                    // VersionType.NoVersion
-                    responses = currentServer.FindName(pkgNameToInstall, _prerelease, ResourceType.None, out ErrorRecord findNameErrRecord);
-                    if (findNameErrRecord != null)
-                    {
-                        errRecord = findNameErrRecord;
-                        return packagesHash;
-                    }
-
-                    break;
-            }
-
-            PSResourceInfo pkgToInstall = null;
-            foreach (PSResourceResult currentResult in currentResponseUtil.ConvertToPSResourceResult(responses))
-            {
-                if (currentResult.exception != null && !currentResult.exception.Message.Equals(string.Empty))
-                {
-                    errRecord = new ErrorRecord(
-                                    currentResult.exception, 
-                                    "FindConvertToPSResourceFailure", 
-                                    ErrorCategory.ObjectNotFound, 
-                                    this);
-                }
-                else if (searchVersionType == VersionType.VersionRange)
-                {
-                    // Check to see if version falls within version range 
-                    PSResourceInfo foundPkg = currentResult.returnedObject;
-                    string versionStr = $"{foundPkg.Version}";
-                    if (foundPkg.IsPrerelease)
-                    {
-                        versionStr += $"-{foundPkg.Prerelease}";
-                    }
-
-                    if (NuGetVersion.TryParse(versionStr, out NuGetVersion version)
-                           && _versionRange.Satisfies(version))
-                    {
-                        pkgToInstall = foundPkg;
-
-                        break;
-                    }
-                } else {
-                    pkgToInstall = currentResult.returnedObject;
-
-                    break;
-                }
-            }
-
-            if (pkgToInstall == null)
-            {
-                return packagesHash;
-            }
-
-            pkgToInstall.RepositorySourceLocation = repository.Uri.ToString();
-            pkgToInstall.AdditionalMetadata.TryGetValue("NormalizedVersion", out string pkgVersion);
-
-            // Check to see if the pkg is already installed (ie the pkg is installed and the version satisfies the version range provided via param)
-            if (!_reinstall)
-            {
-                string currPkgNameVersion = String.Format("{0}{1}", pkgToInstall.Name, pkgToInstall.Version.ToString());
-                if (_packagesOnMachine.Contains(currPkgNameVersion))
-                {
-                    _cmdletPassedIn.WriteWarning(
-                        string.Format("Resource '{0}' with version '{1}' is already installed.  If you would like to reinstall, please run the cmdlet again with the -Reinstall parameter",
-                        pkgToInstall.Name,
-                        pkgVersion));
-                    return packagesHash;
-                }
-            }
-
-            if (packagesHash.ContainsKey(pkgToInstall.Name))
-            {
-                return packagesHash;
-            }
-
-
-            Hashtable updatedPackagesHash = packagesHash;
-
-            // -WhatIf processing.
-            if (_savePkg && !_cmdletPassedIn.ShouldProcess($"Package to save: '{pkgToInstall.Name}', version: '{pkgVersion}'"))
-            {
-                if (!updatedPackagesHash.ContainsKey(pkgToInstall.Name))
-                {
-                    updatedPackagesHash.Add(pkgToInstall.Name, new Hashtable(StringComparer.InvariantCultureIgnoreCase)
-                    {
-                        { "isModule", "" },
-                        { "isScript", "" },
-                        { "psResourceInfoPkg", pkgToInstall },
-                        { "tempDirNameVersionPath", tempInstallPath },
-                        { "pkgVersion", "" },
-                        { "scriptPath", ""  },
-                        { "installPath", "" }
-                    });
-                }
-            }
-            else if (!_cmdletPassedIn.ShouldProcess($"Package to install: '{pkgToInstall.Name}', version: '{pkgVersion}'"))
-            {
-                if (!updatedPackagesHash.ContainsKey(pkgToInstall.Name))
-                {
-                    updatedPackagesHash.Add(pkgToInstall.Name, new Hashtable(StringComparer.InvariantCultureIgnoreCase)
-                    {
-                        { "isModule", "" },
-                        { "isScript", "" },
-                        { "psResourceInfoPkg", pkgToInstall },
-                        { "tempDirNameVersionPath", tempInstallPath },
-                        { "pkgVersion", "" },
-                        { "scriptPath", ""  },
-                        { "installPath", "" }
-                    });
-                }
-            }
-            else
-            {
-                // Download the package.
-                string pkgName = pkgToInstall.Name;
-                Stream responseStream;
-
-                if (searchVersionType == VersionType.NoVersion && !_prerelease)
-                {
-                    responseStream = currentServer.InstallName(pkgName, _prerelease, out ErrorRecord installNameErrRecord);
-                    if (installNameErrRecord != null)
-                    {
-                        errRecord = installNameErrRecord;
-                        return packagesHash;
-                    }
-                }
-                else
-                {
-                    responseStream = currentServer.InstallVersion(pkgName, pkgVersion, out ErrorRecord installVersionErrRecord);
-                    if (installVersionErrRecord != null)
-                    {
-                        errRecord = installVersionErrRecord;
-                        return packagesHash;
-                    }
-                }
-
-                bool installedToTempPathSuccessfully = _asNupkg ? TrySaveNupkgToTempPath(responseStream, tempInstallPath, pkgName, pkgVersion, pkgToInstall, packagesHash, out updatedPackagesHash, out errRecord) :
-                    TryInstallToTempPath(responseStream, tempInstallPath, pkgName, pkgVersion, pkgToInstall, packagesHash, out updatedPackagesHash, out errRecord);
-
-                if (!installedToTempPathSuccessfully)
-                {
-                    return packagesHash;
-                }
-            }
-
-            return updatedPackagesHash;
-        }
-
-        /// <summary>
-        /// Creates a temporary path used for installation before moving package to its final location.
-        /// </summary>
-        private string CreateInstallationTempPath()
-        {
-            var tempInstallPath = Path.Combine(_tmpPath, Guid.NewGuid().ToString());
-
-            try
-            {
-                var dir = Directory.CreateDirectory(tempInstallPath);  // should check it gets created properly
-                                                                        // To delete file attributes from the existing ones get the current file attributes first and use AND (&) operator
-                                                                        // with a mask (bitwise complement of desired attributes combination).
-                                                                        // TODO: check the attributes and if it's read only then set it
-                                                                        // attribute may be inherited from the parent
-                                                                        // TODO:  are there Linux accommodations we need to consider here?
-                dir.Attributes &= ~FileAttributes.ReadOnly;
-            }
-            catch (Exception e)
-            {
-                // catch more specific exception first
-                _cmdletPassedIn.ThrowTerminatingError(new ErrorRecord(
-                    new ArgumentException($"Temporary folder for installation could not be created or set due to: {e.Message}"),
-                    "TempFolderCreationError",
-                    ErrorCategory.InvalidOperation,
-                    this));
-            }
-
-            return tempInstallPath;
-        }
-
-        /// <summary>
-        /// Deletes the temporary path used for intermediary installation.
-        /// </summary>
-        private void DeleteInstallationTempPath(string tempInstallPath)
-        {
-            if (Directory.Exists(tempInstallPath))
-            {
-                // Delete the temp directory and all its contents
-                _cmdletPassedIn.WriteVerbose(string.Format("Attempting to delete '{0}'", tempInstallPath));
-                if (!TryDeleteDirectory(tempInstallPath, out ErrorRecord errorMsg))
-                {
-                    _cmdletPassedIn.WriteError(errorMsg);
-                }
-                else
-                {
-                    _cmdletPassedIn.WriteVerbose(String.Format("Successfully deleted '{0}'", tempInstallPath));
-                }
-            }
-        }
-
-        /// <summary>
-        /// Attempts to take installed HTTP response content and move it into a temporary install path on the machine.
-        /// </summary>
-        private bool TryInstallToTempPath(
-            Stream responseStream,
-            string tempInstallPath,
-            string pkgName,
-            string normalizedPkgVersion,
-            PSResourceInfo pkgToInstall,
-            Hashtable packagesHash,
-            out Hashtable updatedPackagesHash,
-            out ErrorRecord error)
-        {
-            error = null;
-            updatedPackagesHash = packagesHash;
-            try
-            {
-                var pathToFile = Path.Combine(tempInstallPath, $"{pkgName}.{normalizedPkgVersion}.zip");
-                using var fs = File.Create(pathToFile);
-                responseStream.Seek(0, System.IO.SeekOrigin.Begin);
-                responseStream.CopyTo(fs);
-                fs.Close();
-
-                // Expand the zip file
-                var pkgVersion = pkgToInstall.Version.ToString();
-                var tempDirNameVersion = Path.Combine(tempInstallPath, pkgName.ToLower(), pkgVersion);
-                Directory.CreateDirectory(tempDirNameVersion);
-                System.IO.Compression.ZipFile.ExtractToDirectory(pathToFile, tempDirNameVersion);
-
-                File.Delete(pathToFile);
-
-                var moduleManifest = Path.Combine(tempDirNameVersion, pkgName + PSDataFileExt);
-                var scriptPath = Path.Combine(tempDirNameVersion, pkgName + PSScriptFileExt);
-
-                bool isModule = File.Exists(moduleManifest);
-                bool isScript = File.Exists(scriptPath);
-
-                if (!isModule && !isScript) {
-                    scriptPath = "";
-                }
-
-                // TODO: add pkg validation when we figure out consistent/defined way to do so
-                if (_authenticodeCheck && !AuthenticodeSignature.CheckAuthenticodeSignature(
-                    pkgName,
-                    tempDirNameVersion,
-                    _cmdletPassedIn,
-                    out error))
-                {
-                    return false;
-                }
-
-                string installPath = string.Empty;
-                if (isModule)
-                {
-                    installPath = _pathsToInstallPkg.Find(path => path.EndsWith("Modules", StringComparison.InvariantCultureIgnoreCase));
-
-                    if (!File.Exists(moduleManifest))
-                    {
-                        var message = String.Format("{0} package could not be installed with error: Module manifest file: {1} does not exist. This is not a valid PowerShell module.", pkgName, moduleManifest);
-                        var ex = new ArgumentException(message);
-                        error = new ErrorRecord(ex, "psdataFileNotExistError", ErrorCategory.ReadError, null);
-
-                        return false;
-                    }
-
-                    if (!Utils.TryReadManifestFile(
-                        manifestFilePath: moduleManifest,
-                        manifestInfo: out Hashtable parsedMetadataHashtable,
-                        error: out Exception manifestReadError))
-                    {
-                        error = new ErrorRecord(
-                            exception: manifestReadError,
-                            errorId: "ManifestFileReadParseError",
-                            errorCategory: ErrorCategory.ReadError,
-                            this);
-
-                        return false;
-                    }
-
-                    // Accept License verification
-                    if (!_savePkg && !CallAcceptLicense(pkgToInstall, moduleManifest, tempInstallPath, pkgVersion, out error))
-                    {
-                        _pkgNamesToInstall.RemoveAll(x => x.Equals(pkgToInstall.Name, StringComparison.InvariantCultureIgnoreCase));
-                        return false;
-                    }
-
-                    // If NoClobber is specified, ensure command clobbering does not happen
-                    if (_noClobber && DetectClobber(pkgName, parsedMetadataHashtable, out error))
-                    {
-                        _pkgNamesToInstall.RemoveAll(x => x.Equals(pkgName, StringComparison.InvariantCultureIgnoreCase));
-                        return false;
-                    }
-                }
-                else if (isScript)
-                {
-                    installPath = _pathsToInstallPkg.Find(path => path.EndsWith("Scripts", StringComparison.InvariantCultureIgnoreCase));
-
-                    // is script
-                    if (!PSScriptFileInfo.TryTestPSScriptFileInfo(
-                        scriptFileInfoPath: scriptPath,
-                        parsedScript: out PSScriptFileInfo scriptToInstall,
-                        out ErrorRecord[] parseScriptFileErrors,
-                        out string[] _))
-                    {
-                        foreach (ErrorRecord parseError in parseScriptFileErrors)
-                        {
-                            _cmdletPassedIn.WriteError(parseError);
-                        }
-
-                        var ex = new InvalidOperationException($"PSScriptFile could not be parsed");
-                        error = new ErrorRecord(ex, "psScriptParseError", ErrorCategory.ReadError, null);
-
-                        return false;
-                    }
-                }
-                else
-                {
-                    // This package is not a PowerShell package (eg a resource from the NuGet Gallery).
-                    installPath = _pathsToInstallPkg.Find(path => path.EndsWith("Modules", StringComparison.InvariantCultureIgnoreCase));
-
-                    _cmdletPassedIn.WriteVerbose($"This resource is not a PowerShell package and will be installed to the modules path: {installPath}.");
-                    isModule = true;
-                }
-
-                installPath = _savePkg ? _pathsToInstallPkg.First() : installPath;
-
-                DeleteExtraneousFiles(pkgName, tempDirNameVersion);
-
-                if (_includeXml)
-                {
-                    if (!CreateMetadataXMLFile(tempDirNameVersion, installPath, pkgToInstall, isModule, out error))
-                    {
-                        return false;
-                    }
-                }
-
-                if (!updatedPackagesHash.ContainsKey(pkgName))
-                {
-                    // Add pkg info to hashtable.
-                    updatedPackagesHash.Add(pkgName, new Hashtable(StringComparer.InvariantCultureIgnoreCase)
-                    {
-                        { "isModule", isModule },
-                        { "isScript", isScript },
-                        { "psResourceInfoPkg", pkgToInstall },
-                        { "tempDirNameVersionPath", tempDirNameVersion },
-                        { "pkgVersion", pkgVersion },
-                        { "scriptPath", scriptPath  },
-                        { "installPath", installPath }
-                    });
-                }
-
-                return true;
-            }
-            catch (Exception e)
-            {
-                error = new ErrorRecord(
-                    new PSInvalidOperationException(
-                        message: $"Unable to successfully install package '{pkgName}': '{e.Message}' to temporary installation path.",
-                        innerException: e),
-                    "InstallPackageFailed",
-                    ErrorCategory.InvalidOperation,
-                    _cmdletPassedIn);
-
-                return false;
-            }
-        }
-
-        /// <summary>
-        /// Attempts to take Http response content and move the .nupkg into a temporary install path on the machine.
-        /// </summary>
-        private bool TrySaveNupkgToTempPath(
-            Stream responseStream,
-            string tempInstallPath,
-            string pkgName,
-            string normalizedPkgVersion,
-            PSResourceInfo pkgToInstall,
-            Hashtable packagesHash,
-            out Hashtable updatedPackagesHash,
-            out ErrorRecord error)
-        {
-            error = null;
-            updatedPackagesHash = packagesHash;
-
-            try
-            {
-                var pathToFile = Path.Combine(tempInstallPath, $"{pkgName}.{normalizedPkgVersion}.zip");
-                using var fs = File.Create(pathToFile);
-                responseStream.Seek(0, System.IO.SeekOrigin.Begin);
-                responseStream.CopyTo(fs);
-                fs.Close();
-
-                string installPath = _pathsToInstallPkg.First();
-                if (_includeXml)
-                {
-                    if (!CreateMetadataXMLFile(tempInstallPath, installPath, pkgToInstall, isModule: true, out error))
-                    {
-                        return false;
-                    }
-                }
-
-                if (!updatedPackagesHash.ContainsKey(pkgName))
-                {
-                    // Add pkg info to hashtable.
-                    updatedPackagesHash.Add(pkgName, new Hashtable(StringComparer.InvariantCultureIgnoreCase)
-                    {
-                        { "isModule", "" },
-                        { "isScript", "" },
-                        { "psResourceInfoPkg", pkgToInstall },
-                        { "tempDirNameVersionPath", tempInstallPath },
-                        { "pkgVersion", "" },
-                        { "scriptPath", ""  },
-                        { "installPath", installPath }
-                    });
-                }
-
-                return true;
-            }
-            catch (Exception e)
-            {
-                error = new ErrorRecord(
-                            new PSInvalidOperationException(
-                                message: $"Unable to successfully save .nupkg '{pkgName}': '{e.Message}' to temporary installation path.",
-                                innerException: e),
-                        "SaveNupkgFailed",
-                        ErrorCategory.InvalidOperation,
-                        _cmdletPassedIn);
-
-                return false;
-            }
-        }
-
-        /// <summary>
-        /// Moves package files/directories from the temp install path into the final install path location.
-        /// </summary>
-        private bool TryMoveInstallContent(string tempInstallPath, ScopeType scope, Hashtable packagesHash)
-        {
-            foreach (string pkgName in packagesHash.Keys)
-            {
-                Hashtable pkgInfo = packagesHash[pkgName] as Hashtable;
-                bool isModule = (pkgInfo["isModule"] as bool?) ?? false;
-                bool isScript = (pkgInfo["isScript"] as bool?) ?? false;
-                PSResourceInfo pkgToInstall = pkgInfo["psResourceInfoPkg"] as PSResourceInfo;
-                string tempDirNameVersion = pkgInfo["tempDirNameVersionPath"] as string;
-                string pkgVersion = pkgInfo["pkgVersion"] as string;
-                string scriptPath = pkgInfo["scriptPath"] as string;
-                string installPath = pkgInfo["installPath"] as string;
-
-                try
-                {
-                    MoveFilesIntoInstallPath(
-                        pkgToInstall,
-                        isModule,
-                        isLocalRepo: false, // false for HTTP repo
-                        tempDirNameVersion,
-                        tempInstallPath,
-                        installPath,
-                        newVersion: pkgVersion, // would not have prerelease label in this string
-                        moduleManifestVersion: pkgVersion,
-                        scriptPath);
-
-                    _cmdletPassedIn.WriteVerbose(String.Format("Successfully installed package '{0}' to location '{1}'", pkgName, installPath));
-
-                    if (!_savePkg && isScript)
-                    {
-                        string installPathwithBackSlash = installPath + "\\";
-                        string envPATHVarValue = String.Empty;
-                        if (RuntimeInformation.IsOSPlatform(OSPlatform.Windows))
-                        {
-                            envPATHVarValue = Environment.GetEnvironmentVariable("PATH",
-                            scope == ScopeType.CurrentUser ? EnvironmentVariableTarget.User : EnvironmentVariableTarget.Machine);
-                        }
-                        else
-                        {
-                            // .NET on Unix-based systems does not support per-user and per-machine environment variables, only EnvironmentVariableTarget.Process successfully store an environment variable to the process environment block.
-                            envPATHVarValue = Environment.GetEnvironmentVariable("PATH", EnvironmentVariableTarget.Process);
-                        }
-
-                        if (!String.IsNullOrEmpty(envPATHVarValue) && !envPATHVarValue.Contains(installPath) && !envPATHVarValue.Contains(installPathwithBackSlash))
-                        {
-                            _cmdletPassedIn.WriteWarning(String.Format(ScriptPATHWarning, scope, installPath));
-                        }
-                    }
-                }
-                catch (Exception e)
-                {
-                    _cmdletPassedIn.WriteError(
-                        new ErrorRecord(
-                            new PSInvalidOperationException(
-                                message: $"Unable to successfully install package '{pkgName}': '{e.Message}'",
-                                innerException: e),
-                            "InstallPackageFailed",
-                            ErrorCategory.InvalidOperation,
-                            _cmdletPassedIn));
-
-                    return false;
-                }
-            }
-
-            return true;
-        }
-
-        /// <summary>
-        /// If the package requires license to be accepted, checks if the user has accepted it.
-        /// </summary>
-        private bool CallAcceptLicense(PSResourceInfo p, string moduleManifest, string tempInstallPath, string newVersion, out ErrorRecord error)
-        {
-            error = null;
-            var requireLicenseAcceptance = false;
-            var success = true;
-
-            if (File.Exists(moduleManifest))
-            {
-                using (StreamReader sr = new StreamReader(moduleManifest))
-                {
-                    var text = sr.ReadToEnd();
-
-                    var pattern = "RequireLicenseAcceptance\\s*=\\s*\\$true";
-                    var patternToSkip1 = "#\\s*RequireLicenseAcceptance\\s*=\\s*\\$true";
-                    var patternToSkip2 = "\\*\\s*RequireLicenseAcceptance\\s*=\\s*\\$true";
-
-                    Regex rgx = new Regex(pattern);
-                    Regex rgxComment1 = new Regex(patternToSkip1);
-                    Regex rgxComment2 = new Regex(patternToSkip2);
-                    if (rgx.IsMatch(text) && !rgxComment1.IsMatch(text) && !rgxComment2.IsMatch(text))
-                    {
-                        requireLicenseAcceptance = true;
-                    }
-                }
-
-                // Licesnse agreement processing
-                if (requireLicenseAcceptance)
-                {
-                    // If module requires license acceptance and -AcceptLicense is not passed in, display prompt
-                    if (!_acceptLicense)
-                    {
-                        var PkgTempInstallPath = Path.Combine(tempInstallPath, p.Name, newVersion);
-                        var LicenseFilePath = Path.Combine(PkgTempInstallPath, "License.txt");
-
-                        if (!File.Exists(LicenseFilePath))
-                        {
-                            var exMessage = String.Format("{0} package could not be installed with error: License.txt not found. License.txt must be provided when user license acceptance is required.", p.Name);
-                            var ex = new ArgumentException(exMessage);
-                            var acceptLicenseError = new ErrorRecord(ex, "LicenseTxtNotFound", ErrorCategory.ObjectNotFound, null);
-                            error = acceptLicenseError;
-                            success = false;
-                            return success;
-                        }
-
-                        // Otherwise read LicenseFile
-                        string licenseText = System.IO.File.ReadAllText(LicenseFilePath);
-                        var acceptanceLicenseQuery = $"Do you accept the license terms for module '{p.Name}'.";
-                        var message = licenseText + "`r`n" + acceptanceLicenseQuery;
-
-                        var title = "License Acceptance";
-                        var yesToAll = false;
-                        var noToAll = false;
-                        var shouldContinueResult = _cmdletPassedIn.ShouldContinue(message, title, true, ref yesToAll, ref noToAll);
-
-                        if (shouldContinueResult || yesToAll)
-                        {
-                            _acceptLicense = true;
-                        }
-                    }
-
-                    // Check if user agreed to license terms, if they didn't then throw error, otherwise continue to install
-                    if (!_acceptLicense)
-                    {
-                        var message = String.Format("{0} package could not be installed with error: License Acceptance is required for module '{0}'. Please specify '-AcceptLicense' to perform this operation.", p.Name);
-                        var ex = new ArgumentException(message);
-                        var acceptLicenseError = new ErrorRecord(ex, "ForceAcceptLicense", ErrorCategory.InvalidArgument, null);
-                        error = acceptLicenseError;
-                        success = false;
-                    }
-                }
-            }
-
-            return success;
-        }
-
-        /// <summary>
-        /// If the option for no clobber is specified, ensures that commands or cmdlets are not being clobbered.
-        /// </summary>
-        private bool DetectClobber(string pkgName, Hashtable parsedMetadataHashtable, out ErrorRecord error)
-        {
-            error = null;
-            bool foundClobber = false;
-
-            // Get installed modules, then get all possible paths
-            // selectPrereleaseOnly is false because even if Prerelease is true we want to include both stable and prerelease, would never select prerelease only.
-            GetHelper getHelper = new GetHelper(_cmdletPassedIn);
-            IEnumerable<PSResourceInfo> pkgsAlreadyInstalled = getHelper.GetPackagesFromPath(
-                name: new string[] { "*" },
-                versionRange: VersionRange.All,
-                pathsToSearch: _pathsToSearch,
-                selectPrereleaseOnly: false);
-
-            List<string> listOfCmdlets = new List<string>();
-            if (parsedMetadataHashtable.ContainsKey("CmdletsToExport"))
-            {
-                if (parsedMetadataHashtable["CmdletsToExport"] is object[] cmdletsToExport)
-                {
-                    foreach (var cmdletName in cmdletsToExport)
-                    {
-                        listOfCmdlets.Add(cmdletName as string);
-                    }
-                }
-            }
-
-            foreach (var pkg in pkgsAlreadyInstalled)
-            {
-                List<string> duplicateCmdlets = new List<string>();
-                List<string> duplicateCmds = new List<string>();
-                // See if any of the cmdlets or commands in the pkg we're trying to install exist within a package that's already installed
-                if (pkg.Includes.Cmdlet != null && pkg.Includes.Cmdlet.Length != 0)
-                {
-                    duplicateCmdlets = listOfCmdlets.Where(cmdlet => pkg.Includes.Cmdlet.Contains(cmdlet)).ToList();
-                }
-
-                if (pkg.Includes.Command != null && pkg.Includes.Command.Any())
-                {
-                    duplicateCmds = listOfCmdlets.Where(commands => pkg.Includes.Command.Contains(commands, StringComparer.InvariantCultureIgnoreCase)).ToList();
-                }
-
-                if (duplicateCmdlets.Count != 0 || duplicateCmds.Count != 0)
-                {
-                    duplicateCmdlets.AddRange(duplicateCmds);
-
-                    var errMessage = string.Format(
-                        "{1} package could not be installed with error: The following commands are already available on this system: '{0}'. This module '{1}' may override the existing commands. If you still want to install this module '{1}', remove the -NoClobber parameter.",
-                        String.Join(", ", duplicateCmdlets), pkgName);
-
-                    var ex = new ArgumentException(errMessage);
-                    var noClobberError = new ErrorRecord(ex, "CommandAlreadyExists", ErrorCategory.ResourceExists, null);
-                    error = noClobberError;
-                    foundClobber = true;
-
-                    return foundClobber;
-                }
-            }
-
-            return foundClobber;
-        }
-
-        /// <summary>
-        /// Creates metadata XML file for either module or script package.
-        /// </summary>
-        private bool CreateMetadataXMLFile(string dirNameVersion, string installPath, PSResourceInfo pkg, bool isModule, out ErrorRecord error)
-        {
-            error = null;
-            bool success = true;
-            // Script will have a metadata file similar to:  "TestScript_InstalledScriptInfo.xml"
-            // Modules will have the metadata file: "PSGetModuleInfo.xml"
-            var metadataXMLPath = isModule ? Path.Combine(dirNameVersion, "PSGetModuleInfo.xml")
-                : Path.Combine(dirNameVersion, (pkg.Name + "_InstalledScriptInfo.xml"));
-
-            pkg.InstalledDate = DateTime.Now;
-            pkg.InstalledLocation = installPath;
-
-            // Write all metadata into metadataXMLPath
-            if (!pkg.TryWrite(metadataXMLPath, out string writeError))
-            {
-                var message = string.Format("{0} package could not be installed with error: Error parsing metadata into XML: '{1}'", pkg.Name, writeError);
-                var ex = new ArgumentException(message);
-                var errorParsingMetadata = new ErrorRecord(ex, "ErrorParsingMetadata", ErrorCategory.ParserError, null);
-                error = errorParsingMetadata;
-                success = false;
-            }
-
-            return success;
-        }
-
-        /// <summary>
-        /// Clean up and delete extraneous files found from the package during install.
-        /// </summary>
-        private void DeleteExtraneousFiles(string packageName, string dirNameVersion)
-        {
-            // Deleting .nupkg SHA file, .nuspec, and .nupkg after unpacking the module
-            // since we download as .zip for HTTP calls, we shouldn't have .nupkg* files
-            // var nupkgSHAToDelete = Path.Combine(dirNameVersion, pkgIdString + ".nupkg.sha512");
-            // var nupkgToDelete = Path.Combine(dirNameVersion, pkgIdString + ".nupkg");
-            // var nupkgMetadataToDelete =  Path.Combine(dirNameVersion, ".nupkg.metadata");
-            var nuspecToDelete = Path.Combine(dirNameVersion, packageName + ".nuspec");
-            var contentTypesToDelete = Path.Combine(dirNameVersion, "[Content_Types].xml");
-            var relsDirToDelete = Path.Combine(dirNameVersion, "_rels");
-            var packageDirToDelete = Path.Combine(dirNameVersion, "package");
-
-            if (File.Exists(nuspecToDelete))
-            {
-                _cmdletPassedIn.WriteVerbose(string.Format("Deleting '{0}'", nuspecToDelete));
-                File.Delete(nuspecToDelete);
-            }
-            if (File.Exists(contentTypesToDelete))
-            {
-                _cmdletPassedIn.WriteVerbose(string.Format("Deleting '{0}'", contentTypesToDelete));
-                File.Delete(contentTypesToDelete);
-            }
-            if (Directory.Exists(relsDirToDelete))
-            {
-                _cmdletPassedIn.WriteVerbose(string.Format("Deleting '{0}'", relsDirToDelete));
-                Utils.DeleteDirectory(relsDirToDelete);
-            }
-            if (Directory.Exists(packageDirToDelete))
-            {
-                _cmdletPassedIn.WriteVerbose(string.Format("Deleting '{0}'", packageDirToDelete));
-                Utils.DeleteDirectory(packageDirToDelete);
-            }
-        }
-
-        #endregion
-    }
-}
+// Copyright (c) Microsoft Corporation. All rights reserved.
+// Licensed under the MIT License.
+
+using Microsoft.PowerShell.PSResourceGet.UtilClasses;
+using NuGet.Versioning;
+using System;
+using System.Collections;
+using System.Collections.Generic;
+using System.Globalization;
+using System.IO;
+using System.Linq;
+using System.Management.Automation;
+using System.Net;
+using System.Runtime.InteropServices;
+using System.Text.RegularExpressions;
+using System.Threading;
+
+namespace Microsoft.PowerShell.PSResourceGet.Cmdlets
+{
+    /// <summary>
+    /// Install helper class
+    /// </summary>
+    internal class InstallHelper
+    {
+        #region Members
+
+        public const string PSDataFileExt = ".psd1";
+        public const string PSScriptFileExt = ".ps1";
+        private const string MsgRepositoryNotTrusted = "Untrusted repository";
+        private const string MsgInstallUntrustedPackage = "You are installing the modules from an untrusted repository. If you trust this repository, change its Trusted value by running the Set-PSResourceRepository cmdlet. Are you sure you want to install the PSResource from '{0}'?";
+        private const string ScriptPATHWarning = "The installation path for the script does not currently appear in the {0} path environment variable. To make the script discoverable, add the script installation path, {1}, to the environment PATH variable.";
+        private CancellationToken _cancellationToken;
+        private readonly PSCmdlet _cmdletPassedIn;
+        private List<string> _pathsToInstallPkg;
+        private VersionRange _versionRange;
+        private NuGetVersion _nugetVersion;
+        private VersionType _versionType;
+        private string _versionString;
+        private bool _prerelease;
+        private bool _acceptLicense;
+        private bool _quiet;
+        private bool _reinstall;
+        private bool _force;
+        private bool _trustRepository;
+        private bool _asNupkg;
+        private bool _includeXml;
+        private bool _noClobber;
+        private bool _authenticodeCheck;
+        private bool _savePkg;
+        List<string> _pathsToSearch;
+        List<string> _pkgNamesToInstall;
+        private string _tmpPath;
+        private NetworkCredential _networkCredential;
+        private HashSet<string> _packagesOnMachine;
+
+        #endregion
+
+        #region Public Methods
+
+        public InstallHelper(PSCmdlet cmdletPassedIn, NetworkCredential networkCredential)
+        {
+            CancellationTokenSource source = new CancellationTokenSource();
+            _cancellationToken = source.Token;
+            _cmdletPassedIn = cmdletPassedIn;
+            _networkCredential = networkCredential;
+        }
+
+        /// <summary>
+        /// This method calls is the starting point for install processes and is called by Install, Update and Save cmdlets.
+        /// </summary>
+        public IEnumerable<PSResourceInfo> BeginInstallPackages(
+            string[] names,
+            VersionRange versionRange,
+            NuGetVersion nugetVersion,
+            VersionType versionType,
+            string versionString,
+            bool prerelease,
+            string[] repository,
+            bool acceptLicense,
+            bool quiet,
+            bool reinstall,
+            bool force,
+            bool trustRepository,
+            bool noClobber,
+            bool asNupkg,
+            bool includeXml,
+            bool skipDependencyCheck,
+            bool authenticodeCheck,
+            bool savePkg,
+            List<string> pathsToInstallPkg,
+            ScopeType? scope,
+            string tmpPath,
+            HashSet<string> pkgsInstalled)
+        {
+            _cmdletPassedIn.WriteVerbose(string.Format("Parameters passed in >>> Name: '{0}'; VersionRange: '{1}'; NuGetVersion: '{2}'; VersionType: '{3}'; Version: '{4}'; Prerelease: '{5}'; Repository: '{6}'; " +
+                "AcceptLicense: '{7}'; Quiet: '{8}'; Reinstall: '{9}'; TrustRepository: '{10}'; NoClobber: '{11}'; AsNupkg: '{12}'; IncludeXml '{13}'; SavePackage '{14}'; TemporaryPath '{15}'; SkipDependencyCheck: '{16}'; " + 
+                "AuthenticodeCheck: '{17}'; PathsToInstallPkg: '{18}'; Scope '{19}'",
+                string.Join(",", names),
+                versionRange != null ? (versionRange.OriginalString != null ? versionRange.OriginalString : string.Empty) : string.Empty,
+                nugetVersion != null ? nugetVersion.ToString() : string.Empty,
+                versionType.ToString(),
+                versionString != null ? versionString : String.Empty,
+                prerelease.ToString(),
+                repository != null ? string.Join(",", repository) : string.Empty,
+                acceptLicense.ToString(),
+                quiet.ToString(),
+                reinstall.ToString(),
+                trustRepository.ToString(),
+                noClobber.ToString(),
+                asNupkg.ToString(),
+                includeXml.ToString(),
+                savePkg.ToString(),
+                tmpPath ?? string.Empty,
+                skipDependencyCheck,
+                authenticodeCheck,
+                pathsToInstallPkg != null ? string.Join(",", pathsToInstallPkg) : string.Empty,
+                scope?.ToString() ?? string.Empty));
+
+
+            _versionRange = versionRange;
+            _nugetVersion = nugetVersion;
+            _versionType = versionType;
+            _versionString = versionString ?? String.Empty;
+            _prerelease = prerelease;
+            _acceptLicense = acceptLicense || force;
+            _authenticodeCheck = authenticodeCheck;
+            _quiet = quiet;
+            _reinstall = reinstall;
+            _force = force;
+            _trustRepository = trustRepository || force;
+            _noClobber = noClobber;
+            _asNupkg = asNupkg;
+            _includeXml = includeXml;
+            _savePkg = savePkg;
+            _pathsToInstallPkg = pathsToInstallPkg;
+            _tmpPath = tmpPath ?? Path.GetTempPath();
+
+            if (_versionRange == VersionRange.All)
+            {
+                _versionType = VersionType.NoVersion;
+            }
+
+            // Create list of installation paths to search.
+            _pathsToSearch = new List<string>();
+            _pkgNamesToInstall = names.ToList();
+            _packagesOnMachine = pkgsInstalled;
+
+            // _pathsToInstallPkg will only contain the paths specified within the -Scope param (if applicable)
+            // _pathsToSearch will contain all resource package subdirectories within _pathsToInstallPkg path locations
+            // e.g.:
+            // ./InstallPackagePath1/PackageA
+            // ./InstallPackagePath1/PackageB
+            // ./InstallPackagePath2/PackageC
+            // ./InstallPackagePath3/PackageD
+            foreach (var path in _pathsToInstallPkg)
+            {
+                _pathsToSearch.AddRange(Utils.GetSubDirectories(path));
+            }
+
+            // Go through the repositories and see which is the first repository to have the pkg version available
+            List<PSResourceInfo> installedPkgs = ProcessRepositories(
+                repository: repository,
+                trustRepository: _trustRepository,
+                skipDependencyCheck: skipDependencyCheck,
+                scope: scope ?? ScopeType.CurrentUser);
+
+            return installedPkgs;
+        }
+
+        #endregion
+
+        #region Private methods
+
+        /// <summary>
+        /// This method calls iterates through repositories (by priority order) to search for the packages to install.
+        /// It calls HTTP or NuGet API based install helper methods, according to repository type.
+        /// </summary>
+        private List<PSResourceInfo> ProcessRepositories(
+            string[] repository,
+            bool trustRepository,
+            bool skipDependencyCheck,
+            ScopeType scope)
+        {
+            List<PSResourceInfo> allPkgsInstalled = new List<PSResourceInfo>();
+            if (repository != null && repository.Length != 0)
+            {
+                // Write error and disregard repository entries containing wildcards.
+                repository = Utils.ProcessNameWildcards(repository, removeWildcardEntries:false, out string[] errorMsgs, out _);
+                foreach (string error in errorMsgs)
+                {
+                    _cmdletPassedIn.WriteError(new ErrorRecord(
+                                new PSInvalidOperationException(error),
+                                "ErrorFilteringNamesForUnsupportedWildcards",
+                                ErrorCategory.InvalidArgument,
+                                this));
+                }
+
+                // If repository entries includes wildcards and non-wildcard names, write terminating error
+                // Ex: -Repository *Gallery, localRepo
+                bool containsWildcard = false;
+                bool containsNonWildcard = false;
+                foreach (string repoName in repository)
+                {
+                    if (repoName.Contains("*"))
+                    {
+                        containsWildcard = true;
+                    }
+                    else
+                    {
+                        containsNonWildcard = true;
+                    }
+                }
+
+                if (containsNonWildcard && containsWildcard)
+                {
+                    string message = "Repository name with wildcard is not allowed when another repository without wildcard is specified.";
+                    _cmdletPassedIn.ThrowTerminatingError(new ErrorRecord(
+                        new PSInvalidOperationException(message),
+                        "RepositoryNamesWithWildcardsAndNonWildcardUnsupported",
+                        ErrorCategory.InvalidArgument,
+                        this));
+                }
+            }
+
+            // Get repositories to search.
+            List<PSRepositoryInfo> repositoriesToSearch;
+            try
+            {
+                repositoriesToSearch = RepositorySettings.Read(repository, out string[] errorList);
+                if (repositoriesToSearch != null && repositoriesToSearch.Count == 0)
+                {
+                    _cmdletPassedIn.ThrowTerminatingError(new ErrorRecord(
+                                new PSArgumentException ("Cannot resolve -Repository name. Run 'Get-PSResourceRepository' to view all registered repositories."),
+                                "RepositoryNameIsNotResolved",
+                                ErrorCategory.InvalidArgument,
+                                this));
+                }
+
+                foreach (string error in errorList)
+                {
+                    _cmdletPassedIn.WriteError(new ErrorRecord(
+                                new PSInvalidOperationException(error),
+                                "ErrorRetrievingSpecifiedRepository",
+                                ErrorCategory.InvalidOperation,
+                                this));
+                }
+            }
+            catch (Exception e)
+            {
+                _cmdletPassedIn.ThrowTerminatingError(new ErrorRecord(
+                            new PSInvalidOperationException(e.Message),
+                            "ErrorLoadingRepositoryStoreFile",
+                            ErrorCategory.InvalidArgument,
+                            this));
+
+                return allPkgsInstalled;
+            }
+
+            var listOfRepositories = RepositorySettings.Read(repository, out string[] _);
+            var yesToAll = false;
+            var noToAll = false;
+
+            var findHelper = new FindHelper(_cancellationToken, _cmdletPassedIn, _networkCredential);
+            List<string> repositoryNamesToSearch = new List<string>();
+            bool sourceTrusted = false;
+
+            // Loop through all the repositories provided (in priority order) until there no more packages to install. 
+            for (int i = 0; i < listOfRepositories.Count && _pkgNamesToInstall.Count > 0; i++)
+            {
+                PSRepositoryInfo currentRepository = listOfRepositories[i];
+                string repoName = currentRepository.Name;
+                sourceTrusted = currentRepository.Trusted || trustRepository;
+
+                _networkCredential = Utils.SetNetworkCredential(currentRepository, _networkCredential, _cmdletPassedIn);
+                ServerApiCall currentServer = ServerFactory.GetServer(currentRepository, _networkCredential);
+
+                if (currentServer == null)
+                {
+                    // this indicates that PSRepositoryInfo.APIVersion = PSRepositoryInfo.APIVersion.unknown
+                    _cmdletPassedIn.WriteError(new ErrorRecord(
+                    new PSInvalidOperationException($"Repository '{currentRepository.Name}' is not a known repository type that is supported. Please file an issue for support at https://github.com/PowerShell/PSResourceGet/issues"),
+                    "RepositoryApiVersionUnknown",
+                    ErrorCategory.InvalidArgument,
+                    this));
+
+                    continue;
+                }
+
+                ResponseUtil currentResponseUtil = ResponseUtilFactory.GetResponseUtil(currentRepository);
+                bool installDepsForRepo = skipDependencyCheck;
+
+                // If no more packages to install, then return
+                if (_pkgNamesToInstall.Count == 0) {
+                    return allPkgsInstalled;
+                }
+
+                _cmdletPassedIn.WriteVerbose(string.Format("Attempting to search for packages in '{0}'", repoName));
+
+                if (currentRepository.Trusted == false && !trustRepository && !_force)
+                {
+                    _cmdletPassedIn.WriteVerbose("Checking if untrusted repository should be used");
+
+                    if (!(yesToAll || noToAll))
+                    {
+                        // Prompt for installation of package from untrusted repository
+                        var message = string.Format(CultureInfo.InvariantCulture, MsgInstallUntrustedPackage, repoName);
+                        sourceTrusted = _cmdletPassedIn.ShouldContinue(message, MsgRepositoryNotTrusted, true, ref yesToAll, ref noToAll);
+                    }
+                }
+
+                if (!sourceTrusted && !yesToAll)
+                {
+                    continue;
+                }
+
+                repositoryNamesToSearch.Add(repoName);
+                if ((currentRepository.ApiVersion == PSRepositoryInfo.APIVersion.v3) && (!installDepsForRepo))
+                {
+                    _cmdletPassedIn.WriteWarning("Installing dependencies is not currently supported for V3 server protocol repositories. The package will be installed without installing dependencies.");
+                    installDepsForRepo = true;
+                }
+
+                var installedPkgs = InstallPackages(_pkgNamesToInstall.ToArray(), currentRepository, currentServer, currentResponseUtil, scope, skipDependencyCheck, findHelper);
+                foreach (var pkg in installedPkgs)
+                {
+                    _pkgNamesToInstall.RemoveAll(x => x.Equals(pkg.Name, StringComparison.InvariantCultureIgnoreCase));
+                }
+
+                allPkgsInstalled.AddRange(installedPkgs);
+            }
+
+            if (_pkgNamesToInstall.Count > 0)
+            {
+                string repositoryWording = repositoryNamesToSearch.Count > 1 ? "registered repositories" : "repository";
+                _cmdletPassedIn.WriteError(new ErrorRecord(
+                        new ResourceNotFoundException($"Package(s) '{string.Join(", ", _pkgNamesToInstall)}' could not be installed from {repositoryWording} '{String.Join(", ", repositoryNamesToSearch)}'."),
+                        "InstallPackageFailure",
+                        ErrorCategory.InvalidData,
+                        this));
+            }
+
+            return allPkgsInstalled;
+        }
+
+        /// <summary>
+        /// Checks if any of the package versions are already installed and if they are removes them from the list of packages to install.
+        /// </summary>
+        private List<PSResourceInfo> FilterByInstalledPkgs(List<PSResourceInfo> packages)
+        {
+            // Package install paths.
+            // _pathsToInstallPkg will only contain the paths specified within the -Scope param (if applicable).
+            // _pathsToSearch will contain all resource package subdirectories within _pathsToInstallPkg path locations.
+            // e.g.:
+            // ./InstallPackagePath1/PackageA
+            // ./InstallPackagePath1/PackageB
+            // ./InstallPackagePath2/PackageC
+            // ./InstallPackagePath3/PackageD
+
+            // Get currently installed packages.
+            var getHelper = new GetHelper(_cmdletPassedIn);
+            var installedPackageNames = new HashSet<string>(StringComparer.CurrentCultureIgnoreCase);
+            foreach (var installedPkg in getHelper.GetInstalledPackages(
+                pkgs: packages,
+                pathsToSearch: _pathsToSearch))
+            {
+                installedPackageNames.Add(installedPkg.Name);
+            }
+
+            if (installedPackageNames.Count is 0)
+            {
+                return packages;
+            }
+
+            // Return only packages that are not already installed.
+            var filteredPackages = new List<PSResourceInfo>();
+            foreach (var pkg in packages)
+            {
+                if (!installedPackageNames.Contains(pkg.Name))
+                {
+                    // Add packages that still need to be installed.
+                    filteredPackages.Add(pkg);
+                }
+                else
+                {
+                    // Remove from tracking list of packages to install.
+                    pkg.AdditionalMetadata.TryGetValue("NormalizedVersion", out string normalizedVersion);
+                    _cmdletPassedIn.WriteWarning(
+                        string.Format("Resource '{0}' with version '{1}' is already installed.  If you would like to reinstall, please run the cmdlet again with the -Reinstall parameter",
+                        pkg.Name,
+                        normalizedVersion));
+
+                    // Remove from tracking list of packages to install.
+                    _pkgNamesToInstall.RemoveAll(x => x.Equals(pkg.Name, StringComparison.InvariantCultureIgnoreCase));
+                }
+            }
+
+            return filteredPackages;
+        }
+
+        /// <summary>
+        /// Deletes temp directory and is called at end of install process.
+        /// </summary>
+        private bool TryDeleteDirectory(
+            string tempInstallPath,
+            out ErrorRecord errorMsg)
+        {
+            errorMsg = null;
+
+            try
+            {
+                Utils.DeleteDirectory(tempInstallPath);
+            }
+            catch (Exception e)
+            {
+                var TempDirCouldNotBeDeletedError = new ErrorRecord(e, "errorDeletingTempInstallPath", ErrorCategory.InvalidResult, null);
+                errorMsg = TempDirCouldNotBeDeletedError;
+                return false;
+            }
+
+            return true;
+        }
+
+        /// <summary>
+        /// Moves file from the temp install path to desination path for install.
+        /// </summary>
+        private void MoveFilesIntoInstallPath(
+            PSResourceInfo pkgInfo,
+            bool isModule,
+            bool isLocalRepo,
+            string dirNameVersion,
+            string tempInstallPath,
+            string installPath,
+            string newVersion,
+            string moduleManifestVersion,
+            string scriptPath)
+        {
+            // Creating the proper installation path depending on whether pkg is a module or script
+            var newPathParent = isModule ? Path.Combine(installPath, pkgInfo.Name) : installPath;
+            var finalModuleVersionDir = isModule ? Path.Combine(installPath, pkgInfo.Name, moduleManifestVersion) : installPath;
+
+            // If script, just move the files over, if module, move the version directory over
+            var tempModuleVersionDir = (!isModule || isLocalRepo) ? dirNameVersion
+                : Path.Combine(tempInstallPath, pkgInfo.Name.ToLower(), newVersion);
+
+            _cmdletPassedIn.WriteVerbose(string.Format("Installation source path is: '{0}'", tempModuleVersionDir));
+            _cmdletPassedIn.WriteVerbose(string.Format("Installation destination path is: '{0}'", finalModuleVersionDir));
+
+            if (isModule)
+            {
+                // If new path does not exist
+                if (!Directory.Exists(newPathParent))
+                {
+                    _cmdletPassedIn.WriteVerbose(string.Format("Attempting to move '{0}' to '{1}'", tempModuleVersionDir, finalModuleVersionDir));
+                    Directory.CreateDirectory(newPathParent);
+                    Utils.MoveDirectory(tempModuleVersionDir, finalModuleVersionDir);
+                }
+                else
+                {
+                    _cmdletPassedIn.WriteVerbose(string.Format("Temporary module version directory is: '{0}'", tempModuleVersionDir));
+
+                    if (Directory.Exists(finalModuleVersionDir))
+                    {
+                        // Delete the directory path before replacing it with the new module.
+                        // If deletion fails (usually due to binary file in use), then attempt restore so that the currently
+                        // installed module is not corrupted.
+                        _cmdletPassedIn.WriteVerbose(string.Format("Attempting to delete with restore on failure.'{0}'", finalModuleVersionDir));
+                        Utils.DeleteDirectoryWithRestore(finalModuleVersionDir);
+                    }
+
+                    _cmdletPassedIn.WriteVerbose(string.Format("Attempting to move '{0}' to '{1}'", tempModuleVersionDir, finalModuleVersionDir));
+                    Utils.MoveDirectory(tempModuleVersionDir, finalModuleVersionDir);
+                }
+            }
+            else if (_asNupkg)
+            {
+                foreach (string file in Directory.GetFiles(tempInstallPath))
+                {
+                    string fileName = Path.GetFileName(file);
+                    string newFileName = string.Equals(Path.GetExtension(file), ".zip", StringComparison.OrdinalIgnoreCase) ?
+                        $"{Path.GetFileNameWithoutExtension(file)}.nupkg" : fileName;
+
+                    Utils.MoveFiles(Path.Combine(tempInstallPath, fileName), Path.Combine(installPath, newFileName));
+                }
+            }
+            else
+            {
+                if (!_savePkg)
+                {
+                    // Need to delete old xml files because there can only be 1 per script
+                    var scriptXML = pkgInfo.Name + "_InstalledScriptInfo.xml";
+                    _cmdletPassedIn.WriteVerbose(string.Format("Checking if path '{0}' exists: ", File.Exists(Path.Combine(installPath, "InstalledScriptInfos", scriptXML))));
+                    if (File.Exists(Path.Combine(installPath, "InstalledScriptInfos", scriptXML)))
+                    {
+                        _cmdletPassedIn.WriteVerbose(string.Format("Deleting script metadata XML"));
+                        File.Delete(Path.Combine(installPath, "InstalledScriptInfos", scriptXML));
+                    }
+
+                    _cmdletPassedIn.WriteVerbose(string.Format("Moving '{0}' to '{1}'", Path.Combine(dirNameVersion, scriptXML), Path.Combine(installPath, "InstalledScriptInfos", scriptXML)));
+                    Utils.MoveFiles(Path.Combine(dirNameVersion, scriptXML), Path.Combine(installPath, "InstalledScriptInfos", scriptXML));
+
+                    // Need to delete old script file, if that exists
+                    _cmdletPassedIn.WriteVerbose(string.Format("Checking if path '{0}' exists: ", File.Exists(Path.Combine(finalModuleVersionDir, pkgInfo.Name + PSScriptFileExt))));
+                    if (File.Exists(Path.Combine(finalModuleVersionDir, pkgInfo.Name + PSScriptFileExt)))
+                    {
+                        _cmdletPassedIn.WriteVerbose(string.Format("Deleting script file"));
+                        File.Delete(Path.Combine(finalModuleVersionDir, pkgInfo.Name + PSScriptFileExt));
+                    }
+                }
+
+                _cmdletPassedIn.WriteVerbose(string.Format("Moving '{0}' to '{1}'", scriptPath, Path.Combine(finalModuleVersionDir, pkgInfo.Name + PSScriptFileExt)));
+                Utils.MoveFiles(scriptPath, Path.Combine(finalModuleVersionDir, pkgInfo.Name + PSScriptFileExt));
+            }
+        }
+
+
+        /// <summary>
+        /// Iterates through package names passed in and calls method to install each package and their dependencies.
+        /// </summary>
+        private List<PSResourceInfo> InstallPackages(
+            string[] pkgNamesToInstall,
+            PSRepositoryInfo repository,
+            ServerApiCall currentServer,
+            ResponseUtil currentResponseUtil,
+            ScopeType scope,
+            bool skipDependencyCheck,
+            FindHelper findHelper)
+        {
+            List<PSResourceInfo> pkgsSuccessfullyInstalled = new List<PSResourceInfo>();
+
+            // Install parent package to the temp directory,
+            // Get the dependencies from the installed package,
+            // Install all dependencies to temp directory.
+            // If a single dependency fails to install, roll back by deleting the temp directory.
+            foreach (var parentPackage in pkgNamesToInstall)
+            {
+                string tempInstallPath = CreateInstallationTempPath();
+
+                try
+                {
+                    // Hashtable has the key as the package name
+                    // and value as a Hashtable of specific package info:
+                    //     packageName, { version = "", isScript = "", isModule = "", pkg = "", etc. }
+                    // Install parent package to the temp directory.
+                    Hashtable packagesHash = InstallPackage(
+                                                        searchVersionType: _versionType,
+                                                        specificVersion: _nugetVersion,
+                                                        versionRange: _versionRange,
+                                                        pkgNameToInstall: parentPackage,
+                                                        repository: repository,
+                                                        currentServer: currentServer,
+                                                        currentResponseUtil: currentResponseUtil,
+                                                        tempInstallPath: tempInstallPath,
+                                                        packagesHash: new Hashtable(StringComparer.InvariantCultureIgnoreCase),
+                                                        errRecord: out ErrorRecord errRecord);
+
+                    // At this point parent package is installed to temp path.
+                    if (errRecord != null)
+                    {
+                        if (errRecord.FullyQualifiedErrorId.Equals("PackageNotFound"))
+                        {
+                            _cmdletPassedIn.WriteVerbose(errRecord.Exception.Message);
+                        }
+                        else
+                        {
+                            _cmdletPassedIn.WriteError(errRecord);
+                        }
+
+                        continue;
+                    }
+
+                    if (packagesHash.Count == 0)
+                    {
+                        continue;
+                    }
+
+                    Hashtable parentPkgInfo = packagesHash[parentPackage] as Hashtable;
+                    PSResourceInfo parentPkgObj = parentPkgInfo["psResourceInfoPkg"] as PSResourceInfo;
+
+                    if (!skipDependencyCheck)
+                    {
+                        if (currentServer.Repository.ApiVersion == PSRepositoryInfo.APIVersion.v3)
+                        {
+                            _cmdletPassedIn.WriteWarning("Installing dependencies is not currently supported for V3 server protocol repositories. The package will be installed without installing dependencies.");
+                        }
+
+                        HashSet<string> myHash = new HashSet<string>(StringComparer.OrdinalIgnoreCase);
+                        // Get the dependencies from the installed package.
+                        if (parentPkgObj.Dependencies.Length > 0)
+                        {
+                            bool depFindFailed = false;
+                            foreach (PSResourceInfo depPkg in findHelper.FindDependencyPackages(currentServer, currentResponseUtil, parentPkgObj, repository, myHash))
+                            {
+                                if (depPkg == null)
+                                {
+                                    depFindFailed = true;
+                                    continue;
+                                }
+                                
+                                if (String.Equals(depPkg.Name, parentPkgObj.Name, StringComparison.OrdinalIgnoreCase))
+                                {
+                                    continue;
+                                }
+
+                                NuGetVersion depVersion = null;
+                                if (depPkg.AdditionalMetadata.ContainsKey("NormalizedVersion"))
+                                {
+                                    if (!NuGetVersion.TryParse(depPkg.AdditionalMetadata["NormalizedVersion"] as string, out depVersion))
+                                    {
+                                        NuGetVersion.TryParse(depPkg.Version.ToString(), out depVersion);
+                                    }
+                                }
+
+                                packagesHash = InstallPackage(
+                                            searchVersionType: VersionType.SpecificVersion,
+                                            specificVersion: depVersion,
+                                            versionRange: null,
+                                            pkgNameToInstall: depPkg.Name,
+                                            repository: repository,
+                                            currentServer: currentServer,
+                                            currentResponseUtil: currentResponseUtil,
+                                            tempInstallPath: tempInstallPath,
+                                            packagesHash: packagesHash,
+                                            errRecord: out ErrorRecord installPkgErrRecord);
+
+                                if (installPkgErrRecord != null)
+                                {
+                                    _cmdletPassedIn.WriteError(installPkgErrRecord);
+                                    continue;
+                                }
+                            }
+
+                            if (depFindFailed)
+                            {
+                                continue;
+                            }
+                        }
+                    }
+
+                    // If -WhatIf is passed in, early out.
+                    if (!_cmdletPassedIn.ShouldProcess("Exit ShouldProcess"))
+                    {
+                        return pkgsSuccessfullyInstalled;
+                    }
+
+                    // Parent package and dependencies are now installed to temp directory.
+                    // Try to move all package directories from temp directory to final destination.
+                    if (!TryMoveInstallContent(tempInstallPath, scope, packagesHash))
+                    {
+                        _cmdletPassedIn.WriteError(new ErrorRecord(new InvalidOperationException(), "InstallPackageTryMoveContentFailure", ErrorCategory.InvalidOperation, this));
+                    }
+                    else
+                    {
+                        foreach (string pkgName in packagesHash.Keys)
+                        {
+                            Hashtable pkgInfo = packagesHash[pkgName] as Hashtable;
+                            pkgsSuccessfullyInstalled.Add(pkgInfo["psResourceInfoPkg"] as PSResourceInfo);
+
+                            // Add each pkg to _packagesOnMachine (ie pkgs fully installed on the machine).
+                            _packagesOnMachine.Add(String.Format("{0}{1}", pkgName, pkgInfo["pkgVersion"].ToString()));
+                        }
+                    }
+                }
+                finally
+                {
+                    DeleteInstallationTempPath(tempInstallPath);
+                }
+            }
+
+            return pkgsSuccessfullyInstalled;
+        }
+
+        /// <summary>
+        /// Installs a single package to the temporary path.
+        /// </summary>
+        private Hashtable InstallPackage(
+            VersionType searchVersionType,
+            NuGetVersion specificVersion,
+            VersionRange versionRange,
+            string pkgNameToInstall,
+            PSRepositoryInfo repository,
+            ServerApiCall currentServer,
+            ResponseUtil currentResponseUtil,
+            string tempInstallPath,
+            Hashtable packagesHash,
+            out ErrorRecord errRecord)
+        {
+            FindResults responses = null;
+            errRecord = null;
+
+            switch (searchVersionType)
+            {
+                case VersionType.VersionRange:
+                    responses = currentServer.FindVersionGlobbing(pkgNameToInstall, versionRange, _prerelease, ResourceType.None, getOnlyLatest: true, out ErrorRecord findVersionGlobbingErrRecord);
+                    // Server level globbing API will not populate errRecord for empty response, so must check for empty response and early out
+                    if (findVersionGlobbingErrRecord != null || responses.IsFindResultsEmpty())
+                    {
+                        errRecord = findVersionGlobbingErrRecord;
+                        return packagesHash;
+                    }
+
+                   break;
+
+                case VersionType.SpecificVersion:
+                    string nugetVersionString = specificVersion.ToNormalizedString(); // 3.0.17-beta
+
+                    responses = currentServer.FindVersion(pkgNameToInstall, nugetVersionString, ResourceType.None, out ErrorRecord findVersionErrRecord);
+                    if (findVersionErrRecord != null)
+                    {
+                        errRecord = findVersionErrRecord;
+                        return packagesHash;
+                    }
+
+                    break;
+
+                default:
+                    // VersionType.NoVersion
+                    responses = currentServer.FindName(pkgNameToInstall, _prerelease, ResourceType.None, out ErrorRecord findNameErrRecord);
+                    if (findNameErrRecord != null)
+                    {
+                        errRecord = findNameErrRecord;
+                        return packagesHash;
+                    }
+
+                    break;
+            }
+
+            PSResourceInfo pkgToInstall = null;
+            foreach (PSResourceResult currentResult in currentResponseUtil.ConvertToPSResourceResult(responses))
+            {
+                if (currentResult.exception != null && !currentResult.exception.Message.Equals(string.Empty))
+                {
+                    errRecord = new ErrorRecord(
+                                    currentResult.exception, 
+                                    "FindConvertToPSResourceFailure", 
+                                    ErrorCategory.ObjectNotFound, 
+                                    this);
+                }
+                else if (searchVersionType == VersionType.VersionRange)
+                {
+                    // Check to see if version falls within version range 
+                    PSResourceInfo foundPkg = currentResult.returnedObject;
+                    string versionStr = $"{foundPkg.Version}";
+                    if (foundPkg.IsPrerelease)
+                    {
+                        versionStr += $"-{foundPkg.Prerelease}";
+                    }
+
+                    if (NuGetVersion.TryParse(versionStr, out NuGetVersion version)
+                           && _versionRange.Satisfies(version))
+                    {
+                        pkgToInstall = foundPkg;
+
+                        break;
+                    }
+                } else {
+                    pkgToInstall = currentResult.returnedObject;
+
+                    break;
+                }
+            }
+
+            if (pkgToInstall == null)
+            {
+                return packagesHash;
+            }
+
+            pkgToInstall.RepositorySourceLocation = repository.Uri.ToString();
+            pkgToInstall.AdditionalMetadata.TryGetValue("NormalizedVersion", out string pkgVersion);
+
+            // Check to see if the pkg is already installed (ie the pkg is installed and the version satisfies the version range provided via param)
+            if (!_reinstall)
+            {
+                string currPkgNameVersion = String.Format("{0}{1}", pkgToInstall.Name, pkgToInstall.Version.ToString());
+                if (_packagesOnMachine.Contains(currPkgNameVersion))
+                {
+                    _cmdletPassedIn.WriteWarning(
+                        string.Format("Resource '{0}' with version '{1}' is already installed.  If you would like to reinstall, please run the cmdlet again with the -Reinstall parameter",
+                        pkgToInstall.Name,
+                        pkgVersion));
+                    return packagesHash;
+                }
+            }
+
+            if (packagesHash.ContainsKey(pkgToInstall.Name))
+            {
+                return packagesHash;
+            }
+
+
+            Hashtable updatedPackagesHash = packagesHash;
+
+            // -WhatIf processing.
+            if (_savePkg && !_cmdletPassedIn.ShouldProcess($"Package to save: '{pkgToInstall.Name}', version: '{pkgVersion}'"))
+            {
+                if (!updatedPackagesHash.ContainsKey(pkgToInstall.Name))
+                {
+                    updatedPackagesHash.Add(pkgToInstall.Name, new Hashtable(StringComparer.InvariantCultureIgnoreCase)
+                    {
+                        { "isModule", "" },
+                        { "isScript", "" },
+                        { "psResourceInfoPkg", pkgToInstall },
+                        { "tempDirNameVersionPath", tempInstallPath },
+                        { "pkgVersion", "" },
+                        { "scriptPath", ""  },
+                        { "installPath", "" }
+                    });
+                }
+            }
+            else if (!_cmdletPassedIn.ShouldProcess($"Package to install: '{pkgToInstall.Name}', version: '{pkgVersion}'"))
+            {
+                if (!updatedPackagesHash.ContainsKey(pkgToInstall.Name))
+                {
+                    updatedPackagesHash.Add(pkgToInstall.Name, new Hashtable(StringComparer.InvariantCultureIgnoreCase)
+                    {
+                        { "isModule", "" },
+                        { "isScript", "" },
+                        { "psResourceInfoPkg", pkgToInstall },
+                        { "tempDirNameVersionPath", tempInstallPath },
+                        { "pkgVersion", "" },
+                        { "scriptPath", ""  },
+                        { "installPath", "" }
+                    });
+                }
+            }
+            else
+            {
+                // Download the package.
+                string pkgName = pkgToInstall.Name;
+                Stream responseStream;
+
+                if (searchVersionType == VersionType.NoVersion && !_prerelease)
+                {
+                    responseStream = currentServer.InstallName(pkgName, _prerelease, out ErrorRecord installNameErrRecord);
+                    if (installNameErrRecord != null)
+                    {
+                        errRecord = installNameErrRecord;
+                        return packagesHash;
+                    }
+                }
+                else
+                {
+                    responseStream = currentServer.InstallVersion(pkgName, pkgVersion, out ErrorRecord installVersionErrRecord);
+                    if (installVersionErrRecord != null)
+                    {
+                        errRecord = installVersionErrRecord;
+                        return packagesHash;
+                    }
+                }
+
+                bool installedToTempPathSuccessfully = _asNupkg ? TrySaveNupkgToTempPath(responseStream, tempInstallPath, pkgName, pkgVersion, pkgToInstall, packagesHash, out updatedPackagesHash, out errRecord) :
+                    TryInstallToTempPath(responseStream, tempInstallPath, pkgName, pkgVersion, pkgToInstall, packagesHash, out updatedPackagesHash, out errRecord);
+
+                if (!installedToTempPathSuccessfully)
+                {
+                    return packagesHash;
+                }
+            }
+
+            return updatedPackagesHash;
+        }
+
+        /// <summary>
+        /// Creates a temporary path used for installation before moving package to its final location.
+        /// </summary>
+        private string CreateInstallationTempPath()
+        {
+            var tempInstallPath = Path.Combine(_tmpPath, Guid.NewGuid().ToString());
+
+            try
+            {
+                var dir = Directory.CreateDirectory(tempInstallPath);  // should check it gets created properly
+                                                                        // To delete file attributes from the existing ones get the current file attributes first and use AND (&) operator
+                                                                        // with a mask (bitwise complement of desired attributes combination).
+                                                                        // TODO: check the attributes and if it's read only then set it
+                                                                        // attribute may be inherited from the parent
+                                                                        // TODO:  are there Linux accommodations we need to consider here?
+                dir.Attributes &= ~FileAttributes.ReadOnly;
+            }
+            catch (Exception e)
+            {
+                // catch more specific exception first
+                _cmdletPassedIn.ThrowTerminatingError(new ErrorRecord(
+                    new ArgumentException($"Temporary folder for installation could not be created or set due to: {e.Message}"),
+                    "TempFolderCreationError",
+                    ErrorCategory.InvalidOperation,
+                    this));
+            }
+
+            return tempInstallPath;
+        }
+
+        /// <summary>
+        /// Deletes the temporary path used for intermediary installation.
+        /// </summary>
+        private void DeleteInstallationTempPath(string tempInstallPath)
+        {
+            if (Directory.Exists(tempInstallPath))
+            {
+                // Delete the temp directory and all its contents
+                _cmdletPassedIn.WriteVerbose(string.Format("Attempting to delete '{0}'", tempInstallPath));
+                if (!TryDeleteDirectory(tempInstallPath, out ErrorRecord errorMsg))
+                {
+                    _cmdletPassedIn.WriteError(errorMsg);
+                }
+                else
+                {
+                    _cmdletPassedIn.WriteVerbose(String.Format("Successfully deleted '{0}'", tempInstallPath));
+                }
+            }
+        }
+
+        /// <summary>
+        /// Attempts to take installed HTTP response content and move it into a temporary install path on the machine.
+        /// </summary>
+        private bool TryInstallToTempPath(
+            Stream responseStream,
+            string tempInstallPath,
+            string pkgName,
+            string normalizedPkgVersion,
+            PSResourceInfo pkgToInstall,
+            Hashtable packagesHash,
+            out Hashtable updatedPackagesHash,
+            out ErrorRecord error)
+        {
+            error = null;
+            updatedPackagesHash = packagesHash;
+            try
+            {
+                var pathToFile = Path.Combine(tempInstallPath, $"{pkgName}.{normalizedPkgVersion}.zip");
+                using var fs = File.Create(pathToFile);
+                responseStream.Seek(0, System.IO.SeekOrigin.Begin);
+                responseStream.CopyTo(fs);
+                fs.Close();
+
+                // Expand the zip file
+                var pkgVersion = pkgToInstall.Version.ToString();
+                var tempDirNameVersion = Path.Combine(tempInstallPath, pkgName.ToLower(), pkgVersion);
+                Directory.CreateDirectory(tempDirNameVersion);
+                System.IO.Compression.ZipFile.ExtractToDirectory(pathToFile, tempDirNameVersion);
+
+                File.Delete(pathToFile);
+
+                var moduleManifest = Path.Combine(tempDirNameVersion, pkgName + PSDataFileExt);
+                var scriptPath = Path.Combine(tempDirNameVersion, pkgName + PSScriptFileExt);
+
+                bool isModule = File.Exists(moduleManifest);
+                bool isScript = File.Exists(scriptPath);
+
+                if (!isModule && !isScript) {
+                    scriptPath = "";
+                }
+
+                // TODO: add pkg validation when we figure out consistent/defined way to do so
+                if (_authenticodeCheck && !AuthenticodeSignature.CheckAuthenticodeSignature(
+                    pkgName,
+                    tempDirNameVersion,
+                    _cmdletPassedIn,
+                    out error))
+                {
+                    return false;
+                }
+
+                string installPath = string.Empty;
+                if (isModule)
+                {
+                    installPath = _pathsToInstallPkg.Find(path => path.EndsWith("Modules", StringComparison.InvariantCultureIgnoreCase));
+
+                    if (!File.Exists(moduleManifest))
+                    {
+                        var message = String.Format("{0} package could not be installed with error: Module manifest file: {1} does not exist. This is not a valid PowerShell module.", pkgName, moduleManifest);
+                        var ex = new ArgumentException(message);
+                        error = new ErrorRecord(ex, "psdataFileNotExistError", ErrorCategory.ReadError, null);
+
+                        return false;
+                    }
+
+                    if (!Utils.TryReadManifestFile(
+                        manifestFilePath: moduleManifest,
+                        manifestInfo: out Hashtable parsedMetadataHashtable,
+                        error: out Exception manifestReadError))
+                    {
+                        error = new ErrorRecord(
+                            exception: manifestReadError,
+                            errorId: "ManifestFileReadParseError",
+                            errorCategory: ErrorCategory.ReadError,
+                            this);
+
+                        return false;
+                    }
+
+                    // Accept License verification
+                    if (!_savePkg && !CallAcceptLicense(pkgToInstall, moduleManifest, tempInstallPath, pkgVersion, out error))
+                    {
+                        _pkgNamesToInstall.RemoveAll(x => x.Equals(pkgToInstall.Name, StringComparison.InvariantCultureIgnoreCase));
+                        return false;
+                    }
+
+                    // If NoClobber is specified, ensure command clobbering does not happen
+                    if (_noClobber && DetectClobber(pkgName, parsedMetadataHashtable, out error))
+                    {
+                        _pkgNamesToInstall.RemoveAll(x => x.Equals(pkgName, StringComparison.InvariantCultureIgnoreCase));
+                        return false;
+                    }
+                }
+                else if (isScript)
+                {
+                    installPath = _pathsToInstallPkg.Find(path => path.EndsWith("Scripts", StringComparison.InvariantCultureIgnoreCase));
+
+                    // is script
+                    if (!PSScriptFileInfo.TryTestPSScriptFileInfo(
+                        scriptFileInfoPath: scriptPath,
+                        parsedScript: out PSScriptFileInfo scriptToInstall,
+                        out ErrorRecord[] parseScriptFileErrors,
+                        out string[] _))
+                    {
+                        foreach (ErrorRecord parseError in parseScriptFileErrors)
+                        {
+                            _cmdletPassedIn.WriteError(parseError);
+                        }
+
+                        var ex = new InvalidOperationException($"PSScriptFile could not be parsed");
+                        error = new ErrorRecord(ex, "psScriptParseError", ErrorCategory.ReadError, null);
+
+                        return false;
+                    }
+                }
+                else
+                {
+                    // This package is not a PowerShell package (eg a resource from the NuGet Gallery).
+                    installPath = _pathsToInstallPkg.Find(path => path.EndsWith("Modules", StringComparison.InvariantCultureIgnoreCase));
+
+                    _cmdletPassedIn.WriteVerbose($"This resource is not a PowerShell package and will be installed to the modules path: {installPath}.");
+                    isModule = true;
+                }
+
+                installPath = _savePkg ? _pathsToInstallPkg.First() : installPath;
+
+                DeleteExtraneousFiles(pkgName, tempDirNameVersion);
+
+                if (_includeXml)
+                {
+                    if (!CreateMetadataXMLFile(tempDirNameVersion, installPath, pkgToInstall, isModule, out error))
+                    {
+                        return false;
+                    }
+                }
+
+                if (!updatedPackagesHash.ContainsKey(pkgName))
+                {
+                    // Add pkg info to hashtable.
+                    updatedPackagesHash.Add(pkgName, new Hashtable(StringComparer.InvariantCultureIgnoreCase)
+                    {
+                        { "isModule", isModule },
+                        { "isScript", isScript },
+                        { "psResourceInfoPkg", pkgToInstall },
+                        { "tempDirNameVersionPath", tempDirNameVersion },
+                        { "pkgVersion", pkgVersion },
+                        { "scriptPath", scriptPath  },
+                        { "installPath", installPath }
+                    });
+                }
+
+                return true;
+            }
+            catch (Exception e)
+            {
+                error = new ErrorRecord(
+                    new PSInvalidOperationException(
+                        message: $"Unable to successfully install package '{pkgName}': '{e.Message}' to temporary installation path.",
+                        innerException: e),
+                    "InstallPackageFailed",
+                    ErrorCategory.InvalidOperation,
+                    _cmdletPassedIn);
+
+                return false;
+            }
+        }
+
+        /// <summary>
+        /// Attempts to take Http response content and move the .nupkg into a temporary install path on the machine.
+        /// </summary>
+        private bool TrySaveNupkgToTempPath(
+            Stream responseStream,
+            string tempInstallPath,
+            string pkgName,
+            string normalizedPkgVersion,
+            PSResourceInfo pkgToInstall,
+            Hashtable packagesHash,
+            out Hashtable updatedPackagesHash,
+            out ErrorRecord error)
+        {
+            error = null;
+            updatedPackagesHash = packagesHash;
+
+            try
+            {
+                var pathToFile = Path.Combine(tempInstallPath, $"{pkgName}.{normalizedPkgVersion}.zip");
+                using var fs = File.Create(pathToFile);
+                responseStream.Seek(0, System.IO.SeekOrigin.Begin);
+                responseStream.CopyTo(fs);
+                fs.Close();
+
+                string installPath = _pathsToInstallPkg.First();
+                if (_includeXml)
+                {
+                    if (!CreateMetadataXMLFile(tempInstallPath, installPath, pkgToInstall, isModule: true, out error))
+                    {
+                        return false;
+                    }
+                }
+
+                if (!updatedPackagesHash.ContainsKey(pkgName))
+                {
+                    // Add pkg info to hashtable.
+                    updatedPackagesHash.Add(pkgName, new Hashtable(StringComparer.InvariantCultureIgnoreCase)
+                    {
+                        { "isModule", "" },
+                        { "isScript", "" },
+                        { "psResourceInfoPkg", pkgToInstall },
+                        { "tempDirNameVersionPath", tempInstallPath },
+                        { "pkgVersion", "" },
+                        { "scriptPath", ""  },
+                        { "installPath", installPath }
+                    });
+                }
+
+                return true;
+            }
+            catch (Exception e)
+            {
+                error = new ErrorRecord(
+                            new PSInvalidOperationException(
+                                message: $"Unable to successfully save .nupkg '{pkgName}': '{e.Message}' to temporary installation path.",
+                                innerException: e),
+                        "SaveNupkgFailed",
+                        ErrorCategory.InvalidOperation,
+                        _cmdletPassedIn);
+
+                return false;
+            }
+        }
+
+        /// <summary>
+        /// Moves package files/directories from the temp install path into the final install path location.
+        /// </summary>
+        private bool TryMoveInstallContent(string tempInstallPath, ScopeType scope, Hashtable packagesHash)
+        {
+            foreach (string pkgName in packagesHash.Keys)
+            {
+                Hashtable pkgInfo = packagesHash[pkgName] as Hashtable;
+                bool isModule = (pkgInfo["isModule"] as bool?) ?? false;
+                bool isScript = (pkgInfo["isScript"] as bool?) ?? false;
+                PSResourceInfo pkgToInstall = pkgInfo["psResourceInfoPkg"] as PSResourceInfo;
+                string tempDirNameVersion = pkgInfo["tempDirNameVersionPath"] as string;
+                string pkgVersion = pkgInfo["pkgVersion"] as string;
+                string scriptPath = pkgInfo["scriptPath"] as string;
+                string installPath = pkgInfo["installPath"] as string;
+
+                try
+                {
+                    MoveFilesIntoInstallPath(
+                        pkgToInstall,
+                        isModule,
+                        isLocalRepo: false, // false for HTTP repo
+                        tempDirNameVersion,
+                        tempInstallPath,
+                        installPath,
+                        newVersion: pkgVersion, // would not have prerelease label in this string
+                        moduleManifestVersion: pkgVersion,
+                        scriptPath);
+
+                    _cmdletPassedIn.WriteVerbose(String.Format("Successfully installed package '{0}' to location '{1}'", pkgName, installPath));
+
+                    if (!_savePkg && isScript)
+                    {
+                        string installPathwithBackSlash = installPath + "\\";
+                        string envPATHVarValue = String.Empty;
+                        if (RuntimeInformation.IsOSPlatform(OSPlatform.Windows))
+                        {
+                            envPATHVarValue = Environment.GetEnvironmentVariable("PATH",
+                            scope == ScopeType.CurrentUser ? EnvironmentVariableTarget.User : EnvironmentVariableTarget.Machine);
+                        }
+                        else
+                        {
+                            // .NET on Unix-based systems does not support per-user and per-machine environment variables, only EnvironmentVariableTarget.Process successfully store an environment variable to the process environment block.
+                            envPATHVarValue = Environment.GetEnvironmentVariable("PATH", EnvironmentVariableTarget.Process);
+                        }
+
+                        if (!String.IsNullOrEmpty(envPATHVarValue) && !envPATHVarValue.Contains(installPath) && !envPATHVarValue.Contains(installPathwithBackSlash))
+                        {
+                            _cmdletPassedIn.WriteWarning(String.Format(ScriptPATHWarning, scope, installPath));
+                        }
+                    }
+                }
+                catch (Exception e)
+                {
+                    _cmdletPassedIn.WriteError(
+                        new ErrorRecord(
+                            new PSInvalidOperationException(
+                                message: $"Unable to successfully install package '{pkgName}': '{e.Message}'",
+                                innerException: e),
+                            "InstallPackageFailed",
+                            ErrorCategory.InvalidOperation,
+                            _cmdletPassedIn));
+
+                    return false;
+                }
+            }
+
+            return true;
+        }
+
+        /// <summary>
+        /// If the package requires license to be accepted, checks if the user has accepted it.
+        /// </summary>
+        private bool CallAcceptLicense(PSResourceInfo p, string moduleManifest, string tempInstallPath, string newVersion, out ErrorRecord error)
+        {
+            error = null;
+            var requireLicenseAcceptance = false;
+            var success = true;
+
+            if (File.Exists(moduleManifest))
+            {
+                using (StreamReader sr = new StreamReader(moduleManifest))
+                {
+                    var text = sr.ReadToEnd();
+
+                    var pattern = "RequireLicenseAcceptance\\s*=\\s*\\$true";
+                    var patternToSkip1 = "#\\s*RequireLicenseAcceptance\\s*=\\s*\\$true";
+                    var patternToSkip2 = "\\*\\s*RequireLicenseAcceptance\\s*=\\s*\\$true";
+
+                    Regex rgx = new Regex(pattern);
+                    Regex rgxComment1 = new Regex(patternToSkip1);
+                    Regex rgxComment2 = new Regex(patternToSkip2);
+                    if (rgx.IsMatch(text) && !rgxComment1.IsMatch(text) && !rgxComment2.IsMatch(text))
+                    {
+                        requireLicenseAcceptance = true;
+                    }
+                }
+
+                // Licesnse agreement processing
+                if (requireLicenseAcceptance)
+                {
+                    // If module requires license acceptance and -AcceptLicense is not passed in, display prompt
+                    if (!_acceptLicense)
+                    {
+                        var PkgTempInstallPath = Path.Combine(tempInstallPath, p.Name, newVersion);
+                        var LicenseFilePath = Path.Combine(PkgTempInstallPath, "License.txt");
+
+                        if (!File.Exists(LicenseFilePath))
+                        {
+                            var exMessage = String.Format("{0} package could not be installed with error: License.txt not found. License.txt must be provided when user license acceptance is required.", p.Name);
+                            var ex = new ArgumentException(exMessage);
+                            var acceptLicenseError = new ErrorRecord(ex, "LicenseTxtNotFound", ErrorCategory.ObjectNotFound, null);
+                            error = acceptLicenseError;
+                            success = false;
+                            return success;
+                        }
+
+                        // Otherwise read LicenseFile
+                        string licenseText = System.IO.File.ReadAllText(LicenseFilePath);
+                        var acceptanceLicenseQuery = $"Do you accept the license terms for module '{p.Name}'.";
+                        var message = licenseText + "`r`n" + acceptanceLicenseQuery;
+
+                        var title = "License Acceptance";
+                        var yesToAll = false;
+                        var noToAll = false;
+                        var shouldContinueResult = _cmdletPassedIn.ShouldContinue(message, title, true, ref yesToAll, ref noToAll);
+
+                        if (shouldContinueResult || yesToAll)
+                        {
+                            _acceptLicense = true;
+                        }
+                    }
+
+                    // Check if user agreed to license terms, if they didn't then throw error, otherwise continue to install
+                    if (!_acceptLicense)
+                    {
+                        var message = String.Format("{0} package could not be installed with error: License Acceptance is required for module '{0}'. Please specify '-AcceptLicense' to perform this operation.", p.Name);
+                        var ex = new ArgumentException(message);
+                        var acceptLicenseError = new ErrorRecord(ex, "ForceAcceptLicense", ErrorCategory.InvalidArgument, null);
+                        error = acceptLicenseError;
+                        success = false;
+                    }
+                }
+            }
+
+            return success;
+        }
+
+        /// <summary>
+        /// If the option for no clobber is specified, ensures that commands or cmdlets are not being clobbered.
+        /// </summary>
+        private bool DetectClobber(string pkgName, Hashtable parsedMetadataHashtable, out ErrorRecord error)
+        {
+            error = null;
+            bool foundClobber = false;
+
+            // Get installed modules, then get all possible paths
+            // selectPrereleaseOnly is false because even if Prerelease is true we want to include both stable and prerelease, would never select prerelease only.
+            GetHelper getHelper = new GetHelper(_cmdletPassedIn);
+            IEnumerable<PSResourceInfo> pkgsAlreadyInstalled = getHelper.GetPackagesFromPath(
+                name: new string[] { "*" },
+                versionRange: VersionRange.All,
+                pathsToSearch: _pathsToSearch,
+                selectPrereleaseOnly: false);
+
+            List<string> listOfCmdlets = new List<string>();
+            if (parsedMetadataHashtable.ContainsKey("CmdletsToExport"))
+            {
+                if (parsedMetadataHashtable["CmdletsToExport"] is object[] cmdletsToExport)
+                {
+                    foreach (var cmdletName in cmdletsToExport)
+                    {
+                        listOfCmdlets.Add(cmdletName as string);
+                    }
+                }
+            }
+
+            foreach (var pkg in pkgsAlreadyInstalled)
+            {
+                List<string> duplicateCmdlets = new List<string>();
+                List<string> duplicateCmds = new List<string>();
+                // See if any of the cmdlets or commands in the pkg we're trying to install exist within a package that's already installed
+                if (pkg.Includes.Cmdlet != null && pkg.Includes.Cmdlet.Length != 0)
+                {
+                    duplicateCmdlets = listOfCmdlets.Where(cmdlet => pkg.Includes.Cmdlet.Contains(cmdlet)).ToList();
+                }
+
+                if (pkg.Includes.Command != null && pkg.Includes.Command.Any())
+                {
+                    duplicateCmds = listOfCmdlets.Where(commands => pkg.Includes.Command.Contains(commands, StringComparer.InvariantCultureIgnoreCase)).ToList();
+                }
+
+                if (duplicateCmdlets.Count != 0 || duplicateCmds.Count != 0)
+                {
+                    duplicateCmdlets.AddRange(duplicateCmds);
+
+                    var errMessage = string.Format(
+                        "{1} package could not be installed with error: The following commands are already available on this system: '{0}'. This module '{1}' may override the existing commands. If you still want to install this module '{1}', remove the -NoClobber parameter.",
+                        String.Join(", ", duplicateCmdlets), pkgName);
+
+                    var ex = new ArgumentException(errMessage);
+                    var noClobberError = new ErrorRecord(ex, "CommandAlreadyExists", ErrorCategory.ResourceExists, null);
+                    error = noClobberError;
+                    foundClobber = true;
+
+                    return foundClobber;
+                }
+            }
+
+            return foundClobber;
+        }
+
+        /// <summary>
+        /// Creates metadata XML file for either module or script package.
+        /// </summary>
+        private bool CreateMetadataXMLFile(string dirNameVersion, string installPath, PSResourceInfo pkg, bool isModule, out ErrorRecord error)
+        {
+            error = null;
+            bool success = true;
+            // Script will have a metadata file similar to:  "TestScript_InstalledScriptInfo.xml"
+            // Modules will have the metadata file: "PSGetModuleInfo.xml"
+            var metadataXMLPath = isModule ? Path.Combine(dirNameVersion, "PSGetModuleInfo.xml")
+                : Path.Combine(dirNameVersion, (pkg.Name + "_InstalledScriptInfo.xml"));
+
+            pkg.InstalledDate = DateTime.Now;
+            pkg.InstalledLocation = installPath;
+
+            // Write all metadata into metadataXMLPath
+            if (!pkg.TryWrite(metadataXMLPath, out string writeError))
+            {
+                var message = string.Format("{0} package could not be installed with error: Error parsing metadata into XML: '{1}'", pkg.Name, writeError);
+                var ex = new ArgumentException(message);
+                var errorParsingMetadata = new ErrorRecord(ex, "ErrorParsingMetadata", ErrorCategory.ParserError, null);
+                error = errorParsingMetadata;
+                success = false;
+            }
+
+            return success;
+        }
+
+        /// <summary>
+        /// Clean up and delete extraneous files found from the package during install.
+        /// </summary>
+        private void DeleteExtraneousFiles(string packageName, string dirNameVersion)
+        {
+            // Deleting .nupkg SHA file, .nuspec, and .nupkg after unpacking the module
+            // since we download as .zip for HTTP calls, we shouldn't have .nupkg* files
+            // var nupkgSHAToDelete = Path.Combine(dirNameVersion, pkgIdString + ".nupkg.sha512");
+            // var nupkgToDelete = Path.Combine(dirNameVersion, pkgIdString + ".nupkg");
+            // var nupkgMetadataToDelete =  Path.Combine(dirNameVersion, ".nupkg.metadata");
+            var nuspecToDelete = Path.Combine(dirNameVersion, packageName + ".nuspec");
+            var contentTypesToDelete = Path.Combine(dirNameVersion, "[Content_Types].xml");
+            var relsDirToDelete = Path.Combine(dirNameVersion, "_rels");
+            var packageDirToDelete = Path.Combine(dirNameVersion, "package");
+
+            if (File.Exists(nuspecToDelete))
+            {
+                _cmdletPassedIn.WriteVerbose(string.Format("Deleting '{0}'", nuspecToDelete));
+                File.Delete(nuspecToDelete);
+            }
+            if (File.Exists(contentTypesToDelete))
+            {
+                _cmdletPassedIn.WriteVerbose(string.Format("Deleting '{0}'", contentTypesToDelete));
+                File.Delete(contentTypesToDelete);
+            }
+            if (Directory.Exists(relsDirToDelete))
+            {
+                _cmdletPassedIn.WriteVerbose(string.Format("Deleting '{0}'", relsDirToDelete));
+                Utils.DeleteDirectory(relsDirToDelete);
+            }
+            if (Directory.Exists(packageDirToDelete))
+            {
+                _cmdletPassedIn.WriteVerbose(string.Format("Deleting '{0}'", packageDirToDelete));
+                Utils.DeleteDirectory(packageDirToDelete);
+            }
+        }
+
+        #endregion
+    }
+}