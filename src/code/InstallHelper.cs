--- conflicted
+++ resolved
@@ -154,11 +154,7 @@
             foreach (var repo in listOfRepositories)
             {
                 // If no more packages to install, then return
-<<<<<<< HEAD
-                if (!pckgNamesToInstall.Any()) return allPkgsInstalled;
-=======
-                if (!pkgNamesToInstall.Any()) return;
->>>>>>> 26866ac1
+                if (!pkgNamesToInstall.Any()) return allPkgsInstalled;
 
                 string repoName = repo.Name;
                 _cmdletPassedIn.WriteVerbose(string.Format("Attempting to search for packages in '{0}'", repoName));
@@ -237,11 +233,7 @@
 
                 foreach (PSResourceInfo pkg in pkgsInstalled)
                 {
-<<<<<<< HEAD
-                    pckgNamesToInstall.Remove(pkg.Name);
-=======
-                    pkgNamesToInstall.Remove(name);
->>>>>>> 26866ac1
+                    pkgNamesToInstall.Remove(pkg.Name);
                 }
 
                 allPkgsInstalled.AddRange(pkgsInstalled);
@@ -298,24 +290,14 @@
             return filteredPackages.Values.ToArray();
         }
 
-<<<<<<< HEAD
         private List<PSResourceInfo> InstallPackage(
-            IEnumerable<PSResourceInfo> pkgsToInstall,
-            string repoName,
-=======
-        private List<string> InstallPackage(
             IEnumerable<PSResourceInfo> pkgsToInstall, // those found to be required to be installed (includes Dependency packages as well)
             List<string> pkgNamesToInstall, // those requested by the user to be installed
->>>>>>> 26866ac1
             string repoUrl,
             PSCredential credential,
             bool isLocalRepo)
         {
-<<<<<<< HEAD
             List<PSResourceInfo> pkgsSuccessfullyInstalled = new List<PSResourceInfo>();
-            foreach (PSResourceInfo pkgInfo in pkgsToInstall)
-=======
-            List<string> pkgsSuccessfullyInstalled = new List<string>();
             int totalPkgs = pkgsToInstall.Count();
 
             // counters for tracking dependent package and current package out of total
@@ -327,7 +309,6 @@
             int currentPkgNumOfDependentPkgs = 1;
 
             foreach (PSResourceInfo pkg in pkgsToInstall)
->>>>>>> 26866ac1
             {
                 totalPkgsCount++;
                 var tempInstallPath = Path.Combine(Path.GetTempPath(), Guid.NewGuid().ToString());
@@ -550,13 +531,8 @@
                         moduleManifestVersion,
                         scriptPath);
                     
-<<<<<<< HEAD
-                    _cmdletPassedIn.WriteVerbose(String.Format("Successfully installed package '{0}' to location '{1}'", pkgInfo.Name, installPath));
-                    pkgsSuccessfullyInstalled.Add(pkgInfo);
-=======
                     _cmdletPassedIn.WriteVerbose(String.Format("Successfully installed package '{0}' to location '{1}'", pkg.Name, installPath));
-                    pkgsSuccessfullyInstalled.Add(pkg.Name);
->>>>>>> 26866ac1
+                    pkgsSuccessfullyInstalled.Add(pkg);
                 }
                 catch (Exception e)
                 {
