--- conflicted
+++ resolved
@@ -83,11 +83,7 @@
             List<string> pathsToInstallPkg)
         {
             _cmdletPassedIn.WriteVerbose(string.Format("Parameters passed in >>> Name: '{0}'; Version: '{1}'; Prerelease: '{2}'; Repository: '{3}'; " +
-<<<<<<< HEAD
                 "AcceptLicense: '{4}'; Quiet: '{5}'; Reinstall: '{6}'; TrustRepository: '{7}'; NoClobber: '{8}'; AsNupkg: '{9}'; IncludeXML '{10}'; SavePackage '{11}'",
-=======
-                "AcceptLicense: '{4}'; Quiet: '{5}'; Reinstall: '{6}'; TrustRepository: '{7}'; NoClobber: '{8}'",
->>>>>>> 01aaf34e
                 string.Join(",", names),
                 versionRange != null ? (versionRange.OriginalString != null ? versionRange.OriginalString : string.Empty) : string.Empty,
                 prerelease.ToString(),
@@ -475,7 +471,7 @@
                             File.Copy(Path.Combine(tempDirNameVersion, nupkgFile), Path.Combine(installPath, nupkgFile));
 
                             _cmdletPassedIn.WriteVerbose(string.Format("'{0}' moved into file path '{1}'", nupkgFile, installPath));
-                            pkgsSuccessfullyInstalled.Add(pkgInfo.Name);
+                            pkgsSuccessfullyInstalled.Add(pkg);
 
                             continue;
                         }
