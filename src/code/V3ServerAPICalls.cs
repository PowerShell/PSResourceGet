using System.Security.AccessControl;
// Copyright (c) Microsoft Corporation. All rights reserved.
// Licensed under the MIT License.

using Microsoft.PowerShell.PowerShellGet.UtilClasses;
using NuGet.Versioning;
using System;
using System.Collections.Generic;
using System.Net.Http;
using System.Linq;
using System.Net;
using System.Text.Json;
using System.Collections;

namespace Microsoft.PowerShell.PowerShellGet.Cmdlets
{
    internal class V3ServerAPICalls : IServerAPICalls
    {
        #region Members

        private static readonly HttpFindPSResource _httpFindPSResource = new HttpFindPSResource();
		private static readonly HttpClientHandler handler = new HttpClientHandler()
		{
			AutomaticDecompression = DecompressionMethods.GZip | DecompressionMethods.Deflate
		};
		private static readonly HttpClient s_client = new HttpClient(handler);
        private static readonly string resourcesName = "resources";
        private static readonly string packageBaseAddressName = "PackageBaseAddress/3.0.0";
        private static readonly string searchQueryServiceName = "SearchQueryService/3.0.0-beta";
        private static readonly string registrationsBaseUrlName = "RegistrationsBaseUrl/Versioned";
        private static readonly string dataName = "data";
        private static readonly string idName = "id";
        private static readonly string versionName = "version";
        private static readonly string versionsName = "versions";
        #endregion

        #region Constructor

        internal V3ServerAPICalls() {}

        #endregion
        
        #region Methods
        // High level design: Find-PSResource >>> IFindPSResource (loops, version checks, etc.) >>> IServerAPICalls (call to repository endpoint/url)    

        /// <summary>
        /// Find method which allows for searching for all packages from a repository and returns latest version for each.
        /// Not supported
        /// </summary>
        public string[] FindAll(PSRepositoryInfo repository, bool includePrerelease, ResourceType type, out string errRecord)
        {
            errRecord = $"Find all is not supported for the repository {repository.Uri.ToString()}";

            return Utils.EmptyStrArray;
        }

        /// <summary>
        /// Find method which allows for searching for packages with tag from a repository and returns latest version for each.
        /// Examples: Search -Tag "Redis" -Repository PSGallery
        /// API call: 
        /// https://azuresearch-ussc.nuget.org/query?q=tags:redis&prerelease=False&semVerLevel=2.0.0
        /// 
        /// Azure Artifacts does not support querying on tags, so if support this scenario we need to search on the term and then filter
        /// </summary>
        public string[] FindTag(string tag, PSRepositoryInfo repository, bool includePrerelease, ResourceType _type, out string errRecord)
        {
            errRecord = string.Empty;
            List<string> responses = new List<string>();

            Hashtable resourceUrls = FindResourceType(new string[] { searchQueryServiceName, registrationsBaseUrlName }, repository, out errRecord);
            string searchQueryServiceUrl = resourceUrls[searchQueryServiceName] as string;
            string registrationsBaseUrl = resourceUrls[registrationsBaseUrlName] as string;

            bool isNuGetRepo = searchQueryServiceUrl.Contains("nuget.org");

            string query = isNuGetRepo ? $"{searchQueryServiceUrl}?q=tags:{tag.ToLower()}&prerelease={includePrerelease}&semVerLevel=2.0.0" :
                          $"{searchQueryServiceUrl}?q={tag.ToLower()}&prerelease={includePrerelease}&semVerLevel=2.0.0";

            // 2) call query with tags. (for Azure artifacts) get unique names, see which ones truly match
            JsonElement[] tagPkgs = GetJsonElementArr(query, dataName, out errRecord);

            List<string> matchingResponses = new List<string>();
            foreach (var pkgId in tagPkgs)
            {
                pkgId.TryGetProperty(idName, out JsonElement idItem);
                pkgId.TryGetProperty(versionName, out JsonElement versionItem);

                string id = idItem.ToString();
                string latestVersion = versionItem.ToString();

                // determine if id matches our wildcard criteria
                if (isNuGetRepo)
                {
                    matchingResponses.Add(FindVersionHelper(registrationsBaseUrl, id, latestVersion, out errRecord));
                }
                else
                {
                    pkgId.TryGetProperty("tags", out JsonElement tagsItem);
                    foreach (var tagItem in tagsItem.EnumerateArray())
                    {
                        if (tag.Equals(tagItem.ToString(), StringComparison.InvariantCultureIgnoreCase))
                        {
                            matchingResponses.Add(FindVersionHelper(registrationsBaseUrl, id, latestVersion, out errRecord));
                            break;
                        }
                    }
                }
            }

            return matchingResponses.ToArray();
        }

		/// <summary>
		/// Find method which allows for searching for single name and returns latest version.
		/// Name: no wildcard support
		/// Examples: Search "Newtonsoft.Json"
		/// API call: 
		///               https://api.nuget.org/v3/registration5-gz-semver2/nuget.server/index.json
		///               https://msazure.pkgs.visualstudio.com/One/_packaging/testfeed/nuget/v3/registrations2-semver2/newtonsoft.json/index.json
		///               https://msazure.pkgs.visualstudio.com/999aa88e-7ed7-41b2-9d77-5bc261222004/_packaging/0d5429e2-c871-4347-bdc9-d1cbbac5eb3b/nuget/v3/registrations2-semver2/newtonsoft.json/index.json
		/// The RegistrationBaseUrl that we're using is "RegistrationBaseUrl/Versioned"
		/// This type points to the url to use (ex above)
		/// Implementation Note: Need to filter further for latest version (prerelease or non-prerelease dependening on user preference)
		/// </summary>
		public string FindName(string packageName, PSRepositoryInfo repository, bool includePrerelease, ResourceType type, out string errRecord)
        {
            Hashtable resourceUrls = FindResourceType(new string[] { packageBaseAddressName, registrationsBaseUrlName }, repository, out errRecord);
            string packageBaseAddressUrl = resourceUrls[packageBaseAddressName] as string;
            string registrationsBaseUrl = resourceUrls[registrationsBaseUrlName] as string;

            bool isNuGetRepo = packageBaseAddressUrl.Contains("v3-flatcontainer");
            JsonElement[] pkgVersionsArr = GetPackageVersions(packageBaseAddressUrl, packageName, isNuGetRepo, out errRecord);

            List<string> responses = new List<string>();
            foreach (JsonElement version in pkgVersionsArr)
            {
                // parse as NuGetVersion
                if (NuGetVersion.TryParse(version.ToString(), out NuGetVersion nugetVersion))
                {
                    /* 
                     * pkgVersion == !prerelease   &&   includePrerelease == true   -->   keep pkg   
                     * pkgVersion == !prerelease   &&   includePrerelease == false  -->   keep pkg 
                     * pkgVersion == prerelease    &&   includePrerelease == true   -->   keep pkg   
                     * pkgVersion == prerelease    &&   includePrerelease == false  -->   throw away pkg 
                     */
                    if (!nugetVersion.IsPrerelease || includePrerelease)
                    {
                        return FindVersionHelper(registrationsBaseUrl, packageName, version.ToString(), out errRecord);
                    }
                }
            }

            return null;
        }

        /// <summary>
        /// Find method which allows for searching for single name with wildcards and returns latest version.
        /// Name: supports wildcards
        /// Examples: Search "Nuget.Server*"
        /// API call: 
        /// - No prerelease: https://api-v2v3search-0.nuget.org/autocomplete?q=storage&prerelease=false
        /// - Prerelease:  https://api-v2v3search-0.nuget.org/autocomplete?q=storage&prerelease=true  
        /// 
        /// https://msazure.pkgs.visualstudio.com/b32aa71e-8ed2-41b2-9d77-5bc261222004/_packaging/0d5429e2-c871-4347-bdc9-d1cbbac5eb3b/nuget/v3/query2?q=Newtonsoft&prerelease=false&semVerLevel=2.0.0
        ///         
        ///        Note:  response only returns names
        ///        
        ///        Make another query to get the latest version of each package  (ie call "FindVersionGlobbing")
        /// </summary>
        public string[] FindNameGlobbing(string packageName, PSRepositoryInfo repository, bool includePrerelease, ResourceType type, out string errRecord)
        {
            List<string> responses = new List<string>();
            errRecord = string.Empty;

            var names = packageName.Split(new char[] {'*'}, StringSplitOptions.RemoveEmptyEntries);
            string querySearchTerm = String.Empty;

            if (names.Length == 0)
            {
                errRecord = "We don't support -Name *";
                return Utils.EmptyStrArray;
            }
            if (names.Length == 1)
            { 
                // packageName: *get*       -> q: get
                // packageName: PowerShell* -> q: PowerShell
                // packageName: *ShellGet   -> q: ShellGet
                querySearchTerm = names[0];
            }
            else
            {
                // *pow*get*
                // pow*get -> only support this (V2)
                // pow*get*
                // *pow*get
            
                errRecord = "We only support wildcards for scenarios similar to the following examples: PowerShell*, *ShellGet, *Shell*.";
                return Utils.EmptyStrArray;
            }

            // https://msazure.pkgs.visualstudio.com/.../_packaging/.../nuget/v3/query2 (no support for * in search term, but matches like NuGet)
            // https://azuresearch-usnc.nuget.org/query?q=Newtonsoft&prerelease=false&semVerLevel=1.0.0 (NuGet) (supports * at end of searchterm q but equivalent to q = text w/o *)
            Hashtable resourceUrls = FindResourceType(new string[] { searchQueryServiceName, registrationsBaseUrlName }, repository, out errRecord);
            string searchQueryServiceUrl = resourceUrls[searchQueryServiceName] as string;
            string registrationsBaseUrl = resourceUrls[registrationsBaseUrlName] as string;

            string query = $"{searchQueryServiceUrl}?q={querySearchTerm}&prerelease={includePrerelease}&semVerLevel=2.0.0";

            // 2) call query with search term, get unique names, see which ones truly match
            JsonElement[] matchingPkgIds = GetJsonElementArr(query, dataName, out errRecord);

            List<string> matchingResponses = new List<string>();
            foreach (var pkgId in matchingPkgIds) {
                
                pkgId.TryGetProperty(idName, out JsonElement idItem);
                pkgId.TryGetProperty(versionName, out JsonElement versionItem);

                string id = idItem.ToString();
                string latestVersion = versionItem.ToString();

                // determine if id matches our wildcard criteria
                if ((packageName.StartsWith("*") && packageName.EndsWith("*") && id.Contains(querySearchTerm)) ||
                    (packageName.EndsWith("*") && id.StartsWith(querySearchTerm)) ||
                    (packageName.StartsWith("*") && id.EndsWith(querySearchTerm)))
                {
                    matchingResponses.Add(FindVersionHelper(registrationsBaseUrl, id, latestVersion, out errRecord));
                }
            }
            
            return matchingResponses.ToArray();
        }

        /// <summary>
        /// Find method which allows for searching for single name with version range.
        /// Name: no wildcard support
        /// Version: supports wildcards
        /// Examples: Search "NuGet.Server.Core" "[1.0.0.0, 5.0.0.0]"
        ///           Search "NuGet.Server.Core" "3.*"
        /// API Call: 
        ///           then, find all versions for a pkg
        ///           for nuget:
        ///               this contains all pkg version info: https://api.nuget.org/v3/registration5-gz-semver2/nuget.server/index.json
        ///               However, we will use the flattened version list: https://api.nuget.org/v3-flatcontainer/newtonsoft.json/index.json
        ///           for Azure Artifacts:
        ///               https://msazure.pkgs.visualstudio.com/b32aa71e-8ed2-41b2-9d77-5bc261222004/_packaging/0d5429e2-c871-4347-bdc9-d1cbbac5eb3b/nuget/v3/flat2/newtonsoft.json/index.json
        ///            (azure artifacts)
        ///            
        ///             Note:  very different responses for nuget vs azure artifacts
        ///            
        ///            After we figure out what version we want, call "FindVersion" (or some helper method)
        /// need to filter client side
        /// Implementation note: Returns all versions, including prerelease ones. Later (in the API client side) we'll do filtering on the versions to satisfy what user provided.
        /// </summary>
        public string[] FindVersionGlobbing(string packageName, VersionRange versionRange, PSRepositoryInfo repository, bool includePrerelease, ResourceType type, bool getOnlyLatest, out string errRecord)
        {
            Hashtable resourceUrls = FindResourceType(new string[] { packageBaseAddressName, registrationsBaseUrlName }, repository, out errRecord);
            string packageBaseAddressUrl = resourceUrls[packageBaseAddressName] as string;
            string registrationsBaseUrl = resourceUrls[registrationsBaseUrlName] as string;

            bool isNuGetRepo = packageBaseAddressUrl.Contains("v3-flatcontainer");
            JsonElement[] pkgVersionsArr = GetPackageVersions(packageBaseAddressUrl, packageName, isNuGetRepo, out errRecord);

            List<string> responses = new List<string>();
            foreach (var version in pkgVersionsArr) {
                if (NuGetVersion.TryParse(version.ToString(), out NuGetVersion nugetVersion) && versionRange.Satisfies(nugetVersion))
                {
                    /* 
                     * pkgVersion == !prerelease   &&   includePrerelease == true   -->   keep pkg   
                     * pkgVersion == !prerelease   &&   includePrerelease == false  -->   keep pkg 
                     * pkgVersion == prerelease    &&   includePrerelease == true   -->   keep pkg   
                     * pkgVersion == prerelease    &&   includePrerelease == false  -->   throw away pkg 
                     */
                    if (!nugetVersion.IsPrerelease || includePrerelease) {
                        responses.Add(FindVersionHelper(registrationsBaseUrl, packageName, version.ToString(), out errRecord));
                    }
                }
            }

            return responses.ToArray();
        }

		/// <summary>
		/// Find method which allows for searching for single name with specific version.
		/// Name: no wildcard support
		/// Version: no wildcard support
		/// Examples: Search "NuGet.Server.Core" "3.0.0-beta"
		/// API call: 
		///     first find the RegistrationBaseUrl
		///     https://api.nuget.org/v3/registration5-gz-semver2/nuget.server/index.json
        ///     
		///     https://msazure.pkgs.visualstudio.com/One/_packaging/testfeed/nuget/v3/registrations2-semver2/newtonsoft.json/index.json
		///     https://msazure.pkgs.visualstudio.com/999aa88e-7ed7-41b2-9d77-5bc261222004/_packaging/0d5429e2-c871-4347-bdc9-d1cbbac5eb3b/nuget/v3/registrations2-semver2/newtonsoft.json/index.json
		///         The RegistrationBaseUrl that we're using is "RegistrationBaseUrl/Versioned"
		///         This type points to the url to use (ex above)
		///         
		///     then we can make a call for the specific version  
		///     https://api.nuget.org/v3/registration5-gz-semver2/nuget.server.core/3.0.0-beta
		///     (alternative url for nuget gallery):  https://api.nuget.org/v3/registration5-gz-semver2/nuget.server.core/index.json#page/3.0.0-beta/3.0.0-beta
		///     https://msazure.pkgs.visualstudio.com/b32aa71e-8ed2-41b2-9d77-5bc261222004/_packaging/0d5429e2-c871-4347-bdc9-d1cbbac5eb3b/nuget/v3/registrations2/newtonsoft.json/13.0.2.json 
		///     
		/// </summary>
		public string FindVersion(string packageName, string version, PSRepositoryInfo repository, ResourceType type, out string errRecord)
        {
            Hashtable resourceUrls = FindResourceType(new string[] { registrationsBaseUrlName }, repository, out errRecord);
            string registrationsBaseUrl = resourceUrls[registrationsBaseUrlName] as string;

            return FindVersionHelper(registrationsBaseUrl, packageName, version, out errRecord);
        }


        /**  INSTALL APIS **/

<<<<<<< HEAD
        /// <summary>
        /// Installs specific package.
        /// Name: no wildcard support.
        /// Examples: Install "PowerShellGet"
        /// Implementation Note:   if not prerelease: https://www.powershellgallery.com/api/v2/package/powershellget (Returns latest stable)
        ///                        if prerelease, the calling method should first call IFindPSResource.FindName(), 
        ///                             then find the exact version to install, then call into install version
        /// </summary>
        public HttpContent InstallName(string packageName, bool includePrerelease, PSRepositoryInfo repository, out string errRecord)
        {
            Hashtable resourceUrls = FindResourceType(new string[] { packageBaseAddressName }, repository, out errRecord);
            string packageBaseAddressUrl = resourceUrls[packageBaseAddressName] as string;

            bool isNuGetRepo = packageBaseAddressUrl.Contains("v3-flatcontainer");

            JsonElement[] pkgVersionsArr = GetPackageVersions(packageBaseAddressUrl, packageName, isNuGetRepo, out errRecord);
=======
            // TODO:  Install name
            /// <summary>
            /// Installs specific package.
            /// Name: no wildcard support.
            /// Examples: Install "PowerShellGet"
            /// Implementation Note:   if not prerelease: https://www.powershellgallery.com/api/v2/package/powershellget (Returns latest stable)
            ///                        if prerelease, the calling method should first call IFindPSResource.FindName(), 
            ///                             then find the exact version to install, then call into install version
            /// </summary>
        public HttpContent InstallName(string packageName, bool includePrerelease, PSRepositoryInfo repository, out string errRecord) {
            
            // 1) Find the package base address ("PackageBaseAddress/3.0.0")
            string typeName = "PackageBaseAddress/3.0.0";
            // https://msazure.pkgs.visualstudio.com/b32aa71e-8ed2-41b2-9d77-5bc261222004/_packaging/0d5429e2-c871-4347-bdc9-d1cbbac5eb3b/nuget/v3/flat2/
            string packageBaseAddressUrl = FindResourceType(typeName, repository, out errRecord);
            string flattenedPkgVersionsUrl = $"{packageBaseAddressUrl}{packageName}/index.json";

            // TODO: note that .Contains() is case sensitive. This shouldn't matter since the url we recieve is a response and (we hope) is always lowercase. 
            bool isNuGetRepo = packageBaseAddressUrl.Contains("v3-flatcontainer");

            // This response will be an array called Versions that contains all the versions
            string allPkgVersionsResponse = HttpRequestCall(flattenedPkgVersionsUrl, out errRecord);

            JsonDocument pkgVersionsDom = JsonDocument.Parse(allPkgVersionsResponse);
            JsonElement rootPkgVersionsDom = pkgVersionsDom.RootElement;
            rootPkgVersionsDom.TryGetProperty("versions", out JsonElement pkgVersionsElement);

            string registrationsBaseUrlType = "RegistrationsBaseUrl/Versioned";
            string registrationsBaseUrl = FindResourceType(registrationsBaseUrlType, repository, out errRecord);

            // sort array
            JsonElement[] pkgVersionsArr = isNuGetRepo ? pkgVersionsElement.EnumerateArray().Reverse().ToArray() : pkgVersionsElement.EnumerateArray().ToArray();
>>>>>>> b9b5050f

            List<string> responses = new List<string>();
            foreach (JsonElement version in pkgVersionsArr)
            {
<<<<<<< HEAD
=======
                // parse as NuGetVersion
>>>>>>> b9b5050f
                if (NuGetVersion.TryParse(version.ToString(), out NuGetVersion nugetVersion))
                {
                    /* 
                     * pkgVersion == !prerelease   &&   includePrerelease == true   -->   keep pkg   
                     * pkgVersion == !prerelease   &&   includePrerelease == false  -->   keep pkg 
                     * pkgVersion == prerelease    &&   includePrerelease == true   -->   keep pkg   
                     * pkgVersion == prerelease    &&   includePrerelease == false  -->   throw away pkg 
                     */
                    if (!nugetVersion.IsPrerelease || includePrerelease)
                    {
                        return InstallVersion(packageName, version.ToString(), repository, out errRecord);
                    }
                }
            }

            return null;
        }

        /// <summary>
        /// Installs package with specific name and version.
        /// Name: no wildcard support.
        /// Version: no wildcard support.
        /// Examples: Install "PowerShellGet" -Version "3.0.0.0"
        ///           Install "PowerShellGet" -Version "3.0.0-beta16"
        ///           
        ///  https://api.nuget.org/v3-flatcontainer/newtonsoft.json/9.0.1/newtonsoft.json.9.0.1.nupkg
        /// API Call: 
        /// </summary>    
<<<<<<< HEAD
        public HttpContent InstallVersion(string packageName, string version, PSRepositoryInfo repository, out string errRecord)
        {
            Hashtable resourceUrls = FindResourceType(new string[] { packageBaseAddressName }, repository, out errRecord);
            string packageBaseAddressUrl = resourceUrls[packageBaseAddressName] as string;

            string pkgName = packageName.ToLower();
            string installPkgUrl = $"{packageBaseAddressUrl}{pkgName}/{version}/{pkgName}.{version}.nupkg";

            return HttpRequestCallForContent(installPkgUrl, out errRecord);
=======
        public HttpContent InstallVersion(string packageName, string version, PSRepositoryInfo repository, out string errRecord) {

            // PackageBaseAddress/3.0.0
            // 1) Find the package base address ("PackageBaseAddress/3.0.0")
            string typeName = "PackageBaseAddress/3.0.0";
            // https://msazure.pkgs.visualstudio.com/b32aa71e-8ed2-41b2-9d77-5bc261222004/_packaging/0d5429e2-c871-4347-bdc9-d1cbbac5eb3b/nuget/v3/flat2/
            string packageBaseAddressUrl = FindResourceType(typeName, repository, out errRecord);
            string pkgName = packageName.ToLower();
            string installPkgUrl = $"{packageBaseAddressUrl}{pkgName}/{version}/{pkgName}.{version}.nupkg";

            var content = HttpRequestCallForContent(installPkgUrl, out errRecord);

            return content;
>>>>>>> b9b5050f
        }

        #endregion

        #region Private Methods

        private static String HttpRequestCall(string requestUrlV3, out string errRecord)
        {
            errRecord = string.Empty;
            string response = string.Empty;

            try
            {
                HttpRequestMessage request = new HttpRequestMessage(HttpMethod.Get, requestUrlV3);

                // We can have this return a Task, or the response (json string)
                response = Utils.SendV3RequestAsync(request, s_client).GetAwaiter().GetResult();
            }
            catch (HttpRequestException e)
            {
                errRecord = "Error occured while trying to retrieve response: " + e.Message;
            }

            return response;
        }

        private static HttpContent HttpRequestCallForContent(string requestUrlV3, out string errRecord)
        {
            errRecord = string.Empty;

            try
            {
                HttpRequestMessage request = new HttpRequestMessage(HttpMethod.Get, requestUrlV3);

                // We can have this return a Task, or the response (json string)
                var response = Utils.SendV3RequestForContentAsync(request, s_client).GetAwaiter().GetResult();

                return response;
            }
            catch (HttpRequestException e)
            {
                errRecord = "Error occured while trying to retrieve response: " + e.Message;
                throw new HttpRequestException(errRecord);
            }
        }

        private Hashtable FindResourceType(string[] resourceTypeName, PSRepositoryInfo repository, out string errMsg)
        {
            string resourceUrl = string.Empty;
            Hashtable resourceHash = new Hashtable();
            JsonElement[] resources = GetJsonElementArr($"{repository.Uri}", resourcesName, out errMsg);

            foreach (JsonElement resource in resources)
            {
                if (resource.TryGetProperty("@type", out JsonElement typeElement) && resourceTypeName.Equals(typeElement.ToString()))
                {
                    if (resource.TryGetProperty("@id", out JsonElement idElement))
                    {
                        // add name of the resource and its url
                        resourceHash.Add(resourceTypeName, idElement.ToString());
                    }
                    else
                    {
                        // error out here
                        errMsg = $"@id element not found in service index '{repository.Uri}' for {resourceTypeName}.";
                    }
                }
            }

            return resourceHash;
        }

        private string FindVersionHelper(string registrationsBaseUrl, string packageName, string version, out string errMsg) {
            // https://api.nuget.org/v3/registration5-gz-semver2/newtonsoft.json/13.0.2.json
            var requestPkgMapping = $"{registrationsBaseUrl}{packageName.ToLower()}/{version}.json";
            string pkgMappingResponse = HttpRequestCall(requestPkgMapping, out errMsg);

            JsonDocument pkgMappingDom = JsonDocument.Parse(pkgMappingResponse);
            JsonElement rootPkgMappingDom = pkgMappingDom.RootElement;
            rootPkgMappingDom.TryGetProperty("catalogEntry", out JsonElement catalogEntryUrlElement);
            string catalogEntryUrl = catalogEntryUrlElement.ToString();

            if (string.IsNullOrEmpty(catalogEntryUrl))
            {
                // throw error
                return null;
            }

            return HttpRequestCall(catalogEntryUrl, out errMsg);
        }

        private JsonElement[] GetPackageVersions(string packageBaseAddressUrl, string packageName, bool isNuGetRepo, out string errMsg)
        {
            JsonElement[] pkgVersionsElement = GetJsonElementArr($"{packageBaseAddressUrl}{packageName}/index.json", versionsName, out errMsg);

            return isNuGetRepo ? pkgVersionsElement.Reverse().ToArray() : pkgVersionsElement.ToArray();
        }

        private JsonElement[] GetJsonElementArr(string request, string propertyName, out string errMsg)
        {
            JsonDocument pkgsDom = JsonDocument.Parse(HttpRequestCall(request, out errMsg));
            pkgsDom.RootElement.TryGetProperty(propertyName, out JsonElement pkgs);

            return pkgs.EnumerateArray().ToArray();
        }

        #endregion
    }
}<|MERGE_RESOLUTION|>--- conflicted
+++ resolved
@@ -32,6 +32,7 @@
         private static readonly string idName = "id";
         private static readonly string versionName = "version";
         private static readonly string versionsName = "versions";
+
         #endregion
 
         #region Constructor
@@ -310,7 +311,6 @@
 
         /**  INSTALL APIS **/
 
-<<<<<<< HEAD
         /// <summary>
         /// Installs specific package.
         /// Name: no wildcard support.
@@ -327,48 +327,10 @@
             bool isNuGetRepo = packageBaseAddressUrl.Contains("v3-flatcontainer");
 
             JsonElement[] pkgVersionsArr = GetPackageVersions(packageBaseAddressUrl, packageName, isNuGetRepo, out errRecord);
-=======
-            // TODO:  Install name
-            /// <summary>
-            /// Installs specific package.
-            /// Name: no wildcard support.
-            /// Examples: Install "PowerShellGet"
-            /// Implementation Note:   if not prerelease: https://www.powershellgallery.com/api/v2/package/powershellget (Returns latest stable)
-            ///                        if prerelease, the calling method should first call IFindPSResource.FindName(), 
-            ///                             then find the exact version to install, then call into install version
-            /// </summary>
-        public HttpContent InstallName(string packageName, bool includePrerelease, PSRepositoryInfo repository, out string errRecord) {
-            
-            // 1) Find the package base address ("PackageBaseAddress/3.0.0")
-            string typeName = "PackageBaseAddress/3.0.0";
-            // https://msazure.pkgs.visualstudio.com/b32aa71e-8ed2-41b2-9d77-5bc261222004/_packaging/0d5429e2-c871-4347-bdc9-d1cbbac5eb3b/nuget/v3/flat2/
-            string packageBaseAddressUrl = FindResourceType(typeName, repository, out errRecord);
-            string flattenedPkgVersionsUrl = $"{packageBaseAddressUrl}{packageName}/index.json";
-
-            // TODO: note that .Contains() is case sensitive. This shouldn't matter since the url we recieve is a response and (we hope) is always lowercase. 
-            bool isNuGetRepo = packageBaseAddressUrl.Contains("v3-flatcontainer");
-
-            // This response will be an array called Versions that contains all the versions
-            string allPkgVersionsResponse = HttpRequestCall(flattenedPkgVersionsUrl, out errRecord);
-
-            JsonDocument pkgVersionsDom = JsonDocument.Parse(allPkgVersionsResponse);
-            JsonElement rootPkgVersionsDom = pkgVersionsDom.RootElement;
-            rootPkgVersionsDom.TryGetProperty("versions", out JsonElement pkgVersionsElement);
-
-            string registrationsBaseUrlType = "RegistrationsBaseUrl/Versioned";
-            string registrationsBaseUrl = FindResourceType(registrationsBaseUrlType, repository, out errRecord);
-
-            // sort array
-            JsonElement[] pkgVersionsArr = isNuGetRepo ? pkgVersionsElement.EnumerateArray().Reverse().ToArray() : pkgVersionsElement.EnumerateArray().ToArray();
->>>>>>> b9b5050f
 
             List<string> responses = new List<string>();
             foreach (JsonElement version in pkgVersionsArr)
             {
-<<<<<<< HEAD
-=======
-                // parse as NuGetVersion
->>>>>>> b9b5050f
                 if (NuGetVersion.TryParse(version.ToString(), out NuGetVersion nugetVersion))
                 {
                     /* 
@@ -397,7 +359,6 @@
         ///  https://api.nuget.org/v3-flatcontainer/newtonsoft.json/9.0.1/newtonsoft.json.9.0.1.nupkg
         /// API Call: 
         /// </summary>    
-<<<<<<< HEAD
         public HttpContent InstallVersion(string packageName, string version, PSRepositoryInfo repository, out string errRecord)
         {
             Hashtable resourceUrls = FindResourceType(new string[] { packageBaseAddressName }, repository, out errRecord);
@@ -407,21 +368,6 @@
             string installPkgUrl = $"{packageBaseAddressUrl}{pkgName}/{version}/{pkgName}.{version}.nupkg";
 
             return HttpRequestCallForContent(installPkgUrl, out errRecord);
-=======
-        public HttpContent InstallVersion(string packageName, string version, PSRepositoryInfo repository, out string errRecord) {
-
-            // PackageBaseAddress/3.0.0
-            // 1) Find the package base address ("PackageBaseAddress/3.0.0")
-            string typeName = "PackageBaseAddress/3.0.0";
-            // https://msazure.pkgs.visualstudio.com/b32aa71e-8ed2-41b2-9d77-5bc261222004/_packaging/0d5429e2-c871-4347-bdc9-d1cbbac5eb3b/nuget/v3/flat2/
-            string packageBaseAddressUrl = FindResourceType(typeName, repository, out errRecord);
-            string pkgName = packageName.ToLower();
-            string installPkgUrl = $"{packageBaseAddressUrl}{pkgName}/{version}/{pkgName}.{version}.nupkg";
-
-            var content = HttpRequestCallForContent(installPkgUrl, out errRecord);
-
-            return content;
->>>>>>> b9b5050f
         }
 
         #endregion
@@ -494,7 +440,8 @@
             return resourceHash;
         }
 
-        private string FindVersionHelper(string registrationsBaseUrl, string packageName, string version, out string errMsg) {
+        private string FindVersionHelper(string registrationsBaseUrl, string packageName, string version, out string errMsg)
+        {
             // https://api.nuget.org/v3/registration5-gz-semver2/newtonsoft.json/13.0.2.json
             var requestPkgMapping = $"{registrationsBaseUrl}{packageName.ToLower()}/{version}.json";
             string pkgMappingResponse = HttpRequestCall(requestPkgMapping, out errMsg);
