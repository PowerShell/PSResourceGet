// Copyright (c) Microsoft Corporation. All rights reserved.
// Licensed under the MIT License.

using Microsoft.PowerShell.PSResourceGet.UtilClasses;
using NuGet.Versioning;
using System;
using System.Collections.Generic;
using System.IO;
using System.Net.Http;
using System.Linq;
using System.Net;
using System.Text.Json;
using System.Threading.Tasks;
using System.Collections;
using System.Management.Automation;

namespace Microsoft.PowerShell.PSResourceGet.Cmdlets
{
    internal class V3ServerAPICalls : ServerApiCall
    {
        #region Members
        public override PSRepositoryInfo Repository { get; set; }
        private readonly PSCmdlet _cmdletPassedIn;
        private HttpClient _sessionClient { get; set; }
        private bool _isNuGetRepo { get; set; }
        private bool _isJFrogRepo { get; set; }
        private bool _isGHPkgsRepo { get; set; }
        private bool _isMyGetRepo { get; set; }
        public FindResponseType v3FindResponseType = FindResponseType.ResponseString;
        private static readonly Hashtable[] emptyHashResponses = new Hashtable[]{};
        private static readonly string nugetRepoUri = "https://api.nuget.org/v3/index.json";
        private static readonly string resourcesName = "resources";
        private static readonly string itemsName = "items";
        private static readonly string versionName = "version";
        private static readonly string dataName = "data";
        private static readonly string idName = "id";
        private static readonly string idLinkName = "@id";
        private static readonly string tagsName = "tags";
        private static readonly string catalogEntryProperty = "catalogEntry";
        private static readonly string packageContentProperty = "packageContent";
        // MyGet.org repository responses from SearchQueryService have a peculiarity where the totalHits property int returned is 10,000 + actual number of hits.
        // This is intentional on their end and "is to preserve the uninterupted pagination of NuGet within Visual Studio 2015".
        private readonly int myGetTotalHitsBuffer = 10000;

        #endregion

        #region Constructor

        public V3ServerAPICalls(PSRepositoryInfo repository, PSCmdlet cmdletPassedIn, NetworkCredential networkCredential, string userAgentString) : base(repository, networkCredential)
        {
            this.Repository = repository;
            _cmdletPassedIn = cmdletPassedIn;
            HttpClientHandler handler = new HttpClientHandler()
            {
                AutomaticDecompression = DecompressionMethods.GZip | DecompressionMethods.Deflate,
                Credentials = networkCredential
            };

            _sessionClient = new HttpClient(handler);
            _sessionClient.DefaultRequestHeaders.TryAddWithoutValidation("User-Agent", userAgentString);

            _isNuGetRepo = String.Equals(Repository.Uri.AbsoluteUri, nugetRepoUri, StringComparison.InvariantCultureIgnoreCase);
            _isJFrogRepo = Repository.Uri.AbsoluteUri.ToLower().Contains("jfrog.io");
            _isGHPkgsRepo = Repository.Uri.AbsoluteUri.ToLower().Contains("pkg.github.com");
            _isMyGetRepo = Repository.Uri.AbsoluteUri.ToLower().Contains("myget.org");
        }

        #endregion

        #region Overriden Methods

        /// <summary>
        /// Find method which allows for searching for all packages from a repository and returns latest version for each.
        /// Not supported for V3 repository.
        /// </summary>
        public override FindResults FindAll(bool includePrerelease, ResourceType type, out ErrorRecord errRecord)
        {
            errRecord = new ErrorRecord(
                new InvalidOperationException($"Find all is not supported for the V3 server protocol repository '{Repository.Name}'"),
                "FindAllFailure", 
                ErrorCategory.InvalidOperation, 
                this);

            return new FindResults(stringResponse: Utils.EmptyStrArray, hashtableResponse: emptyHashResponses, responseType: v3FindResponseType);
        }

        /// <summary>
        /// Find method which allows for searching for packages with tag(s) from a repository and returns latest version for each.
        /// This is supported only for the NuGet repository special case, not other V3 repositories.
        /// </summary>
        public override FindResults FindTags(string[] tags, bool includePrerelease, ResourceType type, out ErrorRecord errRecord)
        {
            _cmdletPassedIn.WriteDebug("In V3ServerAPICalls::FindTags()");
            if (_isNuGetRepo || _isJFrogRepo)
            {
                return FindTagsFromNuGetRepo(tags, includePrerelease, out errRecord);
            }
            else
            {
                errRecord = new ErrorRecord(
                    new InvalidOperationException($"Find by Tags is not supported for the V3 server protocol repository '{Repository.Name}'"),
                    "FindTagsFailure",
                    ErrorCategory.InvalidOperation,
                    this);

                return new FindResults(stringResponse: Utils.EmptyStrArray, hashtableResponse: emptyHashResponses, responseType: v3FindResponseType);
            }
        }

        /// <summary>
        /// Find method which allows for searching for packages with specified Command or DSCResource name.
        /// Not supported for V3 repository.
        /// </summary>
        public override FindResults FindCommandOrDscResource(string[] tags, bool includePrerelease, bool isSearchingForCommands, out ErrorRecord errRecord)
        {
            errRecord = new ErrorRecord(
                new InvalidOperationException($"Find by CommandName or DSCResource is not supported for the V3 server protocol repository '{Repository.Name}'"), 
                "FindCommandOrDscResourceFailure", 
                ErrorCategory.InvalidOperation, 
                this);

            return new FindResults(stringResponse: Utils.EmptyStrArray, hashtableResponse: emptyHashResponses, responseType: v3FindResponseType);
        }

        /// <summary>
        /// Find method which allows for searching for single name and returns latest version.
        /// Name: no wildcard support
        /// Examples: Search "Newtonsoft.Json"
        /// We use the latest RegistrationBaseUrl version resource we can find and check if contains an entry with the package name.
        /// </summary>
        public override FindResults FindName(string packageName, bool includePrerelease, ResourceType type, out ErrorRecord errRecord)
        {
            _cmdletPassedIn.WriteDebug("In V3ServerAPICalls::FindName()");
            return FindNameHelper(packageName, tags: Utils.EmptyStrArray, includePrerelease, type, out errRecord);
        }

        /// <summary>
        /// Find method which allows for searching for single name and specified tag(s) and returns latest version.
        /// Name: no wildcard support
        /// Examples: Search "Newtonsoft.Json" -Tag "json"
        /// We use the latest RegistrationBaseUrl version resource we can find and check if contains an entry with the package name.
        /// </summary>
        public override FindResults FindNameWithTag(string packageName, string[] tags, bool includePrerelease, ResourceType type, out ErrorRecord errRecord)
        {
            _cmdletPassedIn.WriteDebug("In V3ServerAPICalls::FindNameWithTag()");
            return FindNameHelper(packageName, tags, includePrerelease, type, out errRecord);
        }

        /// <summary>
        /// Find method which allows for searching for single name with wildcards and returns latest version.
        /// This is supported only for the NuGet repository special case, not other V3 repositories.
        /// </summary>
        public override FindResults FindNameGlobbing(string packageName, bool includePrerelease, ResourceType type, out ErrorRecord errRecord)
        {
            _cmdletPassedIn.WriteDebug("In V3ServerAPICalls::FindNameGlobbing()");
            if (_isNuGetRepo || _isJFrogRepo || _isGHPkgsRepo || _isMyGetRepo)
            {
                return FindNameGlobbingFromNuGetRepo(packageName, tags: Utils.EmptyStrArray, includePrerelease, out errRecord);
            }
            else
            {
                errRecord = new ErrorRecord(
                    new InvalidOperationException($"Find with Name containing wildcards is not supported for the V3 server protocol repository '{Repository.Name}'"), 
                    "FindNameGlobbingFailure", 
                    ErrorCategory.InvalidOperation, 
                    this);

                return new FindResults(stringResponse: Utils.EmptyStrArray, hashtableResponse: emptyHashResponses, responseType: v3FindResponseType);
            }
        }

        /// <summary>
        /// Find method which allows for searching for single name with wildcards and tag and returns latest version.
        /// This is supported only for the NuGet repository special case, not other V3 repositories.
        /// </summary>
        public override FindResults FindNameGlobbingWithTag(string packageName, string[] tags, bool includePrerelease, ResourceType type, out ErrorRecord errRecord)
        {
            _cmdletPassedIn.WriteDebug("In V3ServerAPICalls::FindNameGlobbingWithTag()");
            if (_isNuGetRepo || _isJFrogRepo || _isGHPkgsRepo || _isMyGetRepo)
            {
                return FindNameGlobbingFromNuGetRepo(packageName, tags, includePrerelease, out errRecord);
            }
            else
            {
                errRecord = new ErrorRecord(
                    new InvalidOperationException($"Find with Name containing wildcards is not supported for the V3 server protocol repository '{Repository.Name}'"), 
                    "FindNameGlobbingWithTagFailure", 
                    ErrorCategory.InvalidOperation, 
                    this);

                return new FindResults(stringResponse: Utils.EmptyStrArray, hashtableResponse: emptyHashResponses, responseType: v3FindResponseType);
            }
        }

        /// <summary>
        /// Find method which allows for searching for single name with version range.
        /// Name: no wildcard support
        /// Version: supports wildcards
        /// Examples: Search "NuGet.Server.Core" "[1.0.0.0, 5.0.0.0]"
        ///           Search "NuGet.Server.Core" "3.*"
        /// We use the latest RegistrationBaseUrl version resource we can find and check if contains an entry with the package name, then get all versions and match to satisfying versions.
        /// </summary>
        public override FindResults FindVersionGlobbing(string packageName, VersionRange versionRange, bool includePrerelease, ResourceType type, bool getOnlyLatest, out ErrorRecord errRecord)
        {
            _cmdletPassedIn.WriteDebug("In V3ServerAPICalls::FindVersionGlobbing()");
            string[] versionedResponses = GetVersionedPackageEntriesFromRegistrationsResource(packageName, catalogEntryProperty, isSearch: true, out errRecord);
            if (errRecord != null)
            {
                return new FindResults(stringResponse: Utils.EmptyStrArray, hashtableResponse: emptyHashResponses, responseType: v3FindResponseType);
            }

            List<string> satisfyingVersions = new List<string>();
            foreach (string response in versionedResponses)
            {
                try
                {
                    using (JsonDocument pkgVersionEntry = JsonDocument.Parse(response))
                    {
                        JsonElement rootDom = pkgVersionEntry.RootElement;
                        if (!rootDom.TryGetProperty(versionName, out JsonElement pkgVersionElement))
                        {
                            errRecord = new ErrorRecord(
                                new InvalidOrEmptyResponse($"Response does not contain '{versionName}' element."), 
                                "FindVersionGlobbingFailure", 
                                ErrorCategory.InvalidData, 
                                this);

                            return new FindResults(stringResponse: Utils.EmptyStrArray, hashtableResponse: emptyHashResponses, responseType: v3FindResponseType);
                        }

                        if (NuGetVersion.TryParse(pkgVersionElement.ToString(), out NuGetVersion pkgVersion) && versionRange.Satisfies(pkgVersion))
                        {
                            _cmdletPassedIn.WriteDebug($"Package version parsed as '{pkgVersion}' satisfies the version range");
                            if (!pkgVersion.IsPrerelease || includePrerelease)
                            {
                                satisfyingVersions.Add(response);
                            }
                        }
                    }
                }
                catch (Exception e)
                {
                    errRecord = new ErrorRecord(
                        exception: e, 
                        "FindVersionGlobbingFailure",
                        ErrorCategory.InvalidResult, 
                        this);

                    return new FindResults(stringResponse: Utils.EmptyStrArray, hashtableResponse: emptyHashResponses, responseType: v3FindResponseType);
                }
            }

            return new FindResults(stringResponse: satisfyingVersions.ToArray(), hashtableResponse: emptyHashResponses, responseType: v3FindResponseType);
        }

        /// <summary>
        /// Find method which allows for searching for single name with specific version.
        /// Name: no wildcard support
        /// Version: no wildcard support
        /// Examples: Search "NuGet.Server.Core" "3.0.0-beta"
        /// We use the latest RegistrationBaseUrl version resource we can find and check if contains an entry with the package name, then match to the specified version.
        /// </summary>
        public override FindResults FindVersion(string packageName, string version, ResourceType type, out ErrorRecord errRecord)
        {
            _cmdletPassedIn.WriteDebug("In V3ServerAPICalls::FindVersion()");
            return FindVersionHelper(packageName, version, tags: Utils.EmptyStrArray, type, out errRecord);
        }

        /// <summary>
        /// Find method which allows for searching for single name with specific version and tag(s).
        /// Name: no wildcard support
        /// Version: no wildcard support
        /// Examples: Search "NuGet.Server.Core" "3.0.0-beta" -Tag "core"
        /// We use the latest RegistrationBaseUrl version resource we can find and check if contains an entry with the package name, then match to the specified version.
        /// </summary>
        public override FindResults FindVersionWithTag(string packageName, string version, string[] tags, ResourceType type, out ErrorRecord errRecord)
        {
            _cmdletPassedIn.WriteDebug("In V3ServerAPICalls::FindVersionWithTag()");
            return FindVersionHelper(packageName, version, tags: tags, type, out errRecord);
        }

        /**  INSTALL APIS **/

        /// <summary>
        /// Installs specific package.
        /// Name: no wildcard support.
        /// Examples: Install "Newtonsoft.json"
        /// </summary>
        public override Stream InstallName(string packageName, bool includePrerelease, out ErrorRecord errRecord)
        {
            _cmdletPassedIn.WriteDebug("In V3ServerAPICalls::InstallName()");
            return InstallHelper(packageName, version: null, out errRecord);
        }

        /// <summary>
        /// Installs package with specific name and version.
        /// Name: no wildcard support.
        /// Version: no wildcard support.
        /// Examples: Install "Newtonsoft.json" -Version "1.0.0.0"
        ///           Install "Newtonsoft.json" -Version "2.5.0-beta"
        /// </summary>
        public override Stream InstallVersion(string packageName, string version, out ErrorRecord errRecord)
        {
            _cmdletPassedIn.WriteDebug("In V3ServerAPICalls::InstallVersion()");
            if (!NuGetVersion.TryParse(version, out NuGetVersion requiredVersion))
            {
                errRecord = new ErrorRecord(
                    new ArgumentException($"Version {version} to be installed is not a valid NuGet version."), 
                    "InstallVersionFailure", 
                    ErrorCategory.InvalidArgument, 
                    this);

                return null;
            }

            return InstallHelper(packageName, requiredVersion, out errRecord);
        }

        #endregion

        #region Private Methods

        /// <summary>
        /// Helper method called by FindNameGlobbing() and FindNameGlobbingWithTag() for special case where repository is NuGet.org repository.
        /// </summary>
        private FindResults FindNameGlobbingFromNuGetRepo(string packageName, string[] tags, bool includePrerelease, out ErrorRecord errRecord)
        {
            _cmdletPassedIn.WriteDebug("In V3ServerAPICalls::FindNameGlobbingFromNuGetRepo()");
            var names = packageName.Split(new char[] { '*' }, StringSplitOptions.RemoveEmptyEntries);
            string querySearchTerm;

            if (names.Length == 0)
            {
                errRecord = new ErrorRecord(
                    new ArgumentException("-Name '*' for V3 server protocol repositories is not supported"),
                    "FindNameGlobbingFromNuGetRepoFailure", 
                    ErrorCategory.InvalidArgument, 
                    this);

                return new FindResults(stringResponse: Utils.EmptyStrArray, hashtableResponse: emptyHashResponses, responseType: v3FindResponseType);
            }
            if (names.Length == 1)
            {
                // packageName: *get*       -> q: get
                // packageName: PowerShell* -> q: PowerShell
                // packageName: *ShellGet   -> q: ShellGet
                querySearchTerm = names[0];
            }
            else
            {
                // *pow*get*
                // pow*get -> only support this (V2)
                // pow*get*
                // *pow*get
                errRecord = new ErrorRecord(
                    new ArgumentException("-Name with wildcards is only supported for scenarios similar to the following examples: PowerShell*, *ShellGet, *Shell*."),
                    "FindNameGlobbingFromNuGetRepoFailure",
                    ErrorCategory.InvalidArgument,
                    this);

                return new FindResults(stringResponse: Utils.EmptyStrArray, hashtableResponse: emptyHashResponses, responseType: v3FindResponseType);
            }

            var matchingPkgEntries = GetVersionedPackageEntriesFromSearchQueryResource(querySearchTerm, includePrerelease, out errRecord);
            if (errRecord != null)
            {
                return new FindResults(stringResponse: Utils.EmptyStrArray, hashtableResponse: emptyHashResponses, responseType: v3FindResponseType);
            }

            List<string> matchingResponses = new List<string>();
            foreach (var pkgEntry in matchingPkgEntries)
            {
                string id = string.Empty;
                string latestVersion = string.Empty;
                string[] pkgTags = Utils.EmptyStrArray;

                try
                {
                    if (!pkgEntry.TryGetProperty(idName, out JsonElement idItem))
                    {
                        errRecord = new ErrorRecord(
                            new JsonParsingException("FindNameGlobbing(): Name element could not be found in response."),
                            "GetEntriesFromSearchQueryResourceFailure",
                            ErrorCategory.InvalidResult,
                            this);

                        return new FindResults(stringResponse: Utils.EmptyStrArray, hashtableResponse: emptyHashResponses, responseType: v3FindResponseType);
                    }

                    if (!pkgEntry.TryGetProperty(tagsName, out JsonElement tagsItem))
                    {
                        errRecord = new ErrorRecord(
                            new JsonParsingException("FindNameGlobbing(): Tags element could not be found in response."), 
                            "GetEntriesFromSearchQueryResourceFailure", 
                            ErrorCategory.InvalidResult, 
                            this);

                        return new FindResults(stringResponse: Utils.EmptyStrArray, hashtableResponse: emptyHashResponses, responseType: v3FindResponseType);
                    }

                    id = idItem.ToString();
                    _cmdletPassedIn.WriteDebug($"Id for package that could be candidate for FindNameGlobbing found '{id}'");

                    // determine if id matches our wildcard criteria
                    if ((packageName.StartsWith("*") && packageName.EndsWith("*") && id.ToLower().Contains(querySearchTerm.ToLower())) ||
                        (packageName.EndsWith("*") && id.StartsWith(querySearchTerm, StringComparison.OrdinalIgnoreCase)) ||
                        (packageName.StartsWith("*") && id.EndsWith(querySearchTerm, StringComparison.OrdinalIgnoreCase)))
                    {
                        _cmdletPassedIn.WriteDebug($"Id '{id}' matches wildcard search criteria");
                        bool isTagMatch = IsRequiredTagSatisfied(tagsItem, tags, out errRecord);
                        if (!isTagMatch)
                        {
                            continue;
                        }

                        matchingResponses.Add(pkgEntry.ToString());
                    }
                }

                catch (Exception e)
                {
                    errRecord = new ErrorRecord(
                        exception: e,
                        "GetEntriesFromSearchQueryResourceFailure", 
                        ErrorCategory.InvalidResult, 
                        this);

                    break;
                }
            }

            return new FindResults(stringResponse: matchingResponses.ToArray(), hashtableResponse: emptyHashResponses, responseType: v3FindResponseType);
        }

        /// <summary>
        /// Helper method called by FindTags() for special case where repository is NuGet.org repository.
        /// </summary>
        private FindResults FindTagsFromNuGetRepo(string[] tags, bool includePrerelease, out ErrorRecord errRecord)
        {
            _cmdletPassedIn.WriteDebug("In V3ServerAPICalls::FindTagsFromNuGetRepo()");
            string tagsQueryTerm = $"tags:{String.Join(" ", tags)}";
            // Get responses for all packages that contain the required tags
            // example query:
            var tagPkgEntries = GetVersionedPackageEntriesFromSearchQueryResource(tagsQueryTerm, includePrerelease, out errRecord);
            if (errRecord != null)
            {
                return new FindResults(stringResponse: Utils.EmptyStrArray, hashtableResponse: emptyHashResponses, responseType: v3FindResponseType);
            }

            if (tagPkgEntries.Count == 0)
            {
                errRecord = new ErrorRecord(
                    new ResourceNotFoundException($"Package with Tags '{String.Join(", ", tags)}' could not be found in repository '{Repository.Name}'."), 
                    "PackageWithSpecifiedTagsNotFound", 
                    ErrorCategory.ObjectNotFound, 
                    this);

                return new FindResults(stringResponse: Utils.EmptyStrArray, hashtableResponse: emptyHashResponses, responseType: v3FindResponseType);
            }

            List<string> matchingPkgResponses = new List<string>();
            foreach (var pkgEntry in tagPkgEntries)
            {
                matchingPkgResponses.Add(pkgEntry.ToString());
            }

            return new FindResults(stringResponse: matchingPkgResponses.ToArray(), hashtableResponse: emptyHashResponses, responseType: v3FindResponseType);
        }

        /// <summary>
        /// Helper method called by FindName() and FindNameWithTag()
        /// <summary>
        private FindResults FindNameHelper(string packageName, string[] tags, bool includePrerelease, ResourceType type, out ErrorRecord errRecord)
        {
            _cmdletPassedIn.WriteDebug("In V3ServerAPICalls::FindNameHelper()");
            string[] versionedResponses = GetVersionedPackageEntriesFromRegistrationsResource(packageName, catalogEntryProperty, isSearch: true, out errRecord);
            if (errRecord != null)
            {
                return new FindResults(stringResponse: Utils.EmptyStrArray, hashtableResponse: emptyHashResponses, responseType: v3FindResponseType);
            }

            string latestVersionResponse = String.Empty;
            bool isTagMatch = true;
            foreach (string response in versionedResponses)
            {
                try
                {
                    using (JsonDocument pkgVersionEntry = JsonDocument.Parse(response))
                    {
                        JsonElement rootDom = pkgVersionEntry.RootElement;
                        if (!rootDom.TryGetProperty(versionName, out JsonElement pkgVersionElement))
                        {
                            errRecord = new ErrorRecord(
                                new InvalidOrEmptyResponse($"Response does not contain '{versionName}' element for search with Name '{packageName}' in '{Repository.Name}'."), 
                                "FindNameFailure", 
                                ErrorCategory.InvalidResult, 
                                this);

                            return new FindResults(stringResponse: Utils.EmptyStrArray, hashtableResponse: emptyHashResponses, responseType: v3FindResponseType);
                        }
                        if (!rootDom.TryGetProperty(tagsName, out JsonElement tagsItem))
                        {
                            errRecord = new ErrorRecord(
                                new InvalidOrEmptyResponse($"Response does not contain '{tagsName}' element for search with Name '{packageName}' in '{Repository.Name}'."), 
                                "FindNameFailure", 
                                ErrorCategory.InvalidResult, 
                                this);

                            return new FindResults(stringResponse: Utils.EmptyStrArray, hashtableResponse: emptyHashResponses, responseType: v3FindResponseType);
                        }

                        if (NuGetVersion.TryParse(pkgVersionElement.ToString(), out NuGetVersion pkgVersion))
                        {
                            _cmdletPassedIn.WriteDebug($"'{packageName}' version parsed as '{pkgVersion}'");
                            if (!pkgVersion.IsPrerelease || includePrerelease)
                            {
                                // Versions are always in descending order i.e 5.0.0, 3.0.0, 1.0.0 so grabbing the first match suffices
                                latestVersionResponse = response;
                                isTagMatch = IsRequiredTagSatisfied(tagsItem, tags, out errRecord);

                                break;
                            }
                        }
                    }
                }
                catch (Exception e)
                {
                    errRecord = new ErrorRecord(
                        exception: e, 
                        "FindNameFailure", 
                        ErrorCategory.InvalidResult, 
                        this);

                    return new FindResults(stringResponse: Utils.EmptyStrArray, hashtableResponse: emptyHashResponses, responseType: v3FindResponseType);
                }
            }

            if (String.IsNullOrEmpty(latestVersionResponse))
            {
                errRecord = new ErrorRecord(
                    new ResourceNotFoundException($"Package with name '{packageName}' could not be found in repository '{Repository.Name}'."), 
                    "PackageNotFound", 
                    ErrorCategory.ObjectNotFound, 
                    this);

                return new FindResults(stringResponse: Utils.EmptyStrArray, hashtableResponse: emptyHashResponses, responseType: v3FindResponseType);
            }

            // Check and write error for tags matching requirement. If no tags were required the isTagMatch variable will be true.
            if (!isTagMatch)
            {
                if (errRecord == null)
                {
                    errRecord = new ErrorRecord(
                        new ResourceNotFoundException($"Package with name '{packageName}' and tags '{String.Join(", ", tags)}' could not be found in repository '{Repository.Name}'."), 
                        "PackageNotFound", 
                        ErrorCategory.ObjectNotFound, 
                        this);
                }

                return new FindResults(stringResponse: Utils.EmptyStrArray, hashtableResponse: emptyHashResponses, responseType: v3FindResponseType);
            }

            return new FindResults(stringResponse: new string[] { latestVersionResponse }, hashtableResponse: emptyHashResponses, responseType: v3FindResponseType);
        }

        /// <summary>
        /// Helper method called by FindVersion() and FindVersionWithTag()
        /// </summary>
        private FindResults FindVersionHelper(string packageName, string version, string[] tags, ResourceType type, out ErrorRecord errRecord)
        {
            _cmdletPassedIn.WriteDebug("In V3ServerAPICalls::FindVersionHelper()");
            if (!NuGetVersion.TryParse(version, out NuGetVersion requiredVersion))
            {
                errRecord = new ErrorRecord(
                    new ArgumentException($"Version {version} to be found is not a valid NuGet version."), 
                    "FindNameFailure", 
                    ErrorCategory.InvalidArgument, 
                    this);

                return new FindResults(stringResponse: Utils.EmptyStrArray, hashtableResponse: emptyHashResponses, responseType: v3FindResponseType);
            }
            _cmdletPassedIn.WriteDebug($"'{packageName}' version parsed as '{requiredVersion}'");

            string[] versionedResponses = GetVersionedPackageEntriesFromRegistrationsResource(packageName, catalogEntryProperty, isSearch: true, out errRecord);
            if (errRecord != null)
            {
                return new FindResults(stringResponse: Utils.EmptyStrArray, hashtableResponse: emptyHashResponses, responseType: v3FindResponseType);
            }

            string latestVersionResponse = String.Empty;
            bool isTagMatch = true;
            foreach (string response in versionedResponses)
            {
                // Versions are always in descending order i.e 5.0.0, 3.0.0, 1.0.0
                try
                {
                    using (JsonDocument pkgVersionEntry = JsonDocument.Parse(response))
                    {
                        JsonElement rootDom = pkgVersionEntry.RootElement;
                        if (!rootDom.TryGetProperty(versionName, out JsonElement pkgVersionElement))
                        {
                            errRecord = new ErrorRecord(
                                new InvalidOrEmptyResponse($"Response does not contain '{versionName}' element for search with name '{packageName}' and version '{version}' in repository '{Repository.Name}'."), 
                                "FindVersionFailure", 
                                ErrorCategory.InvalidResult, 
                                this);

                            return new FindResults(stringResponse: Utils.EmptyStrArray, hashtableResponse: emptyHashResponses, responseType: v3FindResponseType);
                        }
                        if (!rootDom.TryGetProperty(tagsName, out JsonElement tagsItem))
                        {
                            errRecord = new ErrorRecord(
                                new InvalidOrEmptyResponse($"Response does not contain '{tagsName}' element for search with name '{packageName}' and version '{version}' in repository '{Repository.Name}'."), 
                                "FindVersionFailure", 
                                ErrorCategory.InvalidResult, 
                                this);

                            return new FindResults(stringResponse: Utils.EmptyStrArray, hashtableResponse: emptyHashResponses, responseType: v3FindResponseType);
                        }
                        if (NuGetVersion.TryParse(pkgVersionElement.ToString(), out NuGetVersion pkgVersion))
                        {
                            if (pkgVersion == requiredVersion)
                            {
                                latestVersionResponse = response;
                                isTagMatch = IsRequiredTagSatisfied(tagsItem, tags, out errRecord);

                                break;
                            }
                        }
                    }
                }
                catch (Exception e)
                {
                    errRecord = new ErrorRecord(
                        exception: e, 
                        "FindVersionFailure", 
                        ErrorCategory.InvalidResult, 
                        this);

                    return new FindResults(stringResponse: Utils.EmptyStrArray, hashtableResponse: emptyHashResponses, responseType: v3FindResponseType);
                }
            }

            if (String.IsNullOrEmpty(latestVersionResponse))
            {
                errRecord = new ErrorRecord(
                    new ResourceNotFoundException($"Package with name '{packageName}', version '{version}' could not be found in repository '{Repository.Name}'."), 
                    "PackageNotFound", 
                    ErrorCategory.ObjectNotFound, 
                    this);

                return new FindResults(stringResponse: Utils.EmptyStrArray, hashtableResponse: emptyHashResponses, responseType: v3FindResponseType);
            }

            if (!isTagMatch)
            {
                if (errRecord == null)
                {
                    errRecord = new ErrorRecord(
                        new ResourceNotFoundException($"FindVersion(): Package with name '{packageName}', version '{version}' and tags '{String.Join(", ", tags)}' could not be found in repository '{Repository.Name}'."), 
                        "PackageNotFound", 
                        ErrorCategory.ObjectNotFound, 
                        this);
                }

                return new FindResults(stringResponse: Utils.EmptyStrArray, hashtableResponse: emptyHashResponses, responseType: v3FindResponseType);
            }

            return new FindResults(stringResponse: new string[] { latestVersionResponse }, hashtableResponse: emptyHashResponses, responseType: v3FindResponseType);
        }

        /// <summary>
        /// Helper method that is called by InstallName() and InstallVersion()
        /// For InstallName() we want latest version installed (so version parameter passed in will be null), for InstallVersion() we want specified, non-null version installed.
        /// </summary>
        private Stream InstallHelper(string packageName, NuGetVersion version, out ErrorRecord errRecord)
        {
            _cmdletPassedIn.WriteDebug("In V3ServerAPICalls::InstallHelper()");
            Stream pkgStream = null;
            bool getLatestVersion = true;
            if (version != null)
            {
                getLatestVersion = false;
            }

            string[] versionedResponses = GetVersionedPackageEntriesFromRegistrationsResource(packageName, packageContentProperty, isSearch: false, out errRecord);
            if (errRecord != null)
            {
                return pkgStream;
            }

            if (versionedResponses.Length == 0)
            {
                errRecord = new ErrorRecord(
                    new Exception($"Package with name '{packageName}' and version '{version}' could not be found in repository '{Repository.Name}'"), 
                    "InstallFailure", 
                    ErrorCategory.InvalidResult, 
                    this);

                return null;
            }

            string pkgContentUrl = String.Empty;
            if (getLatestVersion)
            {
                pkgContentUrl = versionedResponses[0];
            }
            else
            {
                // loop through responses to find one containing required version
                foreach (string response in versionedResponses)
                {
                    // Response will be "packageContent" element value that looks like: "{packageBaseAddress}/{packageName}/{normalizedVersion}/{packageName}.{normalizedVersion}.nupkg"
                    // Ex: https://api.nuget.org/v3-flatcontainer/test_module/1.0.0/test_module.1.0.0.nupkg
                    if (response.Contains(version.ToNormalizedString()))
                    {
                        pkgContentUrl = response;
                        break;
                    }
                }
            }

            if (String.IsNullOrEmpty(pkgContentUrl))
            {
                errRecord = new ErrorRecord(
                    new Exception($"Package with name '{packageName}' and version '{version}' could not be found in repository '{Repository.Name}'"), 
                    "InstallFailure", 
                    ErrorCategory.InvalidResult, 
                    this);

                return null;
            }

            var content = HttpRequestCallForContent(pkgContentUrl, out errRecord);
            if (errRecord != null)
            {
                return null;
            }

            pkgStream = content.ReadAsStreamAsync().Result;

            return pkgStream;
        }

        /// <summary>
        /// Gets the versioned package entries from the RegistrationsBaseUrl resource
        /// i.e when the package Name being searched for does not contain wildcard
        /// This is called by FindNameHelper(), FindVersionHelper(), FindVersionGlobbing(), InstallHelper()
        /// </summary>
        private string[] GetVersionedPackageEntriesFromRegistrationsResource(string packageName, string propertyName, bool isSearch, out ErrorRecord errRecord)
        {
            _cmdletPassedIn.WriteDebug("In V3ServerAPICalls::GetVersionedPackageEntriesFromRegistrationsResource()");
            string[] responses = Utils.EmptyStrArray;
            Dictionary<string, string> resources = GetResourcesFromServiceIndex(out errRecord);
            if (errRecord != null)
            {
                return responses;
            }

            string registrationsBaseUrl = FindRegistrationsBaseUrl(resources, out errRecord);
            if (errRecord != null)
            {
                return responses;
            }

            responses = GetVersionedResponsesFromRegistrationsResource(registrationsBaseUrl, packageName, propertyName, isSearch, out errRecord);
            if (errRecord != null)
            {
                return Utils.EmptyStrArray;
            }

            return responses;
        }

        /// <summary>
        /// Gets the versioned package entries from SearchQueryService resource
        /// i.e when the package Name being searched for contains wildcards or a Tag query search is performed
        /// This is called by FindNameGlobbingFromNuGetRepo() and FindTagsFromNuGetRepo()
        /// </summary>
        private List<JsonElement> GetVersionedPackageEntriesFromSearchQueryResource(string queryTerm, bool includePrerelease, out ErrorRecord errRecord)
        {
            _cmdletPassedIn.WriteDebug("In V3ServerAPICalls::GetVersionedPackageEntriesFromSearchQueryResource()");
            List<JsonElement> pkgEntries = new();
            Dictionary<string, string> resources = GetResourcesFromServiceIndex(out errRecord);
            if (errRecord != null)
            {
                return pkgEntries;
            }

            string searchQueryServiceUrl = FindSearchQueryService(resources, out errRecord);
            if (errRecord != null)
            {
                return pkgEntries;
            }

            // Get initial response
            int skip = 0;
            string query = $"{searchQueryServiceUrl}?q={queryTerm}&prerelease={includePrerelease}&semVerLevel=2.0.0&skip={skip}&take=100";

            // Get responses for all packages that contain the required tags
            pkgEntries.AddRange(GetJsonElementArr(query, dataName, out int initialCount, out errRecord).ToList());

            // check count (ie "totalHits") 425 ==> count/100  ~~> 4 calls ~~> + 1 = 5 calls
            int count = initialCount / 100 + 1;
            // if more than 100 count, loop and add response to list
            while (count > 0)
            {
                skip += 100;
                query = $"{searchQueryServiceUrl}?q={queryTerm}&prerelease={includePrerelease}&semVerLevel=2.0.0&skip={skip}&take=100";
                pkgEntries.AddRange(GetJsonElementArr(query, dataName, out int unneededCount, out errRecord).ToList());
                count--;
            }

            return pkgEntries;
        }

        /// <summary>
        /// Finds all resources present in the repository's service index.
        /// For example: https://api.nuget.org/v3/index.json
        /// </summary>
        private Dictionary<string, string> GetResourcesFromServiceIndex(out ErrorRecord errRecord)
        {
            _cmdletPassedIn.WriteDebug("In V3ServerAPICalls::GetResourcesFromServiceIndex()");
            Dictionary<string, string> resources = new Dictionary<string, string>();
            JsonElement[] resourcesArray = GetJsonElementArr($"{Repository.Uri}", resourcesName, out int totalHits, out errRecord);
            if (errRecord != null)
            {
                return resources;
            }

            foreach (JsonElement resource in resourcesArray)
            {
                try
                {
                    if (!resource.TryGetProperty("@type", out JsonElement typeElement))
                    {
                        errRecord = new ErrorRecord(
                            new JsonParsingException($"@type element not found for resource in service index for repository '{Repository.Name}'"), "GetResourcesFromServiceIndexFailure", 
                            ErrorCategory.InvalidResult, 
                            this);

                        return new Dictionary<string, string>();
                    }

                    if (!resource.TryGetProperty("@id", out JsonElement idElement))
                    {
                        errRecord = new ErrorRecord(
                            new JsonParsingException($"@id element not found for resource in service index for repository '{Repository.Name}'"), 
                            "GetResourcesFromServiceIndexFailure", 
                            ErrorCategory.InvalidResult, 
                            this);

                        return new Dictionary<string, string>();
                    }

                    if (!resources.ContainsKey(typeElement.ToString()))
                    {
                        // Some resources have a primary and secondary entry. The @id value is the same, so we only choose the primary entry.
                        resources.Add(typeElement.ToString(), idElement.ToString());
                    }
                }
                catch (Exception e)
                {
                    errRecord = new ErrorRecord(
                        new Exception($"Exception parsing service index JSON for respository '{Repository.Name}' with error: {e.Message}"), 
                        "GetResourcesFromServiceIndexFailure", 
                        ErrorCategory.InvalidResult, 
                        this);

                    return new Dictionary<string, string>();
                }
            }

            return resources;
        }

        /// <summary>
        /// Gets the resource of type "RegistrationBaseUrl" from the repository's resources.
        /// A repository can have multiple resources of type "RegistrationsBaseUrl" so it finds the best match according to the guideline comment in the method.
        /// </summary>
        private string FindRegistrationsBaseUrl(Dictionary<string, string> resources, out ErrorRecord errRecord)
        {
            _cmdletPassedIn.WriteDebug("In V3ServerAPICalls::FindRegistrationsBaseUrl()");
            errRecord = null;
            string registrationsBaseUrl = String.Empty;

            /**
            If RegistrationsBaseUrl/3.6.0 exists, use RegistrationsBaseUrl/3.6.0
            Otherwise, if RegistrationsBaseUrl/3.4.0 exists, use RegistrationsBaseUrl/3.4.0
            Otherwise, if RegistrationsBaseUrl/3.0.0-rc exists, use RegistrationsBaseUrl/3.0.0-rc
            Otherwise, if RegistrationsBaseUrl/3.0.0-beta exists, use RegistrationsBaseUrl/3.0.0-beta
            Otherwise, if RegistrationsBaseUrl exists, use RegistrationsBaseUrl
            Otherwise, report an error
            */

            if (resources.ContainsKey("RegistrationsBaseUrl/3.6.0"))
            {
                registrationsBaseUrl = resources["RegistrationsBaseUrl/3.6.0"];
            }
            else if (resources.ContainsKey("RegistrationsBaseUrl/3.4.0"))
            {
                registrationsBaseUrl = resources["RegistrationsBaseUrl/3.4.0"];
            }
            else if (resources.ContainsKey("RegistrationsBaseUrl/3.0.0-rc"))
            {
                registrationsBaseUrl = resources["RegistrationsBaseUrl/3.0.0-rc"];
            }
            else if (resources.ContainsKey("RegistrationsBaseUrl/3.0.0-beta"))
            {
                registrationsBaseUrl = resources["RegistrationsBaseUrl/3.0.0-beta"];
            }
            else if (resources.ContainsKey("RegistrationsBaseUrl"))
            {
                registrationsBaseUrl = resources["RegistrationsBaseUrl"];
            }
            else
            {
                errRecord = new ErrorRecord(
                    new ResourceNotFoundException($"RegistrationBaseUrl resource could not be found for repository '{Repository.Name}'"), 
                    "FindRegistrationsBaseUrlFailure", 
                    ErrorCategory.InvalidResult, 
                    this);
            }

            return registrationsBaseUrl;
        }

        /// <summary>
        /// Gets the resource of type "SearchQueryService" from the repository's resources.
        /// A repository can have multiple resources of type "SearchQueryService" so it finds the best match according to the guideline comment in the method.
        /// </summary>
        private string FindSearchQueryService(Dictionary<string, string> resources, out ErrorRecord errRecord)
        {
            _cmdletPassedIn.WriteDebug("In V3ServerAPICalls::FindSearchQueryService()");
            errRecord = null;
            string searchQueryServiceUrl = String.Empty;

            if (resources.ContainsKey("SearchQueryService/3.5.0"))
            {
                searchQueryServiceUrl = resources["SearchQueryService/3.5.0"];
            }
            else if (resources.ContainsKey("SearchQueryService/3.0.0-rc"))
            {
                searchQueryServiceUrl = resources["SearchQueryService/3.0.0-rc"];
            }
            else if (resources.ContainsKey("SearchQueryService/3.0.0-beta"))
            {
                searchQueryServiceUrl = resources["SearchQueryService/3.0.0-beta"];
            }
            else if (resources.ContainsKey("SearchQueryService"))
            {
                searchQueryServiceUrl = resources["SearchQueryService"];
            }
            else
            {
                errRecord = new ErrorRecord(
                    new ResourceNotFoundException($"SearchQueryService resource could not be found for Repository '{Repository.Name}'"), 
                    "FindSearchQueryServiceFailure", 
                    ErrorCategory.InvalidResult, 
                    this);
            }

            return searchQueryServiceUrl;
        }

        /// <summary>
        /// For some packages (that we know of: JFrog repo and some packages on NuGet.org), the metadata is located under outer "items" element > "@id" element > inner "items" element
        /// This requires a different search.
        /// </summary>
        private JsonElement[] GetMetadataElementFromIdLinkElement(JsonElement idLinkElement, string packageName, out string upperVersion, out ErrorRecord errRecord)
        {
<<<<<<< HEAD
            upperVersion = String.Empty;
            JsonElement[] innerItems = new JsonElement[]{};
            List<JsonElement> innerItemsList = new List<JsonElement>();
=======
            _cmdletPassedIn.WriteDebug("In V3ServerAPICalls::GetMetadataElementForJFrogRepo()");
            JsonElement metadataElement;
            if (!itemsElement.TryGetProperty(idLinkName, out metadataElement))
            {
                errRecord = new ErrorRecord(
                    new ArgumentException($"'{idLinkName}' element from package with name '{packageName}' could not be found in JFrog repository '{Repository.Name}'"), 
                    "GetElementForJFrogRepoFailure", 
                    ErrorCategory.InvalidResult, 
                    this);

                return metadataElement;
            }
>>>>>>> bb013c07

            string metadataUri = idLinkElement.ToString();
            string response = HttpRequestCall(metadataUri, out errRecord);
            if (errRecord != null)
            {
<<<<<<< HEAD
                if (errRecord.Exception is ResourceNotFoundException)
                {
                    errRecord = new ErrorRecord(new ResourceNotFoundException($"Package with name '{packageName}' could not be found in repository '{Repository.Name}'.", errRecord.Exception), "PackageNotFound", ErrorCategory.ObjectNotFound, this);
=======
                if (errRecord.Exception is ResourceNotFoundException) {
                    errRecord = new ErrorRecord(
                        new ResourceNotFoundException($"Package with name '{packageName}' could not be found in repository '{Repository.Name}'.", errRecord.Exception), 
                        "PackageNotFound", 
                        ErrorCategory.ObjectNotFound, 
                        this);
>>>>>>> bb013c07
                }

                return innerItems;
            }

            try
            {
                using (JsonDocument metadataEntries = JsonDocument.Parse(response))
                {
                    JsonElement rootDom = metadataEntries.RootElement;
                    if (!rootDom.TryGetProperty(itemsName, out JsonElement innerItemsElement))
                    {
<<<<<<< HEAD
                        errRecord = new ErrorRecord(new ResourceNotFoundException($"'{itemsName}' element for package with name '{packageName}' could not be found in repository '{Repository.Name}'"), "GetElementForIdLinkElementFailure", ErrorCategory.InvalidResult, this);
                        return innerItems;
=======
                        errRecord = new ErrorRecord(
                            new ResourceNotFoundException($"'{itemsName}' element for package with name '{packageName}' could not be found in JFrog repository '{Repository.Name}'"), 
                            "GetElementForJFrogRepoFailure", 
                            ErrorCategory.InvalidResult, 
                            this);

                        return metadataElement;
>>>>>>> bb013c07
                    }

                    if (rootDom.TryGetProperty("upper", out JsonElement upperVerElement))
                    {
                        upperVersion = upperVerElement.ToString();
                    }

                    // TODO: add ELSE condition and write debug statement saying upper property not present, so package versions may not be in descending order.

                    foreach(JsonElement entry in innerItemsElement.EnumerateArray())
                    {
                        // add clone, otherwise this JsonElement will be out of scope to the caller once JsonDocument is disposed
                        innerItemsList.Add(entry.Clone());
                    }
                }
            }
            catch (Exception e)
            {
<<<<<<< HEAD
                errRecord = new ErrorRecord(e, "MetadataElementForIdElementRetrievalFailure", ErrorCategory.InvalidResult, this);
=======
                errRecord = new ErrorRecord(
                    exception: e, 
                    "FindSearchQueryServiceFailure", 
                    ErrorCategory.InvalidResult, 
                    this);
>>>>>>> bb013c07
            }

            return innerItemsList.ToArray();
        }

        /// <summary>
        ///  For most packages returned from V3 server protocol responses, the metadata is located under outer "items" element > inner "items" element.
        /// </summary>
        private JsonElement[] GetMetadataElementFromItemsElement(JsonElement itemsElement, string packageName, out ErrorRecord errRecord)
        {
<<<<<<< HEAD
            errRecord = null;
            List<JsonElement> innerItemsList = new List<JsonElement>();
=======
            _cmdletPassedIn.WriteDebug("In V3ServerAPICalls::GetVersionedResponsesFromRegistrationsResource()");
            List<string> versionedResponses = new List<string>();
            string[] versionedResponseArr;
            var requestPkgMapping = registrationsBaseUrl.EndsWith("/") ? $"{registrationsBaseUrl}{packageName.ToLower()}/index.json" : $"{registrationsBaseUrl}/{packageName.ToLower()}/index.json";
>>>>>>> bb013c07

            try
            {
                foreach (JsonElement entry in itemsElement.EnumerateArray())
                {
<<<<<<< HEAD
                    // add clone, otherwise this JsonElement will be out of scope to the caller once JsonDocument is disposed
                    innerItemsList.Add(entry.Clone());
=======
                    errRecord = new ErrorRecord(
                        new ResourceNotFoundException($"Package with name '{packageName}' could not be found in repository '{Repository.Name}'.", errRecord.Exception), 
                        "PackageNotFound", 
                        ErrorCategory.ObjectNotFound, 
                        this);
>>>>>>> bb013c07
                }
            }
            catch (Exception e)
            {
                errRecord = new ErrorRecord(e, "MetadataElementForItemsElementRetrievalFailure", ErrorCategory.InvalidResult, this);
            }

            return innerItemsList.ToArray();
        }

        /// <summary>
        ///  Uses the response returned from the registrations based url query, and gets the package's entries.
        ///  For package metadata responses returned from the V3 server protocol, the metadata can either be located:
        ///  under outer "items" element > inner "items" element (for which we call helper method GetMetadataElementFromItemsElement()), OR
        ///  under outer "items" element > "@Id" element > inner "items" element (for which we call helper method GetMetadataElementFromIdLinkElement)
        /// </summary>
        private string[] GetMetadataElementsFromResponse(string response, string property, string packageName, out string upperVersion, out ErrorRecord errRecord)
        {
            errRecord = null;
            upperVersion = String.Empty;
            List<string> versionedPkgResponses = new List<string>();

            try
            {
                // parse out JSON response we get from RegistrationsUrl
                using (JsonDocument pkgVersionEntry = JsonDocument.Parse(response))
                {
                    // The response has a outer "items" array element, which can have multiple elements but should have at least 1.
                    JsonElement rootDom = pkgVersionEntry.RootElement;
                    if (!rootDom.TryGetProperty(itemsName, out JsonElement itemsElement) || itemsElement.GetArrayLength() == 0)
                    {
                        errRecord = new ErrorRecord(
                            new ArgumentException($"Response does not contain '{itemsName}' element for package with name '{packageName}' from repository '{Repository.Name}'."), 
                            "GetResponsesFromRegistrationsResourceFailure", 
                            ErrorCategory.InvalidResult, 
                            this);

                        return Utils.EmptyStrArray;
                    }

                    int outerItemsArrayCount = itemsElement.GetArrayLength();
                    // this will be a list of the inner most items elements (i.e containing the package metadata metadata)
                    List<JsonElement> innerItemsElements = new List<JsonElement>();

                    // Loop through outer "items" array and get inner "items" entries based on how data is structured.
                    for (int i = 0; i < outerItemsArrayCount; i++)
                    {
                        JsonElement currentItem = itemsElement[i];
                        if (currentItem.TryGetProperty(itemsName, out JsonElement currentInnerItemsElement))
                        {
<<<<<<< HEAD
                            // Scenarios: NuGet.org majority responses
                            JsonElement[] innerItemsFromItemsElement = GetMetadataElementFromItemsElement(currentInnerItemsElement, packageName, out errRecord);
                            if (errRecord != null)
                            {
                                continue;
                            }

                            if (currentItem.TryGetProperty("upper", out JsonElement upperVersionElement))
                            {
                                upperVersion = upperVersionElement.ToString();
                            }
                            // TODO: add ELSE condition, write debug statement saying upper property not present, so package versions may not be in descending order.
=======
                            innerItemsElement = GetMetadataElementForJFrogRepo(firstItem, packageName, out errRecord);
                        }
                        else
                        {
                            errRecord = new ErrorRecord(
                                new ArgumentException($"Response does not contain '{itemsName}' element for package with name '{packageName}' from repository '{Repository.Name}'."), 
                                "GetResponsesFromRegistrationsResourceFailure", 
                                ErrorCategory.InvalidResult, 
                                this);

                            return Utils.EmptyStrArray;
                        }
                    }

                    // https://api.nuget.org/v3/registration5-gz-semver2/test_module/index.json
                    // The "items" property contains an inner "items" element and a "count" element
                    // The inner "items" property is the metadata array for each version of the package.
                    // The "count" property represents how many versions are present for that package, (i.e how many elements are in the inner "items" array)
                    if (!firstItem.TryGetProperty(countName, out JsonElement countElement) || !countElement.TryGetInt32(out int count))
                    {
                        errRecord = new ErrorRecord(
                            new ArgumentException($"Response does not contain inner '{countName}' element for package with name '{packageName}' from repository '{Repository.Name}'."), 
                            "GetResponsesFromRegistrationsResourceFailure", 
                            ErrorCategory.InvalidResult, 
                            this);

                        return Utils.EmptyStrArray;
                    }
>>>>>>> bb013c07

                            innerItemsElements.AddRange(innerItemsFromItemsElement);
                        }
                        else if (currentItem.TryGetProperty(idLinkName, out JsonElement idLinkElement))
                        {
                            // Scenarios: JFrog responses, some NuGet.org responses
                            JsonElement[] innerItemsFromIdElement = GetMetadataElementFromIdLinkElement(idLinkElement, packageName, out upperVersion, out errRecord);
                            if (errRecord != null)
                            {
                                continue;
                            }

<<<<<<< HEAD
                            innerItemsElements.AddRange(innerItemsFromIdElement);
                        }
                        // TODO: add ELSE statement if neither of these cases are true with a Debug statement.
=======
                    if (!firstItem.TryGetProperty("upper", out JsonElement upperVersionElement))
                    {
                        errRecord = new ErrorRecord(
                            new ArgumentException($"Response does not contain inner 'upper' element, for package with name {packageName} from repository '{Repository.Name}'."),
                            "GetResponsesFromRegistrationsResourceFailure", 
                            ErrorCategory.InvalidResult, 
                            this);

                        return Utils.EmptyStrArray;
>>>>>>> bb013c07
                    }

                    // Loop through inner "items" entries we collected, and get the specific entry for each package version
                    foreach (var item in innerItemsElements)
                    {
                        if (!item.TryGetProperty(property, out JsonElement metadataElement))
                        {
                            errRecord = new ErrorRecord(
                                new ArgumentException($"Response does not contain inner '{property}' element for package '{packageName}' from repository '{Repository.Name}'."), 
                                "GetResponsesFromRegistrationsResourceFailure", 
                                ErrorCategory.InvalidResult, 
                                this);
                            continue;
                        }

                        if (metadataElement.ValueKind == JsonValueKind.String)
                        {
                            // This is when property is "packageContent"
                            versionedPkgResponses.Add(metadataElement.ToString());
                        }
                        else if(metadataElement.ValueKind == JsonValueKind.Object)
                        {
                            // This is when property is "catalogEntry"
                            // If metadata has a "listed" property, but it's set to false, skip this package version
                            if (metadataElement.TryGetProperty("listed", out JsonElement listedElement))
                            {
                                if (bool.TryParse(listedElement.ToString(), out bool listed) && !listed)
                                {
                                    continue;
                                }
                            }

                            versionedPkgResponses.Add(metadataElement.ToString());
                        }
                        // TODO: add else statement with Debug statement
                    }
                }
            }
            catch (Exception e)
            {
                errRecord = new ErrorRecord(
                    exception: e, 
                    "GetResponsesFromRegistrationsResourceFailure", 
                    ErrorCategory.InvalidResult, 
                    this);

                return Utils.EmptyStrArray;
            }

            return versionedPkgResponses.ToArray();
        }
        
        /// <summary>
        /// Helper method iterates through the entries in the registrationsUrl for a specific package and all its versions.
        /// This contains an inner items element (containing the package metadata) and the packageContent element (containing URI through which the .nupkg can be downloaded)
        /// <param name="property"> This can be the "catalogEntry" or "packageContent" property.
        ///     The "catalogEntry" property is used for search, and the value is package metadata.
        ///     The "packageContent" property is used for download, and the value is a URI for the .nupkg file.
        /// </param>
        /// <summary>
        private string[] GetVersionedResponsesFromRegistrationsResource(string registrationsBaseUrl, string packageName, string property, bool isSearch, out ErrorRecord errRecord)
        {
            List<string> versionedResponses = new List<string>();
            var requestPkgMapping = registrationsBaseUrl.EndsWith("/") ? $"{registrationsBaseUrl}{packageName.ToLower()}/index.json" : $"{registrationsBaseUrl}/{packageName.ToLower()}/index.json";

            string pkgMappingResponse = HttpRequestCall(requestPkgMapping, out errRecord);
            if (errRecord != null)
            {
                if (errRecord.Exception is ResourceNotFoundException)
                {
                    errRecord = new ErrorRecord(new ResourceNotFoundException($"Package with name '{packageName}' could not be found in repository '{Repository.Name}'.", errRecord.Exception), "PackageNotFound", ErrorCategory.ObjectNotFound, this);
                }

                return Utils.EmptyStrArray;
            }

            string upperVersion = String.Empty;
            string[] versionedResponseArr = GetMetadataElementsFromResponse(pkgMappingResponse, property, packageName, out upperVersion, out errRecord);
            if (errRecord != null)
            {
                return Utils.EmptyStrArray;
            }

            // Reverse array of versioned responses, if needed, so that version entries are in descending order.
            if (String.IsNullOrEmpty(upperVersion))
            {
                // add write Debug and use these results
                return versionedResponseArr;
            }

            if (isSearch)
            {
                if (!IsLatestVersionFirstForSearch(versionedResponseArr, out errRecord))
                {
                    Array.Reverse(versionedResponseArr);
                }
            }
            else
            {
                if (!IsLatestVersionFirstForInstall(versionedResponseArr, upperVersion, out errRecord))
                {
                    Array.Reverse(versionedResponseArr);
                }
            }

            return versionedResponseArr;
        }

        /// <summary>
        /// Returns true if the metadata entries are arranged in descending order with respect to the package's version.
        /// ADO feeds usually return version entries in descending order, but Nuget.org repository returns them in ascending order.
        /// Package versions will reflect prerelease preference, but upper version and lower version would not so we don't use them for comparision.
        /// </summary>
        private bool IsLatestVersionFirstForSearch(string[] versionedResponses, out ErrorRecord errRecord)
        {
            _cmdletPassedIn.WriteDebug("In V3ServerAPICalls::IsLatestVersionFirstForSearch()");
            errRecord = null;
            bool latestVersionFirst = true;
            int versionResponsesCount = versionedResponses.Length;
            // We don't need to perform this check if no responses, or single response
            if (versionResponsesCount < 2)
            {
                return latestVersionFirst;
            }

            string firstResponse = versionedResponses[0];
            string lastResponse = versionedResponses[versionResponsesCount - 1];
            NuGetVersion firstPkgVersion;
            NuGetVersion lastPkgVersion;

            try
            {
                using (JsonDocument firstResponseJson = JsonDocument.Parse(firstResponse))
                {
                    JsonElement firstResponseDom = firstResponseJson.RootElement;
                    if (!firstResponseDom.TryGetProperty(versionName, out JsonElement firstVersionElement))
                    {
<<<<<<< HEAD
                        errRecord = new ErrorRecord(new JsonParsingException($"Response did not contain '{versionName}' element"), "FirstVersionFirstSearchFailure", ErrorCategory.InvalidResult, this);
=======
                        errRecord = new ErrorRecord(
                            new JsonParsingException($"Response did not contain '{versionName}' element"), 
                            "LatestVersionFirstSearchFailure", 
                            ErrorCategory.InvalidResult, 
                            this);

>>>>>>> bb013c07
                        return latestVersionFirst;
                    }
                    

                    string firstVersion = firstVersionElement.ToString();
                    if (!NuGetVersion.TryParse(firstVersion, out firstPkgVersion))
                    {
                        errRecord = new ErrorRecord(new JsonParsingException($"First version '{firstVersion}' could not be parsed into NuGetVersion."), "FirstVersionFirstSearchFailure", ErrorCategory.InvalidResult, this);
                        return latestVersionFirst;
                    }
                }

                using (JsonDocument lastResponseJson = JsonDocument.Parse(lastResponse))
                {
                    JsonElement lastResponseDom = lastResponseJson.RootElement;
                    if (!lastResponseDom.TryGetProperty(versionName, out JsonElement lastVersionElement))
                    {
                        errRecord = new ErrorRecord(new JsonParsingException($"Response did not contain '{versionName}' element"), "LatestVersionFirstSearchFailure", ErrorCategory.InvalidResult, this);
                        return latestVersionFirst;
                    }
                    

                    string lastVersion = lastVersionElement.ToString();
                    if (!NuGetVersion.TryParse(lastVersion, out lastPkgVersion))
                    {
                        errRecord = new ErrorRecord(new JsonParsingException($"Last version '{lastVersion}' could not be parsed into NuGetVersion."), "LatestVersionFirstSearchFailure", ErrorCategory.InvalidResult, this);
                        return latestVersionFirst;
                    }
                }

                if (firstPkgVersion < lastPkgVersion)
                {
                    latestVersionFirst = false;
                }
            }
            catch (Exception e)
            {
                errRecord = new ErrorRecord(
                    exception: e, 
                    "LatestVersionFirstSearchFailure", 
                    ErrorCategory.InvalidResult, 
                    this);

                return true;
            }

            return latestVersionFirst;
        }

        /// <summary>
        /// Returns true if the nupkg URI entries for each package version are arranged in descending order with respect to the package's version.
        /// ADO feeds usually return version entries in descending order, but Nuget.org repository returns them in ascending order.
        /// Entries do not reflect prerelease preference so all versions (including prerelease) are being considered here, so upper version (including prerelease) can be used for comparision.
        /// </summary>
        private bool IsLatestVersionFirstForInstall(string[] versionedResponses, string upperVersion, out ErrorRecord errRecord)
        {
            _cmdletPassedIn.WriteDebug("In V3ServerAPICalls::IsLatestVersionFirstForInstall()");
            errRecord = null;
            bool latestVersionFirst = true;

            // We don't need to perform this check if no responses, or single response
            if (versionedResponses.Length < 2)
            {
                return latestVersionFirst;
            }

            string firstResponse = versionedResponses[0];
            // for Install, response will be a URI value for the package .nupkg, not JSON
            if (!firstResponse.Contains(upperVersion))
            {
                latestVersionFirst = false;
            }

            return latestVersionFirst;
        }

        /// <summary>
        /// Helper method that determines if specified tags are present in package's tags.
        /// </summary>
        private bool IsRequiredTagSatisfied(JsonElement tagsElement, string[] tags, out ErrorRecord errRecord)
        {
            errRecord = null;
            string[] pkgTags = Utils.EmptyStrArray;

            // Get the package's tags from the tags JsonElement
            try
            {
                if (tagsElement.ValueKind == JsonValueKind.Array)
                {
                    var arrayLength = tagsElement.GetArrayLength();
                    List<string> tagsFound = new List<string>(arrayLength);
                    foreach (JsonElement tagItem in tagsElement.EnumerateArray())
                    {
                        tagsFound.Add(tagItem.ToString());
                    }

                    pkgTags = tagsFound.ToArray();
                }
                else if (tagsElement.ValueKind == JsonValueKind.String)
                {
                    string tagStr = tagsElement.ToString();
                    pkgTags = tagStr.Split(Utils.WhitespaceSeparator, StringSplitOptions.RemoveEmptyEntries);
                }
            }
            catch (Exception e)
            {
                errRecord = new ErrorRecord(
                    exception: e, 
                    "GetResponsesFromRegistrationsResourceFailure", 
                    ErrorCategory.InvalidResult, 
                    this);
                    
                return false;
            }

            // determine if all required tags are present within package's tags.
            bool isTagMatch = true;
            foreach (string requiredTag in tags)
            {
                if (!pkgTags.Contains(requiredTag, StringComparer.OrdinalIgnoreCase))
                {
                    isTagMatch = false;
                    break;
                }
            }

            return isTagMatch;
        }

        /// <summary>
        /// Helper method that parses response for given property and returns result for that property as a JsonElement array.
        /// </summary>
        private JsonElement[] GetJsonElementArr(string request, string propertyName, out int totalHits, out ErrorRecord errRecord)
        {
            List<JsonElement> responseEntries = new List<JsonElement>();
            JsonElement[] entries = new JsonElement[0];
            totalHits = 0;
            try
            {
                string response = HttpRequestCall(request, out errRecord);
                if (errRecord != null)
                {
                    return new JsonElement[]{};
                }

                using (JsonDocument pkgsDom = JsonDocument.Parse(response))
                {
                    pkgsDom.RootElement.TryGetProperty(propertyName, out JsonElement entryElement);
                    foreach (JsonElement entry in entryElement.EnumerateArray())
                    {
                        // return clone, otherwise this JsonElement will be out of scope to the caller once JsonDocument is disposed
                        responseEntries.Add(entry.Clone());
                    }

                    int reportedHits = 0;
                    if (pkgsDom.RootElement.TryGetProperty("totalHits", out JsonElement totalHitsElement))
                    {
                        int.TryParse(totalHitsElement.ToString(), out reportedHits);
                    }

                    // MyGet.org repository responses from SearchQueryService have a bug where the totalHits property int returned is 1000 + actual number of hits
                    // so reduce totalHits by 1000 iff MyGet repository
                    totalHits = _isMyGetRepo && reportedHits >= myGetTotalHitsBuffer ? reportedHits - myGetTotalHitsBuffer : reportedHits;
                    entries = responseEntries.ToArray();
                }
            }
            catch (Exception e)
            {
                errRecord = new ErrorRecord(
                    exception: e, 
                    "GetResponsesFromRegistrationsResourceFailure", 
                    ErrorCategory.InvalidResult, 
                    this);
            }

            return entries;
        }

        /// <summary>
        /// Helper method that makes the HTTP request for the V3 server protocol url passed in for find APIs.
        /// </summary>
        private string HttpRequestCall(string requestUrlV3, out ErrorRecord errRecord)
        {
            _cmdletPassedIn.WriteDebug("In V3ServerAPICalls::HttpRequestCall()");
            errRecord = null;
            string response = string.Empty;

            try
            {
                _cmdletPassedIn.WriteDebug($"Request url is '{requestUrlV3}'");
                HttpRequestMessage request = new HttpRequestMessage(HttpMethod.Get, requestUrlV3);

                response = SendV3RequestAsync(request, _sessionClient).GetAwaiter().GetResult();
            }
            catch (ResourceNotFoundException e)
            {
                errRecord = new ErrorRecord(
                    exception: e, 
                    "ResourceNotFound", 
                    ErrorCategory.InvalidResult, 
                    this);
            }
            catch (UnauthorizedException e)
            {
                errRecord = new ErrorRecord(
                    exception: e, 
                    "UnauthorizedRequest", 
                    ErrorCategory.InvalidResult, 
                    this);
            }
            catch (HttpRequestException e)
            {
                errRecord = new ErrorRecord(
                    exception: e, 
                    "HttpRequestCallFailure", 
                    ErrorCategory.InvalidResult, 
                    this);
            }
            catch (Exception e)
            {
                errRecord = new ErrorRecord(
                    exception: e, 
                    "HttpRequestCallFailure", 
                    ErrorCategory.InvalidResult, 
                    this);
            }

            return response;
        }

        /// <summary>
        /// Helper method that makes the HTTP request for the V3 server protocol url passed in for install APIs.
        /// </summary>
        private HttpContent HttpRequestCallForContent(string requestUrlV3, out ErrorRecord errRecord)
        {
            _cmdletPassedIn.WriteDebug("In V3ServerAPICalls::HttpRequestCallForContent()");
            errRecord = null;
            HttpContent content = null;
            try
            {
                _cmdletPassedIn.WriteDebug($"Request url is '{requestUrlV3}'");
                HttpRequestMessage request = new HttpRequestMessage(HttpMethod.Get, requestUrlV3);

                content = SendV3RequestForContentAsync(request, _sessionClient).GetAwaiter().GetResult();
            }
            catch (Exception e)
            {
                errRecord = new ErrorRecord(
                    exception: e, 
                    "HttpRequestCallForContentFailure", 
                    ErrorCategory.InvalidResult, 
                    this);
            }

            if (string.IsNullOrEmpty(content.ToString()))
            {
                _cmdletPassedIn.WriteDebug("Response is empty");
            }

            return content;
        }

        /// <summary>
        /// Helper method called by HttpRequestCall() that makes the HTTP request for string response.
        /// </summary>
        private static async Task<string> SendV3RequestAsync(HttpRequestMessage message, HttpClient s_client)
        {
            HttpStatusCode responseStatusCode = HttpStatusCode.OK;
            try
            {
                HttpResponseMessage response = await s_client.SendAsync(message);
                responseStatusCode = response.StatusCode;
                response.EnsureSuccessStatusCode();

                var responseStr = await response.Content.ReadAsStringAsync();

                return responseStr;
            }
            catch (HttpRequestException e)
            {
                if (responseStatusCode.Equals(HttpStatusCode.NotFound)) {
                    throw new ResourceNotFoundException(Utils.FormatRequestsExceptions(e, message));
                }
                // ADO feed will return a 401 if a package does not exist on the feed, with the following message:
                // 401 (Unauthorized - No local versions of package 'NonExistentModule'; please provide authentication to access
                // versions from upstream that have not yet been saved to your feed. (DevOps Activity ID: 5E5CF528-5B3D-481D-95B5-5DDB5476D7EF))
                if (responseStatusCode.Equals(HttpStatusCode.Unauthorized))
                {
                    if (e.Message.Contains("access versions from upstream that have not yet been saved to your feed"))
                    {
                        throw new ResourceNotFoundException(Utils.FormatRequestsExceptions(e, message));
                    }

                    throw new UnauthorizedException(Utils.FormatCredentialRequestExceptions(e));
                }

                throw new HttpRequestException(Utils.FormatRequestsExceptions(e, message));
            }
            catch (ArgumentNullException e)
            {
                throw new ArgumentNullException(Utils.FormatRequestsExceptions(e, message));
            }
            catch (InvalidOperationException e)
            {
                throw new InvalidOperationException(Utils.FormatRequestsExceptions(e, message));
            }
        }

        /// <summary>
        /// Helper method called by HttpRequestCallForContent() that makes the HTTP request for string response.
        /// </summary>
        private static async Task<HttpContent> SendV3RequestForContentAsync(HttpRequestMessage message, HttpClient s_client)
        {
            HttpStatusCode responseStatusCode = HttpStatusCode.OK;
            try
            {
                HttpResponseMessage response = await s_client.SendAsync(message);
                responseStatusCode = response.StatusCode;
                response.EnsureSuccessStatusCode();

                return response.Content;
            }
            catch (HttpRequestException e)
            {
                if (responseStatusCode.Equals(HttpStatusCode.NotFound))
                {
                    throw new ResourceNotFoundException(Utils.FormatRequestsExceptions(e, message));
                }
                if (responseStatusCode.Equals(HttpStatusCode.Unauthorized))
                {
                    throw new UnauthorizedException(Utils.FormatCredentialRequestExceptions(e));
                }

                throw new HttpRequestException(Utils.FormatRequestsExceptions(e, message));
            }
            catch (ArgumentNullException e)
            {
                throw new ArgumentNullException(Utils.FormatRequestsExceptions(e, message));
            }
            catch (InvalidOperationException e)
            {
                throw new InvalidOperationException(Utils.FormatRequestsExceptions(e, message));
            }
        }

        #endregion
    }
}<|MERGE_RESOLUTION|>--- conflicted
+++ resolved
@@ -970,41 +970,20 @@
         /// </summary>
         private JsonElement[] GetMetadataElementFromIdLinkElement(JsonElement idLinkElement, string packageName, out string upperVersion, out ErrorRecord errRecord)
         {
-<<<<<<< HEAD
             upperVersion = String.Empty;
             JsonElement[] innerItems = new JsonElement[]{};
             List<JsonElement> innerItemsList = new List<JsonElement>();
-=======
-            _cmdletPassedIn.WriteDebug("In V3ServerAPICalls::GetMetadataElementForJFrogRepo()");
-            JsonElement metadataElement;
-            if (!itemsElement.TryGetProperty(idLinkName, out metadataElement))
-            {
-                errRecord = new ErrorRecord(
-                    new ArgumentException($"'{idLinkName}' element from package with name '{packageName}' could not be found in JFrog repository '{Repository.Name}'"), 
-                    "GetElementForJFrogRepoFailure", 
-                    ErrorCategory.InvalidResult, 
-                    this);
-
-                return metadataElement;
-            }
->>>>>>> bb013c07
 
             string metadataUri = idLinkElement.ToString();
             string response = HttpRequestCall(metadataUri, out errRecord);
             if (errRecord != null)
             {
-<<<<<<< HEAD
-                if (errRecord.Exception is ResourceNotFoundException)
-                {
-                    errRecord = new ErrorRecord(new ResourceNotFoundException($"Package with name '{packageName}' could not be found in repository '{Repository.Name}'.", errRecord.Exception), "PackageNotFound", ErrorCategory.ObjectNotFound, this);
-=======
                 if (errRecord.Exception is ResourceNotFoundException) {
                     errRecord = new ErrorRecord(
                         new ResourceNotFoundException($"Package with name '{packageName}' could not be found in repository '{Repository.Name}'.", errRecord.Exception), 
                         "PackageNotFound", 
                         ErrorCategory.ObjectNotFound, 
                         this);
->>>>>>> bb013c07
                 }
 
                 return innerItems;
@@ -1017,18 +996,13 @@
                     JsonElement rootDom = metadataEntries.RootElement;
                     if (!rootDom.TryGetProperty(itemsName, out JsonElement innerItemsElement))
                     {
-<<<<<<< HEAD
-                        errRecord = new ErrorRecord(new ResourceNotFoundException($"'{itemsName}' element for package with name '{packageName}' could not be found in repository '{Repository.Name}'"), "GetElementForIdLinkElementFailure", ErrorCategory.InvalidResult, this);
-                        return innerItems;
-=======
                         errRecord = new ErrorRecord(
                             new ResourceNotFoundException($"'{itemsName}' element for package with name '{packageName}' could not be found in JFrog repository '{Repository.Name}'"), 
                             "GetElementForJFrogRepoFailure", 
                             ErrorCategory.InvalidResult, 
                             this);
 
-                        return metadataElement;
->>>>>>> bb013c07
+                        return innerItems;
                     }
 
                     if (rootDom.TryGetProperty("upper", out JsonElement upperVerElement))
@@ -1047,15 +1021,11 @@
             }
             catch (Exception e)
             {
-<<<<<<< HEAD
-                errRecord = new ErrorRecord(e, "MetadataElementForIdElementRetrievalFailure", ErrorCategory.InvalidResult, this);
-=======
                 errRecord = new ErrorRecord(
                     exception: e, 
-                    "FindSearchQueryServiceFailure", 
+                    "MetadataElementForIdElementRetrievalFailure", 
                     ErrorCategory.InvalidResult, 
                     this);
->>>>>>> bb013c07
             }
 
             return innerItemsList.ToArray();
@@ -1066,30 +1036,15 @@
         /// </summary>
         private JsonElement[] GetMetadataElementFromItemsElement(JsonElement itemsElement, string packageName, out ErrorRecord errRecord)
         {
-<<<<<<< HEAD
             errRecord = null;
             List<JsonElement> innerItemsList = new List<JsonElement>();
-=======
-            _cmdletPassedIn.WriteDebug("In V3ServerAPICalls::GetVersionedResponsesFromRegistrationsResource()");
-            List<string> versionedResponses = new List<string>();
-            string[] versionedResponseArr;
-            var requestPkgMapping = registrationsBaseUrl.EndsWith("/") ? $"{registrationsBaseUrl}{packageName.ToLower()}/index.json" : $"{registrationsBaseUrl}/{packageName.ToLower()}/index.json";
->>>>>>> bb013c07
 
             try
             {
                 foreach (JsonElement entry in itemsElement.EnumerateArray())
                 {
-<<<<<<< HEAD
                     // add clone, otherwise this JsonElement will be out of scope to the caller once JsonDocument is disposed
                     innerItemsList.Add(entry.Clone());
-=======
-                    errRecord = new ErrorRecord(
-                        new ResourceNotFoundException($"Package with name '{packageName}' could not be found in repository '{Repository.Name}'.", errRecord.Exception), 
-                        "PackageNotFound", 
-                        ErrorCategory.ObjectNotFound, 
-                        this);
->>>>>>> bb013c07
                 }
             }
             catch (Exception e)
@@ -1121,12 +1076,7 @@
                     JsonElement rootDom = pkgVersionEntry.RootElement;
                     if (!rootDom.TryGetProperty(itemsName, out JsonElement itemsElement) || itemsElement.GetArrayLength() == 0)
                     {
-                        errRecord = new ErrorRecord(
-                            new ArgumentException($"Response does not contain '{itemsName}' element for package with name '{packageName}' from repository '{Repository.Name}'."), 
-                            "GetResponsesFromRegistrationsResourceFailure", 
-                            ErrorCategory.InvalidResult, 
-                            this);
-
+                        errRecord = new ErrorRecord(new ArgumentException($"Response does not contain '{itemsName}' element for package with name '{packageName}' from repository '{Repository.Name}'."), "GetResponsesFromRegistrationsResourceFailure", ErrorCategory.InvalidResult, this);
                         return Utils.EmptyStrArray;
                     }
 
@@ -1140,7 +1090,6 @@
                         JsonElement currentItem = itemsElement[i];
                         if (currentItem.TryGetProperty(itemsName, out JsonElement currentInnerItemsElement))
                         {
-<<<<<<< HEAD
                             // Scenarios: NuGet.org majority responses
                             JsonElement[] innerItemsFromItemsElement = GetMetadataElementFromItemsElement(currentInnerItemsElement, packageName, out errRecord);
                             if (errRecord != null)
@@ -1153,36 +1102,6 @@
                                 upperVersion = upperVersionElement.ToString();
                             }
                             // TODO: add ELSE condition, write debug statement saying upper property not present, so package versions may not be in descending order.
-=======
-                            innerItemsElement = GetMetadataElementForJFrogRepo(firstItem, packageName, out errRecord);
-                        }
-                        else
-                        {
-                            errRecord = new ErrorRecord(
-                                new ArgumentException($"Response does not contain '{itemsName}' element for package with name '{packageName}' from repository '{Repository.Name}'."), 
-                                "GetResponsesFromRegistrationsResourceFailure", 
-                                ErrorCategory.InvalidResult, 
-                                this);
-
-                            return Utils.EmptyStrArray;
-                        }
-                    }
-
-                    // https://api.nuget.org/v3/registration5-gz-semver2/test_module/index.json
-                    // The "items" property contains an inner "items" element and a "count" element
-                    // The inner "items" property is the metadata array for each version of the package.
-                    // The "count" property represents how many versions are present for that package, (i.e how many elements are in the inner "items" array)
-                    if (!firstItem.TryGetProperty(countName, out JsonElement countElement) || !countElement.TryGetInt32(out int count))
-                    {
-                        errRecord = new ErrorRecord(
-                            new ArgumentException($"Response does not contain inner '{countName}' element for package with name '{packageName}' from repository '{Repository.Name}'."), 
-                            "GetResponsesFromRegistrationsResourceFailure", 
-                            ErrorCategory.InvalidResult, 
-                            this);
-
-                        return Utils.EmptyStrArray;
-                    }
->>>>>>> bb013c07
 
                             innerItemsElements.AddRange(innerItemsFromItemsElement);
                         }
@@ -1195,21 +1114,9 @@
                                 continue;
                             }
 
-<<<<<<< HEAD
                             innerItemsElements.AddRange(innerItemsFromIdElement);
                         }
                         // TODO: add ELSE statement if neither of these cases are true with a Debug statement.
-=======
-                    if (!firstItem.TryGetProperty("upper", out JsonElement upperVersionElement))
-                    {
-                        errRecord = new ErrorRecord(
-                            new ArgumentException($"Response does not contain inner 'upper' element, for package with name {packageName} from repository '{Repository.Name}'."),
-                            "GetResponsesFromRegistrationsResourceFailure", 
-                            ErrorCategory.InvalidResult, 
-                            this);
-
-                        return Utils.EmptyStrArray;
->>>>>>> bb013c07
                     }
 
                     // Loop through inner "items" entries we collected, and get the specific entry for each package version
@@ -1217,11 +1124,7 @@
                     {
                         if (!item.TryGetProperty(property, out JsonElement metadataElement))
                         {
-                            errRecord = new ErrorRecord(
-                                new ArgumentException($"Response does not contain inner '{property}' element for package '{packageName}' from repository '{Repository.Name}'."), 
-                                "GetResponsesFromRegistrationsResourceFailure", 
-                                ErrorCategory.InvalidResult, 
-                                this);
+                            errRecord = new ErrorRecord(new ArgumentException($"Response does not contain inner '{property}' element for package '{packageName}' from repository '{Repository.Name}'."), "GetResponsesFromRegistrationsResourceFailure", ErrorCategory.InvalidResult, this);
                             continue;
                         }
 
@@ -1250,12 +1153,7 @@
             }
             catch (Exception e)
             {
-                errRecord = new ErrorRecord(
-                    exception: e, 
-                    "GetResponsesFromRegistrationsResourceFailure", 
-                    ErrorCategory.InvalidResult, 
-                    this);
-
+                errRecord = new ErrorRecord(e, "GetResponsesFromRegistrationsResourceFailure", ErrorCategory.InvalidResult, this);
                 return Utils.EmptyStrArray;
             }
 
@@ -1272,6 +1170,7 @@
         /// <summary>
         private string[] GetVersionedResponsesFromRegistrationsResource(string registrationsBaseUrl, string packageName, string property, bool isSearch, out ErrorRecord errRecord)
         {
+            _cmdletPassedIn.WriteDebug("In V3ServerAPICalls::GetVersionedResponsesFromRegistrationsResource()");
             List<string> versionedResponses = new List<string>();
             var requestPkgMapping = registrationsBaseUrl.EndsWith("/") ? $"{registrationsBaseUrl}{packageName.ToLower()}/index.json" : $"{registrationsBaseUrl}/{packageName.ToLower()}/index.json";
 
@@ -1280,7 +1179,11 @@
             {
                 if (errRecord.Exception is ResourceNotFoundException)
                 {
-                    errRecord = new ErrorRecord(new ResourceNotFoundException($"Package with name '{packageName}' could not be found in repository '{Repository.Name}'.", errRecord.Exception), "PackageNotFound", ErrorCategory.ObjectNotFound, this);
+                    errRecord = new ErrorRecord(
+                        new ResourceNotFoundException($"Package with name '{packageName}' could not be found in repository '{Repository.Name}'.", errRecord.Exception), 
+                        "PackageNotFound", 
+                        ErrorCategory.ObjectNotFound, 
+                        this);
                 }
 
                 return Utils.EmptyStrArray;
@@ -1347,16 +1250,7 @@
                     JsonElement firstResponseDom = firstResponseJson.RootElement;
                     if (!firstResponseDom.TryGetProperty(versionName, out JsonElement firstVersionElement))
                     {
-<<<<<<< HEAD
                         errRecord = new ErrorRecord(new JsonParsingException($"Response did not contain '{versionName}' element"), "FirstVersionFirstSearchFailure", ErrorCategory.InvalidResult, this);
-=======
-                        errRecord = new ErrorRecord(
-                            new JsonParsingException($"Response did not contain '{versionName}' element"), 
-                            "LatestVersionFirstSearchFailure", 
-                            ErrorCategory.InvalidResult, 
-                            this);
-
->>>>>>> bb013c07
                         return latestVersionFirst;
                     }
                     
