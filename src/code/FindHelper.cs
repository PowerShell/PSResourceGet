// Copyright (c) Microsoft Corporation. All rights reserved.
// Licensed under the MIT License.

using Microsoft.PowerShell.PSResourceGet.UtilClasses;
using NuGet.Versioning;
using System;
using System.Collections.Generic;
using System.Linq;
using System.Management.Automation;
using System.Net;
using System.Runtime.ExceptionServices;
using System.Threading;

namespace Microsoft.PowerShell.PSResourceGet.Cmdlets
{
    /// <summary>
    /// Find helper class provides the core functionality for FindPSResource.
    /// </summary>
    internal class FindHelper
    {
        #region Members

        private CancellationToken _cancellationToken;
        private readonly PSCmdlet _cmdletPassedIn;
        private HashSet<string> _pkgsLeftToFind;
        private List<string> _tagsLeftToFind;
        private ResourceType _type;
        private string _version;
        private VersionRange _versionRange;
        private NuGetVersion _nugetVersion;
        private VersionType _versionType;
        private bool _prerelease = false;
        private string[] _tag;
        private bool _includeDependencies = false;
        private bool _repositoryNameContainsWildcard;
        private NetworkCredential _networkCredential;

        #endregion

        #region Constructor

        private FindHelper() { }

        public FindHelper(CancellationToken cancellationToken, PSCmdlet cmdletPassedIn, NetworkCredential networkCredential)
        {
            _cancellationToken = cancellationToken;
            _cmdletPassedIn = cmdletPassedIn;
            _networkCredential = networkCredential;
        }

        #endregion

        #region Public Methods

        public IEnumerable<PSResourceInfo> FindByResourceName(
            string[] name,
            ResourceType type,
            VersionRange versionRange,
            NuGetVersion nugetVersion,
            VersionType versionType,
            string version,
            bool prerelease,
            string[] tag,
            string[] repository,
            bool includeDependencies)
        {
            _type = type;
            _version = version;
            _prerelease = prerelease;
            _tag = tag ?? Utils.EmptyStrArray;
            _includeDependencies = includeDependencies;
            _versionRange = versionRange;
            _nugetVersion = nugetVersion;
            _versionType = versionType;

            if (name.Length == 0)
            {
                yield break;
            }

            _pkgsLeftToFind = new HashSet<string>(name, StringComparer.InvariantCultureIgnoreCase);
            _tagsLeftToFind = tag == null ? new List<string>() : new List<string>(tag);

            // Error out if repository array of names to be searched contains wildcards.
            if (repository != null)
            {
                repository = Utils.ProcessNameWildcards(repository, removeWildcardEntries:false, out string[] errorMsgs, out _repositoryNameContainsWildcard);
                foreach (string error in errorMsgs)
                {
                    _cmdletPassedIn.WriteError(new ErrorRecord(
                                new PSInvalidOperationException(error),
                                "ErrorFilteringNamesForUnsupportedWildcards",
                                ErrorCategory.InvalidArgument,
                                this));
                }
            }

            // Get repositories to search.
            List<PSRepositoryInfo> repositoriesToSearch;
            try
            {
                repositoriesToSearch = RepositorySettings.Read(repository, out string[] errorList);
                if (repositoriesToSearch != null && repositoriesToSearch.Count == 0)
                {
                    _cmdletPassedIn.ThrowTerminatingError(new ErrorRecord(
                                new PSArgumentException ("Cannot resolve -Repository name. Run 'Get-PSResourceRepository' to view all registered repositories."),
                                "RepositoryNameIsNotResolved",
                                ErrorCategory.InvalidArgument,
                                this));
                }

                foreach (string error in errorList)
                {
                    _cmdletPassedIn.WriteError(new ErrorRecord(
                                new PSInvalidOperationException(error),
                                "ErrorRetrievingSpecifiedRepository",
                                ErrorCategory.InvalidOperation,
                                this));
                }
            }
            catch (Exception e)
            {
                _cmdletPassedIn.ThrowTerminatingError(new ErrorRecord(
                            new PSInvalidOperationException(e.Message),
                            "ErrorLoadingRepositoryStoreFile",
                            ErrorCategory.InvalidArgument,
                            this));

                yield break;
            }

            bool pkgFound = false;
            for (int i = 0; i < repositoriesToSearch.Count && _pkgsLeftToFind.Count > 0 ; i++)
            {
                PSRepositoryInfo currentRepository = repositoriesToSearch[i];
                _networkCredential = Utils.SetNetworkCredential(currentRepository, _networkCredential, _cmdletPassedIn);
                ServerApiCall currentServer = ServerFactory.GetServer(currentRepository, _networkCredential);
                if (currentServer == null)
                {
                    // this indicates that PSRepositoryInfo.APIVersion = PSRepositoryInfo.APIVersion.unknown
                    _cmdletPassedIn.WriteError(new ErrorRecord(
                    new PSInvalidOperationException($"Repository '{currentRepository.Name}' is not a known repository type that is supported. Please file an issue for support at https://github.com/PowerShell/PSResourceGet/issues"),
                    "RepositoryApiVersionUnknown",
                    ErrorCategory.InvalidArgument,
                    this));

                    continue;
                }

                ResponseUtil currentResponseUtil = ResponseUtilFactory.GetResponseUtil(currentRepository);

                _cmdletPassedIn.WriteVerbose(string.Format("Searching in repository {0}", repositoriesToSearch[i].Name));

                foreach (PSResourceInfo currentPkg in SearchByNames(currentServer, currentResponseUtil, currentRepository))
                {
                    pkgFound = currentPkg != null;
                    yield return currentPkg;
                }
            }

            // Do not write out error message if -Name "*"
            if (!pkgFound && !_pkgsLeftToFind.Contains("*"))
            {
                _cmdletPassedIn.WriteError(new ErrorRecord(
                            new ResourceNotFoundException($"Package(s) '{string.Join(", ", _pkgsLeftToFind)}' cound not be found in any registered repositories."),
                            "PackageNotFound",
                            ErrorCategory.ObjectNotFound,
                            this));
            }
        }

        public IEnumerable<PSCommandResourceInfo> FindByCommandOrDscResource(
            bool isSearchingForCommands,
            bool prerelease,
            string[] tag,
            string[] repository)
        {
            _prerelease = prerelease;

            List<string> cmdsLeftToFind = new List<string>(tag);

            if (tag.Length == 0)
            {
                yield break;
            }

            // Error out if repository array of names to be searched contains wildcards.
            if (repository != null)
            {
                repository = Utils.ProcessNameWildcards(repository, removeWildcardEntries:false, out string[] errorMsgs, out _repositoryNameContainsWildcard);

                if (string.Equals(repository[0], "*"))
                {
                    _cmdletPassedIn.ThrowTerminatingError(new ErrorRecord(
                                new PSArgumentException ("-Repository parameter does not support entry '*' with -CommandName and -DSCResourceName parameters."),
                                "RepositoryDoesNotSupportWildcardEntryWithCmdOrDSCName",
                                ErrorCategory.InvalidArgument,
                                this));
                }

                foreach (string error in errorMsgs)
                {
                    _cmdletPassedIn.WriteError(new ErrorRecord(
                                new PSInvalidOperationException(error),
                                "ErrorFilteringNamesForUnsupportedWildcards",
                                ErrorCategory.InvalidArgument,
                                this));
                }
            }

            // Get repositories to search.
            List<PSRepositoryInfo> repositoriesToSearch;
            try
            {
                repositoriesToSearch = RepositorySettings.Read(repository, out string[] errorList);
                if (repositoriesToSearch != null && repositoriesToSearch.Count == 0)
                {
                    _cmdletPassedIn.ThrowTerminatingError(new ErrorRecord(
                                new PSArgumentException ("Cannot resolve -Repository name. Run 'Get-PSResourceRepository' to view all registered repositories."),
                                "RepositoryNameIsNotResolved",
                                ErrorCategory.InvalidArgument,
                                this));
                }

                foreach (string error in errorList)
                {
                    _cmdletPassedIn.WriteError(new ErrorRecord(
                                new PSInvalidOperationException(error),
                                "ErrorRetrievingSpecifiedRepository",
                                ErrorCategory.InvalidOperation,
                                this));
                }
            }
            catch (Exception e)
            {
                _cmdletPassedIn.ThrowTerminatingError(new ErrorRecord(
                            new PSInvalidOperationException(e.Message),
                            "ErrorLoadingRepositoryStoreFile",
                            ErrorCategory.InvalidArgument,
                            this));

                yield break;
            }

            for (int i = 0; i < repositoriesToSearch.Count; i++)
            {
                PSRepositoryInfo currentRepository = repositoriesToSearch[i];
                
                _networkCredential = Utils.SetNetworkCredential(currentRepository, _networkCredential, _cmdletPassedIn);
                ServerApiCall currentServer = ServerFactory.GetServer(currentRepository, _networkCredential);
                if (currentServer == null)
                {
                    // this indicates that PSRepositoryInfo.APIVersion = PSRepositoryInfo.APIVersion.unknown
                    _cmdletPassedIn.WriteError(new ErrorRecord(
                    new PSInvalidOperationException($"Repository '{currentRepository.Name}' is not a known repository type that is supported. Please file an issue for support at https://github.com/PowerShell/PSResourceGet/issues"),
                    "RepositoryApiVersionUnknown",
                    ErrorCategory.InvalidArgument,
                    this));

                    continue;
                }

                ResponseUtil currentResponseUtil = ResponseUtilFactory.GetResponseUtil(currentRepository);

                _cmdletPassedIn.WriteVerbose(string.Format("Searching in repository {0}", repositoriesToSearch[i].Name));

                FindResults responses = currentServer.FindCommandOrDscResource(tag, _prerelease, isSearchingForCommands, out ErrorRecord errRecord);
                if (errRecord != null)
                {
                    if (errRecord.Exception is ResourceNotFoundException)
                    {
                        _cmdletPassedIn.WriteVerbose(errRecord.Exception.Message);
                    }
                    else {
                        _cmdletPassedIn.WriteError(errRecord);
                    }
                    continue;
                }

                foreach (PSResourceResult currentResult in currentResponseUtil.ConvertToPSResourceResult(responses))
                {
                    if (currentResult.exception != null && !currentResult.exception.Message.Equals(string.Empty))
                    {
<<<<<<< HEAD
                        errRecord = new ErrorRecord(
                                    new ResourceNotFoundException($"'{tag}' could not be found", currentResult.exception), 
=======
                        string searchItemName = isSearchingForCommands ? "Command name(s)" : "DSC Resource name(s)";
                        _cmdletPassedIn.WriteError(new ErrorRecord(
                                    new PackageNotFoundException($"Package with {searchItemName} '{String.Join(", ", _tag)}' could not be found in repository '{currentRepository.Name}'", currentResult.exception), 
>>>>>>> 73a95b8a
                                    "FindCmdOrDscToPSResourceObjFailure", 
                                    ErrorCategory.NotSpecified, 
                                    this);

                        _cmdletPassedIn.WriteVerbose(errRecord.Exception.Message);
                        
                        continue;
                    }

                    PSCommandResourceInfo currentCmdPkg = new PSCommandResourceInfo(tag, currentResult.returnedObject);
                    yield return currentCmdPkg;
                }
            }
        }

        public IEnumerable<PSResourceInfo> FindByTag(
            ResourceType type,
            bool prerelease,
            string[] tag,
            string[] repository)
        {
            _type = type;
            _prerelease = prerelease;
            _tag = tag;

            _tagsLeftToFind = new List<string>(tag);

            if (tag.Length == 0)
            {
                yield break;
            }

            if (repository != null)
            {
                repository = Utils.ProcessNameWildcards(repository, removeWildcardEntries:false, out string[] errorMsgs, out _repositoryNameContainsWildcard);

                if (string.Equals(repository[0], "*"))
                {
                    _cmdletPassedIn.ThrowTerminatingError(new ErrorRecord(
                                new PSArgumentException ("-Repository parameter does not support entry '*' with -Tag parameter."),
                                "RepositoryDoesNotSupportWildcardEntryWithTag",
                                ErrorCategory.InvalidArgument,
                                this));
                }

                foreach (string error in errorMsgs)
                {
                    _cmdletPassedIn.WriteError(new ErrorRecord(
                                new PSInvalidOperationException(error),
                                "ErrorFilteringNamesForUnsupportedWildcards",
                                ErrorCategory.InvalidArgument,
                                this));
                }
            }

            // Get repositories to search.
            List<PSRepositoryInfo> repositoriesToSearch;
            try
            {
                repositoriesToSearch = RepositorySettings.Read(repository, out string[] errorList);
                if (repositoriesToSearch != null && repositoriesToSearch.Count == 0)
                {
                    _cmdletPassedIn.ThrowTerminatingError(new ErrorRecord(
                                new PSArgumentException ("Cannot resolve -Repository name. Run 'Get-PSResourceRepository' to view all registered repositories."),
                                "RepositoryNameIsNotResolved",
                                ErrorCategory.InvalidArgument,
                                this));
                }

                foreach (string error in errorList)
                {
                    _cmdletPassedIn.WriteError(new ErrorRecord(
                                new PSInvalidOperationException(error),
                                "ErrorRetrievingSpecifiedRepository",
                                ErrorCategory.InvalidOperation,
                                this));
                }
            }
            catch (Exception e)
            {
                _cmdletPassedIn.ThrowTerminatingError(new ErrorRecord(
                            new PSInvalidOperationException(e.Message),
                            "ErrorLoadingRepositoryStoreFile",
                            ErrorCategory.InvalidArgument,
                            this));

                yield break;
            }

            for (int i = 0; i < repositoriesToSearch.Count && _tagsLeftToFind.Any(); i++)
            {
                PSRepositoryInfo currentRepository = repositoriesToSearch[i];
                _networkCredential = Utils.SetNetworkCredential(currentRepository, _networkCredential, _cmdletPassedIn);
                ServerApiCall currentServer = ServerFactory.GetServer(currentRepository, _networkCredential);
                if (currentServer == null)
                {
                    // this indicates that PSRepositoryInfo.APIVersion = PSRepositoryInfo.APIVersion.unknown
                    _cmdletPassedIn.WriteError(new ErrorRecord(
                    new PSInvalidOperationException($"Repository '{currentRepository.Name}' is not a known repository type that is supported. Please file an issue for support at https://github.com/PowerShell/PSResourceGet/issues"),
                    "RepositoryApiVersionUnknown",
                    ErrorCategory.InvalidArgument,
                    this));

                    continue;
                }

                ResponseUtil currentResponseUtil = ResponseUtilFactory.GetResponseUtil(currentRepository);

                if (_type != ResourceType.None && repositoriesToSearch[i].Name != "PSGallery")
                {
                    _cmdletPassedIn.ThrowTerminatingError(new ErrorRecord(
                                new PSInvalidOperationException("-Type parameter is only supported with the PowerShellGallery."),
                                "ErrorUsingTypeParameter",
                                ErrorCategory.InvalidOperation,
                                this));
                }

                FindResults responses = currentServer.FindTags(_tag, _prerelease, type, out ErrorRecord errRecord);

                if (errRecord != null)
                {
                    if (errRecord.Exception is ResourceNotFoundException)
                    {
                        _cmdletPassedIn.WriteVerbose(errRecord.Exception.Message);
                    }
                    else {
                        _cmdletPassedIn.WriteError(errRecord);
                    }
                    continue;
                }

                foreach (PSResourceResult currentResult in currentResponseUtil.ConvertToPSResourceResult(responses))
                {
                    if (currentResult.exception != null && !currentResult.exception.Message.Equals(string.Empty))
                    {
<<<<<<< HEAD
                        errRecord = new ErrorRecord(
                                    new ResourceNotFoundException($"Tags '{String.Join(", ", _tag)}' could not be found" , currentResult.exception), 
=======
                        _cmdletPassedIn.WriteError(new ErrorRecord(
                                    new PackageNotFoundException($"Package with tags '{String.Join(", ", _tag)}' could not be found in repository '{currentRepository.Name}'" , currentResult.exception), 
>>>>>>> 73a95b8a
                                    "FindTagConvertToPSResourceFailure", 
                                    ErrorCategory.InvalidResult, 
                                    this);

                        _cmdletPassedIn.WriteVerbose(errRecord.Exception.Message);

                        continue;
                    }

                    yield return currentResult.returnedObject;
                }
            }
        }

        #endregion

        #region Private Client Search Methods

        private IEnumerable<PSResourceInfo> SearchByNames(ServerApiCall currentServer, ResponseUtil currentResponseUtil, PSRepositoryInfo repository)
        {
            ErrorRecord errRecord = null;
            List<PSResourceInfo> parentPkgs = new List<PSResourceInfo>();
            HashSet<string> pkgsFound = new HashSet<string>(StringComparer.OrdinalIgnoreCase);
            string tagsAsString = String.Empty;

            foreach (string pkgName in _pkgsLeftToFind.ToArray())
            {
                if (_versionType == VersionType.NoVersion)
                {
                    if (pkgName.Trim().Equals("*"))
                    {
                        // Example: Find-PSResource -Name "*"
                        FindResults responses = currentServer.FindAll(_prerelease, _type, out errRecord);
                        if (errRecord != null)
                        {
                            if (errRecord.Exception is ResourceNotFoundException)
                            {
                                _cmdletPassedIn.WriteVerbose(errRecord.Exception.Message);
                            }
                            else {
                                _cmdletPassedIn.WriteError(errRecord);
                            }
                            continue;
                        }

                        foreach (PSResourceResult currentResult in currentResponseUtil.ConvertToPSResourceResult(responseResults: responses))
                        {
                            if (currentResult.exception != null && !currentResult.exception.Message.Equals(string.Empty))
                            {
<<<<<<< HEAD
                               _cmdletPassedIn.WriteVerbose($"Package '{pkgName}' could not be found");
=======
                                _cmdletPassedIn.WriteError(new ErrorRecord(
                                            new PackageNotFoundException($"Package with name '{pkgName}' could not be found in repository '{repository.Name}'", currentResult.exception), 
                                            "FindAllConvertToPSResourceFailure", 
                                            ErrorCategory.InvalidResult, 
                                            this));
>>>>>>> 73a95b8a
                                continue;
                            }

                            PSResourceInfo foundPkg = currentResult.returnedObject;

                            if (foundPkg.Type == _type || _type == ResourceType.None)
                            {
                                parentPkgs.Add(foundPkg);
                                _pkgsLeftToFind.Remove(foundPkg.Name);
                                pkgsFound.Add(String.Format("{0}{1}", foundPkg.Name, foundPkg.Version.ToString()));
                                yield return foundPkg;
                            }
                        }
                    }
                    else if(pkgName.Contains("*"))
                    {
                        // Example: Find-PSResource -Name "Az*"
                        // Example: Find-PSResource -Name "Az*" -Tag "Storage"
                        FindResults responses = null;
                        if (_tag.Length == 0)
                        {
                            responses = currentServer.FindNameGlobbing(pkgName, _prerelease, _type, out errRecord);
                        }
                        else
                        {
                            responses = currentServer.FindNameGlobbingWithTag(pkgName, _tag, _prerelease, _type, out errRecord);
                            tagsAsString = String.Join(", ", _tag);
                        }

                        if (errRecord != null)
                        {
                            if (errRecord.Exception is ResourceNotFoundException)
                            {
                                _cmdletPassedIn.WriteVerbose(errRecord.Exception.Message);
                            }
                            else {
                                _cmdletPassedIn.WriteError(errRecord);
                            }
                            continue;
                        }

                        foreach (PSResourceResult currentResult in currentResponseUtil.ConvertToPSResourceResult(responses))
                        {
                            if (currentResult.exception != null && !currentResult.exception.Message.Equals(string.Empty))
                            {
<<<<<<< HEAD
                                string message = _tag.Length == 0 ? $"Package '{pkgName}' could not be found." : $"Package '{pkgName}' with tags '{tagsAsString}' could not be found.";
                                errRecord = new ErrorRecord(
                                            new ResourceNotFoundException(message, currentResult.exception), 
=======
                                string message = _tag.Length == 0 ? $"Package with name '{pkgName}' could not be found in repository '{repository.Name}'." : $"Package with name '{pkgName}' and tags '{tagsAsString}' could not be found in repository '{repository.Name}'.";

                                _cmdletPassedIn.WriteError(new ErrorRecord(
                                            new PackageNotFoundException(message, currentResult.exception), 
>>>>>>> 73a95b8a
                                            "FindNameGlobbingConvertToPSResourceFailure", 
                                            ErrorCategory.InvalidResult, 
                                            this);
                                
                                _cmdletPassedIn.WriteVerbose(message);

                                continue;
                            }

                            PSResourceInfo foundPkg = currentResult.returnedObject;
                            parentPkgs.Add(foundPkg);
                            _pkgsLeftToFind.Remove(foundPkg.Name);
                            pkgsFound.Add(String.Format("{0}{1}", foundPkg.Name, foundPkg.Version.ToString()));
                            yield return foundPkg;
                        }
                    }
                    else
                    {
                        // Example: Find-PSResource -Name "Az"
                        // Example: Find-PSResource -Name "Az" -Tag "Storage"
                        FindResults responses = null;
                        if (_tag.Length == 0)
                        {
                            responses = currentServer.FindName(pkgName, _prerelease, _type, out errRecord);
                        }
                        else
                        {
                            responses = currentServer.FindNameWithTag(pkgName, _tag, _prerelease, _type, out errRecord);
                            tagsAsString = String.Join(", ", _tag);
                        }

                        if (errRecord != null)
                        {
                            if (errRecord.Exception is ResourceNotFoundException)
                            {
                                _cmdletPassedIn.WriteVerbose(errRecord.Exception.Message);
                            }
                            else {
                                _cmdletPassedIn.WriteError(errRecord);
                            }
                            continue;
                        }

                        PSResourceResult currentResult = currentResponseUtil.ConvertToPSResourceResult(responses).First();
                        
                        if (currentResult.exception != null && !currentResult.exception.Message.Equals(string.Empty))
                        {
                            string message = _tag.Length == 0 ? $"Package with name '{pkgName}' could not be found in repository '{repository.Name}'." : $"Package with name '{pkgName}' and tags '{tagsAsString}' could not be found in repository '{repository.Name}'.";

                            _cmdletPassedIn.WriteVerbose(message);

                            continue;
                        }

                        PSResourceInfo foundPkg = currentResult.returnedObject;
                        parentPkgs.Add(foundPkg);
                        _pkgsLeftToFind.Remove(foundPkg.Name);
                        pkgsFound.Add(String.Format("{0}{1}", foundPkg.Name, foundPkg.Version.ToString()));
                        yield return foundPkg;
                    }
                }
                else if (_versionType == VersionType.SpecificVersion)
                {
                    if (pkgName.Contains("*"))
                    {
                        var exMessage = "Name cannot contain or equal wildcard when using specific version.";
                        var ex = new ArgumentException(exMessage);
                        var WildcardError = new ErrorRecord(ex, "InvalidWildCardUsage", ErrorCategory.InvalidOperation, null);
                        _cmdletPassedIn.WriteError(WildcardError);

                        continue;
                    }
                    else
                    {
                        // Example: Find-PSResource -Name "Az" -Version "3.0.0.0"
                        // Example: Find-PSResource -Name "Az" -Version "3.0.0.0" -Tag "Windows"
                        FindResults responses = null;
                        if (_tag.Length == 0)
                        {
                            responses = currentServer.FindVersion(pkgName, _nugetVersion.ToNormalizedString(), _type, out errRecord);
                        }
                        else
                        {
                            responses = currentServer.FindVersionWithTag(pkgName, _nugetVersion.ToNormalizedString(), _tag, _type, out errRecord);
                            tagsAsString = String.Join(", ", _tag);
                        }

                        if (errRecord != null)
                        {
                            if (errRecord.Exception is ResourceNotFoundException)
                            {
                                _cmdletPassedIn.WriteVerbose(errRecord.Exception.Message);
                            }
                            else {
                                _cmdletPassedIn.WriteError(errRecord);
                            }
                            continue;
                        }

                        PSResourceResult currentResult = currentResponseUtil.ConvertToPSResourceResult(responses).First();
                        
                        if (currentResult.exception != null && !currentResult.exception.Message.Equals(string.Empty))
                        {
<<<<<<< HEAD
                            errRecord = new ErrorRecord(
                                        new ResourceNotFoundException($"Package '{pkgName}' with version '{_version}', and tags '{tagMsg}' could not be found", currentResult.exception), 
=======
                            _cmdletPassedIn.WriteError(new ErrorRecord(
                                        new PackageNotFoundException($"Package with name '{pkgName}', version '{_version}', and tags '{tagsAsString}' could not be found in repository '{repository.Name}'", currentResult.exception), 
>>>>>>> 73a95b8a
                                        "FindNameConvertToPSResourceFailure", 
                                        ErrorCategory.InvalidResult, 
                                        this);

                            _cmdletPassedIn.WriteVerbose(errRecord.Exception.Message);
                            
                            continue;
                        }

                        PSResourceInfo foundPkg = currentResult.returnedObject;
                        parentPkgs.Add(foundPkg);
                        _pkgsLeftToFind.Remove(foundPkg.Name);
                        pkgsFound.Add(String.Format("{0}{1}", foundPkg.Name, foundPkg.Version.ToString()));
                        yield return foundPkg;
                    }
                }
                else
                {
                    // version type is Version Range
                    if (pkgName.Contains("*"))
                    {
                        var exMessage = "Name cannot contain or equal wildcard when using version range";
                        var ex = new ArgumentException(exMessage);
                        var WildcardError = new ErrorRecord(ex, "InvalidWildCardUsage", ErrorCategory.InvalidOperation, null);
                        _cmdletPassedIn.WriteError(WildcardError);
                    }
                    else
                    {
                        // Example: Find-PSResource -Name "Az" -Version "[1.0.0.0, 3.0.0.0]"
                        FindResults responses = null;
                        if (_tag.Length == 0)
                        {
                            responses = currentServer.FindVersionGlobbing(pkgName, _versionRange, _prerelease, _type, getOnlyLatest: false, out errRecord);
                        }
                        else
                        {
                            var exMessage = "Name cannot contain or equal wildcard when using version range";
                            var ex = new ArgumentException(exMessage);
                            var WildcardError = new ErrorRecord(ex, "InvalidWildCardUsage", ErrorCategory.InvalidOperation, null);
                            _cmdletPassedIn.WriteError(WildcardError);
                            continue;
                        }

                        if (errRecord != null)
                        {
                            if (errRecord.Exception is ResourceNotFoundException)
                            {
                                _cmdletPassedIn.WriteVerbose(errRecord.Exception.Message);
                            }
                            else {
                                _cmdletPassedIn.WriteError(errRecord);
                            }
                            continue;
                        }

                        foreach (PSResourceResult currentResult in currentResponseUtil.ConvertToPSResourceResult(responses))
                        {
                            if (currentResult.exception != null && !currentResult.exception.Message.Equals(string.Empty))
                            {
<<<<<<< HEAD
                                errRecord = new ErrorRecord(
                                            new ResourceNotFoundException($"Package '{pkgName}' with version '{_version}' could not be found", currentResult.exception), 
=======
                                // write warning?
                                _cmdletPassedIn.WriteError(new ErrorRecord(
                                            new PackageNotFoundException($"Package with name '{pkgName}' and version '{_version}' could not be found in repository '{repository.Name}'", currentResult.exception), 
>>>>>>> 73a95b8a
                                            "FindNameConvertToPSResourceFailure", 
                                            ErrorCategory.InvalidResult, 
                                            this);
                                
                                _cmdletPassedIn.WriteVerbose(errRecord.Exception.Message);

                                continue;
                            }

                            // Check to see if version falls within version range 
                            PSResourceInfo foundPkg = currentResult.returnedObject;
                            string versionStr = $"{foundPkg.Version}";
                            if (foundPkg.IsPrerelease)
                            {
                                versionStr += $"-{foundPkg.Prerelease}";
                            }

                            if (NuGetVersion.TryParse(versionStr, out NuGetVersion version)
                                   && _versionRange.Satisfies(version))
                            {
                                parentPkgs.Add(foundPkg);
                                _pkgsLeftToFind.Remove(foundPkg.Name);
                                pkgsFound.Add(String.Format("{0}{1}", foundPkg.Name, foundPkg.Version.ToString()));

                                yield return foundPkg;
                            }
                        }
                    }
                }
            }

            // After retrieving all packages find their dependencies
            if (_includeDependencies)
            {
                if (currentServer.Repository.ApiVersion == PSRepositoryInfo.APIVersion.v3)
                {
                    _cmdletPassedIn.WriteWarning("Installing dependencies is not currently supported for V3 server protocol repositories. The package will be installed without installing dependencies.");
                    yield break;
                }

                foreach (PSResourceInfo currentPkg in parentPkgs)
                {
                    foreach (PSResourceInfo pkgDep in FindDependencyPackages(currentServer, currentResponseUtil, currentPkg, repository, pkgsFound))
                    {
                        yield return pkgDep;
                    }
                }
            }
        }

        #endregion

        #region Internal Client Search Methods

        internal IEnumerable<PSResourceInfo> FindDependencyPackages(
            ServerApiCall currentServer,
            ResponseUtil currentResponseUtil,
            PSResourceInfo currentPkg,
            PSRepositoryInfo repository,
            HashSet<string> foundPkgs)
        {
            if (currentPkg.Dependencies.Length > 0)
            {
                foreach (var dep in currentPkg.Dependencies)
                {
                    PSResourceInfo depPkg = null;

                    if (dep.VersionRange.Equals(VersionRange.All))
                    {
                        FindResults responses = currentServer.FindName(dep.Name, includePrerelease: true, _type, out ErrorRecord errRecord);
                        if (errRecord != null)
                        {
                            if (errRecord.Exception is ResourceNotFoundException)
                            {
                                _cmdletPassedIn.WriteVerbose(errRecord.Exception.Message);
                            }
                            else {
                                _cmdletPassedIn.WriteError(errRecord);
                            }
                            yield return null;
                            continue;
                        }

                        PSResourceResult currentResult = currentResponseUtil.ConvertToPSResourceResult(responses).First();

                        if (currentResult.exception != null && !currentResult.exception.Message.Equals(string.Empty))
                        {
                            _cmdletPassedIn.WriteError(new ErrorRecord(
<<<<<<< HEAD
                                        new ResourceNotFoundException($"Dependency package '{dep.Name}' could not be found in repository '{repository.Name}'", currentResult.exception), 
=======
                                        new PackageNotFoundException($"Dependency package with name '{dep.Name}' could not be found in repository '{repository.Name}'", currentResult.exception), 
>>>>>>> 73a95b8a
                                        "DependencyPackageNotFound", 
                                        ErrorCategory.ObjectNotFound, 
                                        this));
                            yield return null;
                            continue;
                        }

                        depPkg = currentResult.returnedObject;
                        string pkgHashKey = String.Format("{0}{1}", depPkg.Name, depPkg.Version.ToString());

                        if (!foundPkgs.Contains(pkgHashKey))
                        {
                            foreach (PSResourceInfo depRes in FindDependencyPackages(currentServer, currentResponseUtil, depPkg, repository, foundPkgs))
                            {
                                yield return depRes;
                            }
                        }
                    }
                    else
                    {
                        FindResults responses = currentServer.FindVersionGlobbing(dep.Name, dep.VersionRange, includePrerelease: true, ResourceType.None, getOnlyLatest: true, out ErrorRecord errRecord);
                        if (errRecord != null)
                        {
                            if (errRecord.Exception is ResourceNotFoundException)
                            {
                                _cmdletPassedIn.WriteVerbose(errRecord.Exception.Message);
                            }
                            else {
                                _cmdletPassedIn.WriteError(errRecord);
                            }
                            yield return null;
                            continue;
                        }

                        if (responses.IsFindResultsEmpty())
                        {
                            _cmdletPassedIn.WriteError(new ErrorRecord(
                                        new InvalidOrEmptyResponse($"Dependency package with name {dep.Name} and version range {dep.VersionRange} could not be found in repository '{repository.Name}"), 
                                        "FindDepPackagesFindVersionGlobbingFailure", 
                                        ErrorCategory.InvalidResult, 
                                        this));
                            yield return null;
                            continue;
                        }

                        foreach (PSResourceResult currentResult in currentResponseUtil.ConvertToPSResourceResult(responses))
                        {
                            if (currentResult.exception != null && !currentResult.exception.Message.Equals(string.Empty))
                            {
<<<<<<< HEAD
                                _cmdletPassedIn.WriteError(new ErrorRecord(
                                            new ResourceNotFoundException($"Dependency package '{dep.Name}' with version range '{dep.VersionRange}' could not be found in repository '{repository.Name}'", currentResult.exception), 
=======
                                 _cmdletPassedIn.WriteError(new ErrorRecord(
                                            new PackageNotFoundException($"Dependency package with name '{dep.Name}' and version range '{dep.VersionRange}' could not be found in repository '{repository.Name}'", currentResult.exception), 
>>>>>>> 73a95b8a
                                            "DependencyPackageNotFound", 
                                            ErrorCategory.ObjectNotFound, 
                                            this));
                                
                                yield return null;
                                continue;
                            }

                            // Check to see if version falls within version range 
                            PSResourceInfo foundDep = currentResult.returnedObject;
                            string depVersionStr = $"{foundDep.Version}";
                            if (foundDep.IsPrerelease) {
                                depVersionStr += $"-{foundDep.Prerelease}";
                            }
                            
                            if (NuGetVersion.TryParse(depVersionStr, out NuGetVersion depVersion)
                                   && dep.VersionRange.Satisfies(depVersion))
                            {
                                depPkg = foundDep;
                            }
                        }

                        if (depPkg == null)
                        {
                            continue;
                        }
                        
                        string pkgHashKey = String.Format("{0}{1}", depPkg.Name, depPkg.Version.ToString());

                        if (!foundPkgs.Contains(pkgHashKey))
                        {
                            foreach (PSResourceInfo depRes in FindDependencyPackages(currentServer, currentResponseUtil, depPkg, repository, foundPkgs))
                            {
                                yield return depRes;
                            }
                        }
                    }
                }
            }

            string currentPkgHashKey = String.Format("{0}{1}", currentPkg.Name, currentPkg.Version.ToString());

            if (!foundPkgs.Contains(currentPkgHashKey))
            {
                yield return currentPkg;
            }
        }

        #endregion
    }
}<|MERGE_RESOLUTION|>--- conflicted
+++ resolved
@@ -281,14 +281,8 @@
                 {
                     if (currentResult.exception != null && !currentResult.exception.Message.Equals(string.Empty))
                     {
-<<<<<<< HEAD
                         errRecord = new ErrorRecord(
                                     new ResourceNotFoundException($"'{tag}' could not be found", currentResult.exception), 
-=======
-                        string searchItemName = isSearchingForCommands ? "Command name(s)" : "DSC Resource name(s)";
-                        _cmdletPassedIn.WriteError(new ErrorRecord(
-                                    new PackageNotFoundException($"Package with {searchItemName} '{String.Join(", ", _tag)}' could not be found in repository '{currentRepository.Name}'", currentResult.exception), 
->>>>>>> 73a95b8a
                                     "FindCmdOrDscToPSResourceObjFailure", 
                                     ErrorCategory.NotSpecified, 
                                     this);
@@ -424,13 +418,8 @@
                 {
                     if (currentResult.exception != null && !currentResult.exception.Message.Equals(string.Empty))
                     {
-<<<<<<< HEAD
                         errRecord = new ErrorRecord(
                                     new ResourceNotFoundException($"Tags '{String.Join(", ", _tag)}' could not be found" , currentResult.exception), 
-=======
-                        _cmdletPassedIn.WriteError(new ErrorRecord(
-                                    new PackageNotFoundException($"Package with tags '{String.Join(", ", _tag)}' could not be found in repository '{currentRepository.Name}'" , currentResult.exception), 
->>>>>>> 73a95b8a
                                     "FindTagConvertToPSResourceFailure", 
                                     ErrorCategory.InvalidResult, 
                                     this);
@@ -480,15 +469,7 @@
                         {
                             if (currentResult.exception != null && !currentResult.exception.Message.Equals(string.Empty))
                             {
-<<<<<<< HEAD
                                _cmdletPassedIn.WriteVerbose($"Package '{pkgName}' could not be found");
-=======
-                                _cmdletPassedIn.WriteError(new ErrorRecord(
-                                            new PackageNotFoundException($"Package with name '{pkgName}' could not be found in repository '{repository.Name}'", currentResult.exception), 
-                                            "FindAllConvertToPSResourceFailure", 
-                                            ErrorCategory.InvalidResult, 
-                                            this));
->>>>>>> 73a95b8a
                                 continue;
                             }
 
@@ -534,16 +515,9 @@
                         {
                             if (currentResult.exception != null && !currentResult.exception.Message.Equals(string.Empty))
                             {
-<<<<<<< HEAD
-                                string message = _tag.Length == 0 ? $"Package '{pkgName}' could not be found." : $"Package '{pkgName}' with tags '{tagsAsString}' could not be found.";
+                                string message = _tag.Length == 0 ? $"Package with name '{pkgName}' could not be found in repository '{repository.Name}'." : $"Package with name '{pkgName}' and tags '{tagsAsString}' could not be found in repository '{repository.Name}'.";
                                 errRecord = new ErrorRecord(
                                             new ResourceNotFoundException(message, currentResult.exception), 
-=======
-                                string message = _tag.Length == 0 ? $"Package with name '{pkgName}' could not be found in repository '{repository.Name}'." : $"Package with name '{pkgName}' and tags '{tagsAsString}' could not be found in repository '{repository.Name}'.";
-
-                                _cmdletPassedIn.WriteError(new ErrorRecord(
-                                            new PackageNotFoundException(message, currentResult.exception), 
->>>>>>> 73a95b8a
                                             "FindNameGlobbingConvertToPSResourceFailure", 
                                             ErrorCategory.InvalidResult, 
                                             this);
@@ -647,13 +621,8 @@
                         
                         if (currentResult.exception != null && !currentResult.exception.Message.Equals(string.Empty))
                         {
-<<<<<<< HEAD
                             errRecord = new ErrorRecord(
-                                        new ResourceNotFoundException($"Package '{pkgName}' with version '{_version}', and tags '{tagMsg}' could not be found", currentResult.exception), 
-=======
-                            _cmdletPassedIn.WriteError(new ErrorRecord(
-                                        new PackageNotFoundException($"Package with name '{pkgName}', version '{_version}', and tags '{tagsAsString}' could not be found in repository '{repository.Name}'", currentResult.exception), 
->>>>>>> 73a95b8a
+                                        new ResourceNotFoundException($"Package with name '{pkgName}', version '{_version}', and tags '{tagsAsString}' could not be found in repository '{repository.Name}'", currentResult.exception), 
                                         "FindNameConvertToPSResourceFailure", 
                                         ErrorCategory.InvalidResult, 
                                         this);
@@ -713,14 +682,8 @@
                         {
                             if (currentResult.exception != null && !currentResult.exception.Message.Equals(string.Empty))
                             {
-<<<<<<< HEAD
                                 errRecord = new ErrorRecord(
-                                            new ResourceNotFoundException($"Package '{pkgName}' with version '{_version}' could not be found", currentResult.exception), 
-=======
-                                // write warning?
-                                _cmdletPassedIn.WriteError(new ErrorRecord(
-                                            new PackageNotFoundException($"Package with name '{pkgName}' and version '{_version}' could not be found in repository '{repository.Name}'", currentResult.exception), 
->>>>>>> 73a95b8a
+                                            new ResourceNotFoundException($"Package with name '{pkgName}' and version '{_version}' could not be found in repository '{repository.Name}'", currentResult.exception),
                                             "FindNameConvertToPSResourceFailure", 
                                             ErrorCategory.InvalidResult, 
                                             this);
@@ -809,11 +772,7 @@
                         if (currentResult.exception != null && !currentResult.exception.Message.Equals(string.Empty))
                         {
                             _cmdletPassedIn.WriteError(new ErrorRecord(
-<<<<<<< HEAD
-                                        new ResourceNotFoundException($"Dependency package '{dep.Name}' could not be found in repository '{repository.Name}'", currentResult.exception), 
-=======
-                                        new PackageNotFoundException($"Dependency package with name '{dep.Name}' could not be found in repository '{repository.Name}'", currentResult.exception), 
->>>>>>> 73a95b8a
+                                        new ResourceNotFoundException($"Dependency package with name '{dep.Name}' could not be found in repository '{repository.Name}'", currentResult.exception), 
                                         "DependencyPackageNotFound", 
                                         ErrorCategory.ObjectNotFound, 
                                         this));
@@ -863,13 +822,8 @@
                         {
                             if (currentResult.exception != null && !currentResult.exception.Message.Equals(string.Empty))
                             {
-<<<<<<< HEAD
                                 _cmdletPassedIn.WriteError(new ErrorRecord(
-                                            new ResourceNotFoundException($"Dependency package '{dep.Name}' with version range '{dep.VersionRange}' could not be found in repository '{repository.Name}'", currentResult.exception), 
-=======
-                                 _cmdletPassedIn.WriteError(new ErrorRecord(
-                                            new PackageNotFoundException($"Dependency package with name '{dep.Name}' and version range '{dep.VersionRange}' could not be found in repository '{repository.Name}'", currentResult.exception), 
->>>>>>> 73a95b8a
+                                            new ResourceNotFoundException($"Dependency package with name '{dep.Name}' and version range '{dep.VersionRange}' could not be found in repository '{repository.Name}'", currentResult.exception), 
                                             "DependencyPackageNotFound", 
                                             ErrorCategory.ObjectNotFound, 
                                             this));
