--- conflicted
+++ resolved
@@ -157,10 +157,7 @@
                 force: Force,
                 trustRepository: TrustRepository,
                 credential: Credential,
-<<<<<<< HEAD
-=======
                 noClobber: false,
->>>>>>> 5d82ff1a
                 specifiedPath: null,
                 asNupkg: false,
                 includeXML: true,
