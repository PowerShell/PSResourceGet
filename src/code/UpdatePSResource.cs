// Copyright (c) Microsoft Corporation. All rights reserved.
// Licensed under the MIT License.

using Microsoft.PowerShell.PowerShellGet.UtilClasses;
using NuGet.Versioning;
using System;
using System.Collections.Generic;
using System.IO;
using System.Linq;
using System.Management.Automation;
using System.Threading;

namespace Microsoft.PowerShell.PowerShellGet.Cmdlets
{
    /// <summary>
    /// The Update-PSResource cmdlet replaces the Update-Module and Update-Script cmdlets from V2.
    /// It updates an already installed package based on the -Name parameter argument.
    /// It does not return an object. Other parameters allow the package to be updated to be further filtered.
    /// </summary>
    [Cmdlet(VerbsData.Update,
        "PSResource",
        SupportsShouldProcess = true)]
    public sealed class UpdatePSResource : PSCmdlet
    {
        #region Members
        private List<string> _pathsToInstallPkg;
        private CancellationTokenSource _cancellationTokenSource;
        private FindHelper _findHelper;
        private InstallHelper _installHelper;

        #endregion

        #region Parameters

        /// <summary>
        /// Specifies name of a resource or resources to update.
        /// Accepts wildcard characters.
        /// </summary>
        [SupportsWildcards]
        [Parameter(Position = 0, ValueFromPipeline = true, ValueFromPipelineByPropertyName = true)]
        [ValidateNotNullOrEmpty]
        public string[] Name { get; set ; } = new string[] {"*"};

        /// <summary>
        /// Specifies the version the resource is to be updated to.
        /// </summary>
        [Parameter]
        [ValidateNotNullOrEmpty]
        public string Version { get; set; }

        /// <summary>
        /// When specified, allows updating to a prerelease version.
        /// </summary>
        [Parameter]
        public SwitchParameter Prerelease { get; set; }

        /// <summary>
        /// Specifies one or more repository names to update packages from.
        /// If not specified, search will include all currently registered repositories in order of highest priority.
        /// </summary>
        [Parameter]
        [ArgumentCompleter(typeof(RepositoryNameCompleter))]
        [ValidateNotNullOrEmpty]
        public string[] Repository { get; set; }

        /// <summary>
        /// Specifies the scope of the resource to update.
        /// </summary>
        [Parameter]
        public ScopeType Scope { get; set; }

        /// <summary>
        /// The destination where the resource is to be temporarily installed to while updating.

        /// </summary>
        [Parameter]
        [ValidateNotNullOrEmpty]
        public string TemporaryPath
        {
            get
            { return _tmpPath; }

            set
            {
                if (WildcardPattern.ContainsWildcardCharacters(value)) 
                { 
                    throw new PSArgumentException("Wildcard characters are not allowed in the temporary path."); 
                } 
                
                // This will throw if path cannot be resolved
                _tmpPath = SessionState.Path.GetResolvedPSPathFromPSPath(value).First().Path;
            }
        }
        private string _tmpPath;

        /// <summary>
        /// When specified, suppresses prompting for untrusted sources.
        /// </summary>
        [Parameter]
        public SwitchParameter TrustRepository { get; set; }

        /// <summary>
        /// Specifies optional credentials to be used when accessing a private repository.
        /// </summary>
        [Parameter]
        public PSCredential Credential { get; set; }

        /// <summary>
        /// Suppresses progress information.
        /// </summary>
        [Parameter]
        public SwitchParameter Quiet { get; set; }

        /// <summary>
        /// For resources that require a license, AcceptLicense automatically accepts the license agreement during the update.
        /// </summary>
        [Parameter]
        public SwitchParameter AcceptLicense { get; set; }

        /// <summary>
        /// When specified, bypasses checks for TrustRepository and AcceptLicense and updates the package.
        /// </summary>
        [Parameter]
        public SwitchParameter Force { get; set; }

        /// <summary>
        /// Passes the resource updated to the console.
        /// </summary>
        [Parameter]
        public SwitchParameter PassThru { get; set; }

        /// <summary>
        /// Skips the check for resource dependencies, so that only found resources are updated,
        /// and not any resources the found resource depends on.
        /// </summary>
        [Parameter]
        public SwitchParameter SkipDependencyCheck { get; set; }

        /// <summary>
        /// Check validation for signed and catalog files

        /// </summary>
        [Parameter]
        public SwitchParameter AuthenticodeCheck { get; set; }

        #endregion

        #region Override Methods

        protected override void BeginProcessing()
        {
            // Create a repository story (the PSResourceRepository.xml file) if it does not already exist
            // This is to create a better experience for those who have just installed v3 and want to get up and running quickly
            RepositorySettings.CheckRepositoryStore();

            _pathsToInstallPkg = Utils.GetAllInstallationPaths(this, Scope);

            _cancellationTokenSource = new CancellationTokenSource();
            _findHelper = new FindHelper(
                cancellationToken: _cancellationTokenSource.Token, 
                cmdletPassedIn: this);

             _installHelper = new InstallHelper(cmdletPassedIn: this);
        }

        protected override void ProcessRecord()
        {
            VersionRange versionRange;

            // handle case where Version == null
            if (Version == null) { 
                versionRange = VersionRange.All;
            }
            else if (!Utils.TryParseVersionOrVersionRange(Version, out versionRange))
            {
                // Only returns false if the range was incorrectly formatted and couldn't be parsed.
                WriteError(new ErrorRecord(
                    new PSInvalidOperationException("Cannot parse Version parameter provided into VersionRange"),
                    "ErrorParsingVersionParamIntoVersionRange",
                    ErrorCategory.InvalidArgument,
                    this));
                return;
            }

            var namesToUpdate = ProcessPackageNames(Name, versionRange);

            if (namesToUpdate.Length == 0)
            {
                return;
            }

            if (!ShouldProcess(string.Format("package to update: '{0}'", String.Join(", ", Name))))
            {
                WriteVerbose(string.Format("Update is cancelled by user for: {0}", String.Join(", ", Name)));
                return;
            }

            var installedPkgs = _installHelper.InstallPackages(
                names: namesToUpdate,
                versionRange: versionRange,
                prerelease: Prerelease,
                repository: Repository,
                acceptLicense: AcceptLicense,
                quiet: Quiet,
                reinstall: true,
                force: Force,
                trustRepository: TrustRepository,
                credential: Credential,
                noClobber: false,
                asNupkg: false,
                includeXml: true,
                skipDependencyCheck: SkipDependencyCheck,
                authenticodeCheck: AuthenticodeCheck,
                savePkg: false,
                pathsToInstallPkg: _pathsToInstallPkg,
<<<<<<< HEAD
                scope: Scope);
=======
                tmpPath: _tmpPath);
>>>>>>> dee8d95f

            if (PassThru)
            {
                foreach (PSResourceInfo pkg in installedPkgs)
                {
                    WriteObject(pkg);
                }
            }
        }

        protected override void StopProcessing()
        {
            _cancellationTokenSource?.Cancel();
        }

        protected override void EndProcessing()
        {
            _cancellationTokenSource.Dispose();
            _cancellationTokenSource = null;
        }

        #endregion

        #region Private Methods

        /// <Summary>
        /// This method performs a number of functions on the list of resource package names to update.
        ///  - Processes the name list for wild card characters.
        ///  - Writes errors for names with unsupported wild characters.
        ///  - Finds installed packages that match the names list.
        ///  - Finds repository packages that match the names list and update version.
        ///  - Compares installed packages and repository search results with name list.
        ///  - Returns a final list of packages for reinstall, that meet update criteria.
        /// </Summary>
        private string[] ProcessPackageNames(
            string[] namesToProcess,
            VersionRange versionRange)
        {
            namesToProcess = Utils.ProcessNameWildcards(
                pkgNames: namesToProcess,
                errorMsgs: out string[] errorMsgs,
                isContainWildcard: out bool _);
            
            foreach (string error in errorMsgs)
            {
                WriteError(new ErrorRecord(
                    new PSInvalidOperationException(error),
                    "ErrorFilteringNamesForUnsupportedWildcards",
                    ErrorCategory.InvalidArgument,
                    this));
            }
            
            // This catches the case where namesToProcess wasn't passed in as null or empty,
            // but after filtering out unsupported wildcard names there are no elements left in namesToProcess.
            if (namesToProcess.Length == 0)
            {
                 return Utils.EmptyStrArray;
            }

            if (String.Equals(namesToProcess[0], "*", StringComparison.InvariantCultureIgnoreCase))
            {
                WriteVerbose("Package names were detected to be (or contain an element equal to): '*', so all packages will be updated");
            }

            // Get all installed packages selected for updating.
            GetHelper getHelper = new GetHelper(cmdletPassedIn: this);
            var installedPackages = new Dictionary<string, PSResourceInfo>(StringComparer.InvariantCultureIgnoreCase);

            // selectPrereleaseOnly is false because even if Prerelease is true we want to include both stable and prerelease, not select prerelease only.
            foreach (var installedPackage in getHelper.GetPackagesFromPath(
                name: namesToProcess,
                versionRange: VersionRange.All,
                pathsToSearch: Utils.GetAllResourcePaths(this, Scope),
                selectPrereleaseOnly: false))
            {
                if (!installedPackages.ContainsKey(installedPackage.Name))
                {
                    installedPackages.Add(installedPackage.Name, installedPackage);
                }
            }

            if (installedPackages.Count is 0)
            {
                WriteWarning($"No installed packages were found with name '{string.Join(",", namesToProcess)}' in scope '{Scope}'. First install package using 'Install-PSResource'.");
                return Utils.EmptyStrArray;
            }

            // Find all packages selected for updating in provided repositories.
            var repositoryPackages = new Dictionary<string, PSResourceInfo>(StringComparer.InvariantCultureIgnoreCase);
            foreach (var foundResource in _findHelper.FindByResourceName(
                name: installedPackages.Keys.ToArray(),
                type: ResourceType.None,
                version: Version,
                prerelease: Prerelease,
                tag: null,
                repository: Repository,
                credential: Credential,
                includeDependencies: !SkipDependencyCheck))
            {
                if (!repositoryPackages.ContainsKey(foundResource.Name))
                {
                    repositoryPackages.Add(foundResource.Name, foundResource);
                }
            }

            // Check if named package is installed or can be found in the repositories.
            foreach (var nameToProcess in namesToProcess)
            {
                if (!WildcardPattern.ContainsWildcardCharacters(nameToProcess))
                {
                    if (!installedPackages.ContainsKey(nameToProcess))
                    {
                        WriteWarning(
                            $"Package '{nameToProcess}' not installed in scope '{Scope}'. First install package using 'Install-PSResource'.");
                    }
                    else if (!repositoryPackages.ContainsKey(nameToProcess))
                    {
                        WriteWarning(
                            $"Installed package '{nameToProcess}':'{Version}' was not found in repositories and cannot be updated.");
                    }
                }
            }

            // Create list of packages to update.
            List<string> namesToUpdate = new List<string>();
            foreach (PSResourceInfo repositoryPackage in repositoryPackages.Values)
            {
                if (!installedPackages.TryGetValue(repositoryPackage.Name, out PSResourceInfo installedPackage))
                {
                    continue;
                }

                // If the current package is out of range, install it with the correct version.
                if (!NuGetVersion.TryParse(installedPackage.Version.ToString(), out NuGetVersion installedVersion))
                {
                    WriteWarning($"Cannot parse nuget version in installed package '{installedPackage.Name}'. Cannot update package.");
                    continue;
                }

                if ((versionRange == VersionRange.All && repositoryPackage.Version > installedPackage.Version) ||
                    !versionRange.Satisfies(installedVersion))
                {
                    namesToUpdate.Add(repositoryPackage.Name);
                }
                else
                {
                    WriteVerbose($"Installed package {repositoryPackage.Name} is up to date.");
                }
            }

            return namesToUpdate.ToArray();
        }

        #endregion
    }
}
<|MERGE_RESOLUTION|>--- conflicted
+++ resolved
@@ -1,376 +1,373 @@
-// Copyright (c) Microsoft Corporation. All rights reserved.
-// Licensed under the MIT License.
-
-using Microsoft.PowerShell.PowerShellGet.UtilClasses;
-using NuGet.Versioning;
-using System;
-using System.Collections.Generic;
-using System.IO;
-using System.Linq;
-using System.Management.Automation;
-using System.Threading;
-
-namespace Microsoft.PowerShell.PowerShellGet.Cmdlets
-{
-    /// <summary>
-    /// The Update-PSResource cmdlet replaces the Update-Module and Update-Script cmdlets from V2.
-    /// It updates an already installed package based on the -Name parameter argument.
-    /// It does not return an object. Other parameters allow the package to be updated to be further filtered.
-    /// </summary>
-    [Cmdlet(VerbsData.Update,
-        "PSResource",
-        SupportsShouldProcess = true)]
-    public sealed class UpdatePSResource : PSCmdlet
-    {
-        #region Members
-        private List<string> _pathsToInstallPkg;
-        private CancellationTokenSource _cancellationTokenSource;
-        private FindHelper _findHelper;
-        private InstallHelper _installHelper;
-
-        #endregion
-
-        #region Parameters
-
-        /// <summary>
-        /// Specifies name of a resource or resources to update.
-        /// Accepts wildcard characters.
-        /// </summary>
-        [SupportsWildcards]
-        [Parameter(Position = 0, ValueFromPipeline = true, ValueFromPipelineByPropertyName = true)]
-        [ValidateNotNullOrEmpty]
-        public string[] Name { get; set ; } = new string[] {"*"};
-
-        /// <summary>
-        /// Specifies the version the resource is to be updated to.
-        /// </summary>
-        [Parameter]
-        [ValidateNotNullOrEmpty]
-        public string Version { get; set; }
-
-        /// <summary>
-        /// When specified, allows updating to a prerelease version.
-        /// </summary>
-        [Parameter]
-        public SwitchParameter Prerelease { get; set; }
-
-        /// <summary>
-        /// Specifies one or more repository names to update packages from.
-        /// If not specified, search will include all currently registered repositories in order of highest priority.
-        /// </summary>
-        [Parameter]
-        [ArgumentCompleter(typeof(RepositoryNameCompleter))]
-        [ValidateNotNullOrEmpty]
-        public string[] Repository { get; set; }
-
-        /// <summary>
-        /// Specifies the scope of the resource to update.
-        /// </summary>
-        [Parameter]
-        public ScopeType Scope { get; set; }
-
-        /// <summary>
-        /// The destination where the resource is to be temporarily installed to while updating.
-
-        /// </summary>
-        [Parameter]
-        [ValidateNotNullOrEmpty]
-        public string TemporaryPath
-        {
-            get
-            { return _tmpPath; }
-
-            set
-            {
-                if (WildcardPattern.ContainsWildcardCharacters(value)) 
-                { 
-                    throw new PSArgumentException("Wildcard characters are not allowed in the temporary path."); 
-                } 
-                
-                // This will throw if path cannot be resolved
-                _tmpPath = SessionState.Path.GetResolvedPSPathFromPSPath(value).First().Path;
-            }
-        }
-        private string _tmpPath;
-
-        /// <summary>
-        /// When specified, suppresses prompting for untrusted sources.
-        /// </summary>
-        [Parameter]
-        public SwitchParameter TrustRepository { get; set; }
-
-        /// <summary>
-        /// Specifies optional credentials to be used when accessing a private repository.
-        /// </summary>
-        [Parameter]
-        public PSCredential Credential { get; set; }
-
-        /// <summary>
-        /// Suppresses progress information.
-        /// </summary>
-        [Parameter]
-        public SwitchParameter Quiet { get; set; }
-
-        /// <summary>
-        /// For resources that require a license, AcceptLicense automatically accepts the license agreement during the update.
-        /// </summary>
-        [Parameter]
-        public SwitchParameter AcceptLicense { get; set; }
-
-        /// <summary>
-        /// When specified, bypasses checks for TrustRepository and AcceptLicense and updates the package.
-        /// </summary>
-        [Parameter]
-        public SwitchParameter Force { get; set; }
-
-        /// <summary>
-        /// Passes the resource updated to the console.
-        /// </summary>
-        [Parameter]
-        public SwitchParameter PassThru { get; set; }
-
-        /// <summary>
-        /// Skips the check for resource dependencies, so that only found resources are updated,
-        /// and not any resources the found resource depends on.
-        /// </summary>
-        [Parameter]
-        public SwitchParameter SkipDependencyCheck { get; set; }
-
-        /// <summary>
-        /// Check validation for signed and catalog files
-
-        /// </summary>
-        [Parameter]
-        public SwitchParameter AuthenticodeCheck { get; set; }
-
-        #endregion
-
-        #region Override Methods
-
-        protected override void BeginProcessing()
-        {
-            // Create a repository story (the PSResourceRepository.xml file) if it does not already exist
-            // This is to create a better experience for those who have just installed v3 and want to get up and running quickly
-            RepositorySettings.CheckRepositoryStore();
-
-            _pathsToInstallPkg = Utils.GetAllInstallationPaths(this, Scope);
-
-            _cancellationTokenSource = new CancellationTokenSource();
-            _findHelper = new FindHelper(
-                cancellationToken: _cancellationTokenSource.Token, 
-                cmdletPassedIn: this);
-
-             _installHelper = new InstallHelper(cmdletPassedIn: this);
-        }
-
-        protected override void ProcessRecord()
-        {
-            VersionRange versionRange;
-
-            // handle case where Version == null
-            if (Version == null) { 
-                versionRange = VersionRange.All;
-            }
-            else if (!Utils.TryParseVersionOrVersionRange(Version, out versionRange))
-            {
-                // Only returns false if the range was incorrectly formatted and couldn't be parsed.
-                WriteError(new ErrorRecord(
-                    new PSInvalidOperationException("Cannot parse Version parameter provided into VersionRange"),
-                    "ErrorParsingVersionParamIntoVersionRange",
-                    ErrorCategory.InvalidArgument,
-                    this));
-                return;
-            }
-
-            var namesToUpdate = ProcessPackageNames(Name, versionRange);
-
-            if (namesToUpdate.Length == 0)
-            {
-                return;
-            }
-
-            if (!ShouldProcess(string.Format("package to update: '{0}'", String.Join(", ", Name))))
-            {
-                WriteVerbose(string.Format("Update is cancelled by user for: {0}", String.Join(", ", Name)));
-                return;
-            }
-
-            var installedPkgs = _installHelper.InstallPackages(
-                names: namesToUpdate,
-                versionRange: versionRange,
-                prerelease: Prerelease,
-                repository: Repository,
-                acceptLicense: AcceptLicense,
-                quiet: Quiet,
-                reinstall: true,
-                force: Force,
-                trustRepository: TrustRepository,
-                credential: Credential,
-                noClobber: false,
-                asNupkg: false,
-                includeXml: true,
-                skipDependencyCheck: SkipDependencyCheck,
-                authenticodeCheck: AuthenticodeCheck,
-                savePkg: false,
-                pathsToInstallPkg: _pathsToInstallPkg,
-<<<<<<< HEAD
-                scope: Scope);
-=======
-                tmpPath: _tmpPath);
->>>>>>> dee8d95f
-
-            if (PassThru)
-            {
-                foreach (PSResourceInfo pkg in installedPkgs)
-                {
-                    WriteObject(pkg);
-                }
-            }
-        }
-
-        protected override void StopProcessing()
-        {
-            _cancellationTokenSource?.Cancel();
-        }
-
-        protected override void EndProcessing()
-        {
-            _cancellationTokenSource.Dispose();
-            _cancellationTokenSource = null;
-        }
-
-        #endregion
-
-        #region Private Methods
-
-        /// <Summary>
-        /// This method performs a number of functions on the list of resource package names to update.
-        ///  - Processes the name list for wild card characters.
-        ///  - Writes errors for names with unsupported wild characters.
-        ///  - Finds installed packages that match the names list.
-        ///  - Finds repository packages that match the names list and update version.
-        ///  - Compares installed packages and repository search results with name list.
-        ///  - Returns a final list of packages for reinstall, that meet update criteria.
-        /// </Summary>
-        private string[] ProcessPackageNames(
-            string[] namesToProcess,
-            VersionRange versionRange)
-        {
-            namesToProcess = Utils.ProcessNameWildcards(
-                pkgNames: namesToProcess,
-                errorMsgs: out string[] errorMsgs,
-                isContainWildcard: out bool _);
-            
-            foreach (string error in errorMsgs)
-            {
-                WriteError(new ErrorRecord(
-                    new PSInvalidOperationException(error),
-                    "ErrorFilteringNamesForUnsupportedWildcards",
-                    ErrorCategory.InvalidArgument,
-                    this));
-            }
-            
-            // This catches the case where namesToProcess wasn't passed in as null or empty,
-            // but after filtering out unsupported wildcard names there are no elements left in namesToProcess.
-            if (namesToProcess.Length == 0)
-            {
-                 return Utils.EmptyStrArray;
-            }
-
-            if (String.Equals(namesToProcess[0], "*", StringComparison.InvariantCultureIgnoreCase))
-            {
-                WriteVerbose("Package names were detected to be (or contain an element equal to): '*', so all packages will be updated");
-            }
-
-            // Get all installed packages selected for updating.
-            GetHelper getHelper = new GetHelper(cmdletPassedIn: this);
-            var installedPackages = new Dictionary<string, PSResourceInfo>(StringComparer.InvariantCultureIgnoreCase);
-
-            // selectPrereleaseOnly is false because even if Prerelease is true we want to include both stable and prerelease, not select prerelease only.
-            foreach (var installedPackage in getHelper.GetPackagesFromPath(
-                name: namesToProcess,
-                versionRange: VersionRange.All,
-                pathsToSearch: Utils.GetAllResourcePaths(this, Scope),
-                selectPrereleaseOnly: false))
-            {
-                if (!installedPackages.ContainsKey(installedPackage.Name))
-                {
-                    installedPackages.Add(installedPackage.Name, installedPackage);
-                }
-            }
-
-            if (installedPackages.Count is 0)
-            {
-                WriteWarning($"No installed packages were found with name '{string.Join(",", namesToProcess)}' in scope '{Scope}'. First install package using 'Install-PSResource'.");
-                return Utils.EmptyStrArray;
-            }
-
-            // Find all packages selected for updating in provided repositories.
-            var repositoryPackages = new Dictionary<string, PSResourceInfo>(StringComparer.InvariantCultureIgnoreCase);
-            foreach (var foundResource in _findHelper.FindByResourceName(
-                name: installedPackages.Keys.ToArray(),
-                type: ResourceType.None,
-                version: Version,
-                prerelease: Prerelease,
-                tag: null,
-                repository: Repository,
-                credential: Credential,
-                includeDependencies: !SkipDependencyCheck))
-            {
-                if (!repositoryPackages.ContainsKey(foundResource.Name))
-                {
-                    repositoryPackages.Add(foundResource.Name, foundResource);
-                }
-            }
-
-            // Check if named package is installed or can be found in the repositories.
-            foreach (var nameToProcess in namesToProcess)
-            {
-                if (!WildcardPattern.ContainsWildcardCharacters(nameToProcess))
-                {
-                    if (!installedPackages.ContainsKey(nameToProcess))
-                    {
-                        WriteWarning(
-                            $"Package '{nameToProcess}' not installed in scope '{Scope}'. First install package using 'Install-PSResource'.");
-                    }
-                    else if (!repositoryPackages.ContainsKey(nameToProcess))
-                    {
-                        WriteWarning(
-                            $"Installed package '{nameToProcess}':'{Version}' was not found in repositories and cannot be updated.");
-                    }
-                }
-            }
-
-            // Create list of packages to update.
-            List<string> namesToUpdate = new List<string>();
-            foreach (PSResourceInfo repositoryPackage in repositoryPackages.Values)
-            {
-                if (!installedPackages.TryGetValue(repositoryPackage.Name, out PSResourceInfo installedPackage))
-                {
-                    continue;
-                }
-
-                // If the current package is out of range, install it with the correct version.
-                if (!NuGetVersion.TryParse(installedPackage.Version.ToString(), out NuGetVersion installedVersion))
-                {
-                    WriteWarning($"Cannot parse nuget version in installed package '{installedPackage.Name}'. Cannot update package.");
-                    continue;
-                }
-
-                if ((versionRange == VersionRange.All && repositoryPackage.Version > installedPackage.Version) ||
-                    !versionRange.Satisfies(installedVersion))
-                {
-                    namesToUpdate.Add(repositoryPackage.Name);
-                }
-                else
-                {
-                    WriteVerbose($"Installed package {repositoryPackage.Name} is up to date.");
-                }
-            }
-
-            return namesToUpdate.ToArray();
-        }
-
-        #endregion
-    }
-}
+// Copyright (c) Microsoft Corporation. All rights reserved.
+// Licensed under the MIT License.
+
+using Microsoft.PowerShell.PowerShellGet.UtilClasses;
+using NuGet.Versioning;
+using System;
+using System.Collections.Generic;
+using System.IO;
+using System.Linq;
+using System.Management.Automation;
+using System.Threading;
+
+namespace Microsoft.PowerShell.PowerShellGet.Cmdlets
+{
+    /// <summary>
+    /// The Update-PSResource cmdlet replaces the Update-Module and Update-Script cmdlets from V2.
+    /// It updates an already installed package based on the -Name parameter argument.
+    /// It does not return an object. Other parameters allow the package to be updated to be further filtered.
+    /// </summary>
+    [Cmdlet(VerbsData.Update,
+        "PSResource",
+        SupportsShouldProcess = true)]
+    public sealed class UpdatePSResource : PSCmdlet
+    {
+        #region Members
+        private List<string> _pathsToInstallPkg;
+        private CancellationTokenSource _cancellationTokenSource;
+        private FindHelper _findHelper;
+        private InstallHelper _installHelper;
+
+        #endregion
+
+        #region Parameters
+
+        /// <summary>
+        /// Specifies name of a resource or resources to update.
+        /// Accepts wildcard characters.
+        /// </summary>
+        [SupportsWildcards]
+        [Parameter(Position = 0, ValueFromPipeline = true, ValueFromPipelineByPropertyName = true)]
+        [ValidateNotNullOrEmpty]
+        public string[] Name { get; set ; } = new string[] {"*"};
+
+        /// <summary>
+        /// Specifies the version the resource is to be updated to.
+        /// </summary>
+        [Parameter]
+        [ValidateNotNullOrEmpty]
+        public string Version { get; set; }
+
+        /// <summary>
+        /// When specified, allows updating to a prerelease version.
+        /// </summary>
+        [Parameter]
+        public SwitchParameter Prerelease { get; set; }
+
+        /// <summary>
+        /// Specifies one or more repository names to update packages from.
+        /// If not specified, search will include all currently registered repositories in order of highest priority.
+        /// </summary>
+        [Parameter]
+        [ArgumentCompleter(typeof(RepositoryNameCompleter))]
+        [ValidateNotNullOrEmpty]
+        public string[] Repository { get; set; }
+
+        /// <summary>
+        /// Specifies the scope of the resource to update.
+        /// </summary>
+        [Parameter]
+        public ScopeType Scope { get; set; }
+
+        /// <summary>
+        /// The destination where the resource is to be temporarily installed to while updating.
+
+        /// </summary>
+        [Parameter]
+        [ValidateNotNullOrEmpty]
+        public string TemporaryPath
+        {
+            get
+            { return _tmpPath; }
+
+            set
+            {
+                if (WildcardPattern.ContainsWildcardCharacters(value)) 
+                { 
+                    throw new PSArgumentException("Wildcard characters are not allowed in the temporary path."); 
+                } 
+                
+                // This will throw if path cannot be resolved
+                _tmpPath = SessionState.Path.GetResolvedPSPathFromPSPath(value).First().Path;
+            }
+        }
+        private string _tmpPath;
+
+        /// <summary>
+        /// When specified, suppresses prompting for untrusted sources.
+        /// </summary>
+        [Parameter]
+        public SwitchParameter TrustRepository { get; set; }
+
+        /// <summary>
+        /// Specifies optional credentials to be used when accessing a private repository.
+        /// </summary>
+        [Parameter]
+        public PSCredential Credential { get; set; }
+
+        /// <summary>
+        /// Suppresses progress information.
+        /// </summary>
+        [Parameter]
+        public SwitchParameter Quiet { get; set; }
+
+        /// <summary>
+        /// For resources that require a license, AcceptLicense automatically accepts the license agreement during the update.
+        /// </summary>
+        [Parameter]
+        public SwitchParameter AcceptLicense { get; set; }
+
+        /// <summary>
+        /// When specified, bypasses checks for TrustRepository and AcceptLicense and updates the package.
+        /// </summary>
+        [Parameter]
+        public SwitchParameter Force { get; set; }
+
+        /// <summary>
+        /// Passes the resource updated to the console.
+        /// </summary>
+        [Parameter]
+        public SwitchParameter PassThru { get; set; }
+
+        /// <summary>
+        /// Skips the check for resource dependencies, so that only found resources are updated,
+        /// and not any resources the found resource depends on.
+        /// </summary>
+        [Parameter]
+        public SwitchParameter SkipDependencyCheck { get; set; }
+
+        /// <summary>
+        /// Check validation for signed and catalog files
+
+        /// </summary>
+        [Parameter]
+        public SwitchParameter AuthenticodeCheck { get; set; }
+
+        #endregion
+
+        #region Override Methods
+
+        protected override void BeginProcessing()
+        {
+            // Create a repository story (the PSResourceRepository.xml file) if it does not already exist
+            // This is to create a better experience for those who have just installed v3 and want to get up and running quickly
+            RepositorySettings.CheckRepositoryStore();
+
+            _pathsToInstallPkg = Utils.GetAllInstallationPaths(this, Scope);
+
+            _cancellationTokenSource = new CancellationTokenSource();
+            _findHelper = new FindHelper(
+                cancellationToken: _cancellationTokenSource.Token, 
+                cmdletPassedIn: this);
+
+             _installHelper = new InstallHelper(cmdletPassedIn: this);
+        }
+
+        protected override void ProcessRecord()
+        {
+            VersionRange versionRange;
+
+            // handle case where Version == null
+            if (Version == null) { 
+                versionRange = VersionRange.All;
+            }
+            else if (!Utils.TryParseVersionOrVersionRange(Version, out versionRange))
+            {
+                // Only returns false if the range was incorrectly formatted and couldn't be parsed.
+                WriteError(new ErrorRecord(
+                    new PSInvalidOperationException("Cannot parse Version parameter provided into VersionRange"),
+                    "ErrorParsingVersionParamIntoVersionRange",
+                    ErrorCategory.InvalidArgument,
+                    this));
+                return;
+            }
+
+            var namesToUpdate = ProcessPackageNames(Name, versionRange);
+
+            if (namesToUpdate.Length == 0)
+            {
+                return;
+            }
+
+            if (!ShouldProcess(string.Format("package to update: '{0}'", String.Join(", ", Name))))
+            {
+                WriteVerbose(string.Format("Update is cancelled by user for: {0}", String.Join(", ", Name)));
+                return;
+            }
+
+            var installedPkgs = _installHelper.InstallPackages(
+                names: namesToUpdate,
+                versionRange: versionRange,
+                prerelease: Prerelease,
+                repository: Repository,
+                acceptLicense: AcceptLicense,
+                quiet: Quiet,
+                reinstall: true,
+                force: Force,
+                trustRepository: TrustRepository,
+                credential: Credential,
+                noClobber: false,
+                asNupkg: false,
+                includeXml: true,
+                skipDependencyCheck: SkipDependencyCheck,
+                authenticodeCheck: AuthenticodeCheck,
+                savePkg: false,
+                pathsToInstallPkg: _pathsToInstallPkg,
+                scope: Scope,
+                tmpPath: _tmpPath);
+
+            if (PassThru)
+            {
+                foreach (PSResourceInfo pkg in installedPkgs)
+                {
+                    WriteObject(pkg);
+                }
+            }
+        }
+
+        protected override void StopProcessing()
+        {
+            _cancellationTokenSource?.Cancel();
+        }
+
+        protected override void EndProcessing()
+        {
+            _cancellationTokenSource.Dispose();
+            _cancellationTokenSource = null;
+        }
+
+        #endregion
+
+        #region Private Methods
+
+        /// <Summary>
+        /// This method performs a number of functions on the list of resource package names to update.
+        ///  - Processes the name list for wild card characters.
+        ///  - Writes errors for names with unsupported wild characters.
+        ///  - Finds installed packages that match the names list.
+        ///  - Finds repository packages that match the names list and update version.
+        ///  - Compares installed packages and repository search results with name list.
+        ///  - Returns a final list of packages for reinstall, that meet update criteria.
+        /// </Summary>
+        private string[] ProcessPackageNames(
+            string[] namesToProcess,
+            VersionRange versionRange)
+        {
+            namesToProcess = Utils.ProcessNameWildcards(
+                pkgNames: namesToProcess,
+                errorMsgs: out string[] errorMsgs,
+                isContainWildcard: out bool _);
+            
+            foreach (string error in errorMsgs)
+            {
+                WriteError(new ErrorRecord(
+                    new PSInvalidOperationException(error),
+                    "ErrorFilteringNamesForUnsupportedWildcards",
+                    ErrorCategory.InvalidArgument,
+                    this));
+            }
+            
+            // This catches the case where namesToProcess wasn't passed in as null or empty,
+            // but after filtering out unsupported wildcard names there are no elements left in namesToProcess.
+            if (namesToProcess.Length == 0)
+            {
+                 return Utils.EmptyStrArray;
+            }
+
+            if (String.Equals(namesToProcess[0], "*", StringComparison.InvariantCultureIgnoreCase))
+            {
+                WriteVerbose("Package names were detected to be (or contain an element equal to): '*', so all packages will be updated");
+            }
+
+            // Get all installed packages selected for updating.
+            GetHelper getHelper = new GetHelper(cmdletPassedIn: this);
+            var installedPackages = new Dictionary<string, PSResourceInfo>(StringComparer.InvariantCultureIgnoreCase);
+
+            // selectPrereleaseOnly is false because even if Prerelease is true we want to include both stable and prerelease, not select prerelease only.
+            foreach (var installedPackage in getHelper.GetPackagesFromPath(
+                name: namesToProcess,
+                versionRange: VersionRange.All,
+                pathsToSearch: Utils.GetAllResourcePaths(this, Scope),
+                selectPrereleaseOnly: false))
+            {
+                if (!installedPackages.ContainsKey(installedPackage.Name))
+                {
+                    installedPackages.Add(installedPackage.Name, installedPackage);
+                }
+            }
+
+            if (installedPackages.Count is 0)
+            {
+                WriteWarning($"No installed packages were found with name '{string.Join(",", namesToProcess)}' in scope '{Scope}'. First install package using 'Install-PSResource'.");
+                return Utils.EmptyStrArray;
+            }
+
+            // Find all packages selected for updating in provided repositories.
+            var repositoryPackages = new Dictionary<string, PSResourceInfo>(StringComparer.InvariantCultureIgnoreCase);
+            foreach (var foundResource in _findHelper.FindByResourceName(
+                name: installedPackages.Keys.ToArray(),
+                type: ResourceType.None,
+                version: Version,
+                prerelease: Prerelease,
+                tag: null,
+                repository: Repository,
+                credential: Credential,
+                includeDependencies: !SkipDependencyCheck))
+            {
+                if (!repositoryPackages.ContainsKey(foundResource.Name))
+                {
+                    repositoryPackages.Add(foundResource.Name, foundResource);
+                }
+            }
+
+            // Check if named package is installed or can be found in the repositories.
+            foreach (var nameToProcess in namesToProcess)
+            {
+                if (!WildcardPattern.ContainsWildcardCharacters(nameToProcess))
+                {
+                    if (!installedPackages.ContainsKey(nameToProcess))
+                    {
+                        WriteWarning(
+                            $"Package '{nameToProcess}' not installed in scope '{Scope}'. First install package using 'Install-PSResource'.");
+                    }
+                    else if (!repositoryPackages.ContainsKey(nameToProcess))
+                    {
+                        WriteWarning(
+                            $"Installed package '{nameToProcess}':'{Version}' was not found in repositories and cannot be updated.");
+                    }
+                }
+            }
+
+            // Create list of packages to update.
+            List<string> namesToUpdate = new List<string>();
+            foreach (PSResourceInfo repositoryPackage in repositoryPackages.Values)
+            {
+                if (!installedPackages.TryGetValue(repositoryPackage.Name, out PSResourceInfo installedPackage))
+                {
+                    continue;
+                }
+
+                // If the current package is out of range, install it with the correct version.
+                if (!NuGetVersion.TryParse(installedPackage.Version.ToString(), out NuGetVersion installedVersion))
+                {
+                    WriteWarning($"Cannot parse nuget version in installed package '{installedPackage.Name}'. Cannot update package.");
+                    continue;
+                }
+
+                if ((versionRange == VersionRange.All && repositoryPackage.Version > installedPackage.Version) ||
+                    !versionRange.Satisfies(installedVersion))
+                {
+                    namesToUpdate.Add(repositoryPackage.Name);
+                }
+                else
+                {
+                    WriteVerbose($"Installed package {repositoryPackage.Name} is up to date.");
+                }
+            }
+
+            return namesToUpdate.ToArray();
+        }
+
+        #endregion
+    }
+}