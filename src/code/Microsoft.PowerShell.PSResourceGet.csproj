--- conflicted
+++ resolved
@@ -14,13 +14,8 @@
   </PropertyGroup>
 
   <ItemGroup>
-<<<<<<< HEAD
     <PackageReference Include="NuGet.Commands" Version="6.8.0" />
-    <PackageReference Include="NuGet.Common" Version="6.7.0" />
-=======
-    <PackageReference Include="NuGet.Commands" Version="6.7.0" />
     <PackageReference Include="NuGet.Common" Version="6.8.0" />
->>>>>>> 936c0498
     <PackageReference Include="NuGet.Configuration" Version="6.7.0" />
     <PackageReference Include="NuGet.Packaging" Version="6.8.0" />
     <PackageReference Include="NuGet.ProjectModel" Version="6.7.0" />
