// Copyright (c) Microsoft Corporation. All rights reserved.
// Licensed under the MIT License.

using Microsoft.PowerShell.PSResourceGet.UtilClasses;
using System;
using System.Collections;
using System.Collections.Generic;
using System.IO;
using System.Net.Http;
using NuGet.Versioning;
using System.Threading.Tasks;
using System.Xml;
using System.Net;
using System.Runtime.ExceptionServices;
using System.Management.Automation;

namespace Microsoft.PowerShell.PSResourceGet.Cmdlets
{
    internal class NuGetServerAPICalls : ServerApiCall
    {
        #region Members

        public override PSRepositoryInfo Repository { get; set; }
        private HttpClient _sessionClient { get; set; }
        private static readonly Hashtable[] emptyHashResponses = new Hashtable[]{};
        public FindResponseType v2FindResponseType = FindResponseType.ResponseString;

        #endregion

        #region Constructor

        public NuGetServerAPICalls (PSRepositoryInfo repository, NetworkCredential networkCredential, string userAgentString) : base (repository, networkCredential)
        {
            this.Repository = repository;
            HttpClientHandler handler = new HttpClientHandler()
            {
                Credentials = networkCredential
            };

            _sessionClient = new HttpClient(handler);
            _sessionClient.DefaultRequestHeaders.TryAddWithoutValidation("User-Agent", userAgentString);
        }

        #endregion

        #region Overriden Methods

        /// <summary>
        /// Find method which allows for searching for all packages from a repository and returns latest version for each.
        /// Examples: Search -Repository MyNuGetServer
        /// API call:
        /// - No prerelease: {repoUri}/api/v2/Search()?$filter=IsLatestVersion
        /// </summary>
        public override FindResults FindAll(bool includePrerelease, ResourceType type, out ErrorRecord errRecord)
        {
            errRecord = null;
            List<string> responses = new List<string>();

            int skip = 0;
            string initialResponse = FindAllFromEndPoint(includePrerelease, skip, out errRecord);
            if (errRecord != null)
            {
                return new FindResults(stringResponse: responses.ToArray(), hashtableResponse: emptyHashResponses, responseType: v2FindResponseType);
            }

            responses.Add(initialResponse);
            int initalCount = GetCountFromResponse(initialResponse, out errRecord);
            if (errRecord != null)
            {
                return new FindResults(stringResponse: responses.ToArray(), hashtableResponse: emptyHashResponses, responseType: v2FindResponseType);
            }

            int count = initalCount / 6000;
            // if more than 100 count, loop and add response to list
            while (count > 0)
            {
                skip += 6000;
                var tmpResponse = FindAllFromEndPoint(includePrerelease, skip, out errRecord);
                if (errRecord != null)
                {
                    return new FindResults(stringResponse: responses.ToArray(), hashtableResponse: emptyHashResponses, responseType: v2FindResponseType);
                }

                responses.Add(tmpResponse);
                count--;
            }

            return new FindResults(stringResponse: responses.ToArray(), hashtableResponse: emptyHashResponses, responseType: v2FindResponseType);
        }

        /// <summary>
        /// Find method which allows for searching for packages with tag from a repository and returns latest version for each.
        /// Examples: Search -Tag "JSON" -Repository PSGallery
        /// API call:
        /// - Include prerelease: {repoUri}/api/v2/Search()?$filter=IsAbsoluteLatestVersion&searchTerm=tag:JSON&includePrerelease=true
        /// </summary>
        public override FindResults FindTags(string[] tags, bool includePrerelease, ResourceType _type, out ErrorRecord errRecord)
        {
            errRecord = null;
            List<string> responses = new List<string>();

            int skip = 0;
            string initialResponse = FindTagFromEndpoint(tags, includePrerelease, skip, out errRecord);
            if (errRecord != null)
            {
                return new FindResults(stringResponse: responses.ToArray(), hashtableResponse: emptyHashResponses, responseType: v2FindResponseType);
            }

            responses.Add(initialResponse);
            int initalCount = GetCountFromResponse(initialResponse, out errRecord);
            if (errRecord != null)
            {
                return new FindResults(stringResponse: responses.ToArray(), hashtableResponse: emptyHashResponses, responseType: v2FindResponseType);
            }

            int count = initalCount / 100;
            // if more than 100 count, loop and add response to list
            while (count > 0)
            {
                // skip 100
                skip += 100;
                var tmpResponse = FindTagFromEndpoint(tags, includePrerelease, skip, out errRecord);
                if (errRecord != null)
                {
                    return new FindResults(stringResponse: responses.ToArray(), hashtableResponse: emptyHashResponses, responseType: v2FindResponseType);
                }

                responses.Add(tmpResponse);
                count--;
            }

            return new FindResults(stringResponse: responses.ToArray(), hashtableResponse: emptyHashResponses, responseType: v2FindResponseType);
        }

        /// <summary>
        /// Find method which allows for searching for all packages that have specified Command or DSCResource name.
        /// </summary>
        public override FindResults FindCommandOrDscResource(string[] tags, bool includePrerelease, bool isSearchingForCommands, out ErrorRecord errRecord)
        {
            string errMsg = $"Find by CommandName or DSCResource is not supported for the V3 server repository {Repository.Name}";
            errRecord = new ErrorRecord(new InvalidOperationException(errMsg), "FindCommandOrDscResourceFailure", ErrorCategory.InvalidOperation, this);

            return new FindResults(stringResponse: Utils.EmptyStrArray, hashtableResponse: emptyHashResponses, responseType: v2FindResponseType);
        }

        /// <summary>
        /// Find method which allows for searching for single name and returns latest version.
        /// Name: no wildcard support
        /// Examples: Search "PowerShellGet"
        /// API call:
        /// - No prerelease: {repoUri}/api/v2/FindPackagesById()?id='PowerShellGet'
        /// - Include prerelease: {repoUri}/api/v2/FindPackagesById()?id='PowerShellGet'
        /// Implementation Note: Need to filter further for latest version (prerelease or non-prerelease dependening on user preference)
        /// </summary>
        public override FindResults FindName(string packageName, bool includePrerelease, ResourceType type, out ErrorRecord errRecord)
        {
            // Make sure to include quotations around the package name
            var prerelease = includePrerelease ? "IsAbsoluteLatestVersion" : "IsLatestVersion";

            // This should return the latest stable version or the latest prerelease version (respectively)
            // https://www.powershellgallery.com/api/v2/FindPackagesById()?id='PowerShellGet'&$filter=IsLatestVersion and substringof('PSModule', Tags) eq true
            // We need to explicitly add 'Id eq <packageName>' whenever $filter is used, otherwise arbitrary results are returned.
            string idFilterPart = $" and Id eq '{packageName}'";
            var requestUrlV2 = $"{Repository.Uri}/FindPackagesById()?id='{packageName}'&$filter={prerelease}{idFilterPart}";

            string response = HttpRequestCall(requestUrlV2, out errRecord);
            return new FindResults(stringResponse: new string[]{ response }, hashtableResponse: emptyHashResponses, responseType: v2FindResponseType);
        }

        /// <summary>
        /// Find method which allows for searching for single name and tag and returns latest version.
        /// Name: no wildcard support
        /// Examples: Search "PowerShellGet" -Tag "Provider"
        /// Implementation Note: Need to filter further for latest version (prerelease or non-prerelease dependening on user preference)
        /// </summary>
        public override FindResults FindNameWithTag(string packageName, string[] tags, bool includePrerelease, ResourceType type, out ErrorRecord errRecord)
        {
            // Make sure to include quotations around the package name
            var prerelease = includePrerelease ? "IsAbsoluteLatestVersion" : "IsLatestVersion";

            // This should return the latest stable version or the latest prerelease version (respectively)
            // https://www.powershellgallery.com/api/v2/FindPackagesById()?id='PowerShellGet'&$filter=IsLatestVersion and substringof('PSModule', Tags) eq true
            // We need to explicitly add 'Id eq <packageName>' whenever $filter is used, otherwise arbitrary results are returned.
            string idFilterPart = $" and Id eq '{packageName}'";
            string tagFilterPart = String.Empty;
            foreach (string tag in tags)
            {
                tagFilterPart += $" and substringof('{tag}', Tags) eq true";
            }

            var requestUrlV2 = $"{Repository.Uri}/FindPackagesById()?id='{packageName}'&$filter={prerelease}{idFilterPart}{tagFilterPart}";

            string response = HttpRequestCall(requestUrlV2, out errRecord);
            return new FindResults(stringResponse: new string[] { response }, hashtableResponse: emptyHashResponses, responseType: v2FindResponseType);
        }

        /// <summary>
        /// Find method which allows for searching for single name with wildcards and returns latest version.
        /// Name: supports wildcards
        /// Examples: Search "PowerShell*"
        /// API call:
        /// - No prerelease: {repoUri}/api/v2/Search()?$filter=IsLatestVersion&searchTerm='az*'
        /// Implementation Note: filter additionally and verify ONLY package name was a match.
        /// </summary>
        public override FindResults FindNameGlobbing(string packageName, bool includePrerelease, ResourceType type, out ErrorRecord errRecord)
        {
            List<string> responses = new List<string>();
            int skip = 0;

            var initialResponse = FindNameGlobbing(packageName, includePrerelease, skip, out errRecord);
            if (errRecord != null)
            {
                return new FindResults(stringResponse: responses.ToArray(), hashtableResponse: emptyHashResponses, responseType: v2FindResponseType);
            }

            responses.Add(initialResponse);

            // check count (regex)  425 ==> count/100  ~~>  4 calls
            int initalCount = GetCountFromResponse(initialResponse, out errRecord);  // count = 4
            if (errRecord != null)
            {
                return new FindResults(stringResponse: responses.ToArray(), hashtableResponse: emptyHashResponses, responseType: v2FindResponseType);
            }

            int count = initalCount / 100;
            // if more than 100 count, loop and add response to list
            while (count > 0)
            {
                // skip 100
                skip += 100;
                var tmpResponse = FindNameGlobbing(packageName, includePrerelease, skip, out errRecord);
                if (errRecord != null)
                {
                    return new FindResults(stringResponse: responses.ToArray(), hashtableResponse: emptyHashResponses, responseType: v2FindResponseType);
                }
                responses.Add(tmpResponse);
                count--;
            }

            return new FindResults(stringResponse: responses.ToArray(), hashtableResponse: emptyHashResponses, responseType: v2FindResponseType);
        }

        /// <summary>
        /// Find method which allows for searching for single name with wildcards and tag and returns latest version.
        /// Name: supports wildcards
        /// Examples: Search "PowerShell*" -Tag "Provider"
        /// Implementation Note: filter additionally and verify ONLY package name was a match.
        /// </summary>
        public override FindResults FindNameGlobbingWithTag(string packageName, string[] tags, bool includePrerelease, ResourceType type, out ErrorRecord errRecord)
        {
            List<string> responses = new List<string>();
            int skip = 0;

            var initialResponse = FindNameGlobbingWithTag(packageName, tags, includePrerelease, skip, out errRecord);
            if (errRecord != null)
            {
                return new FindResults(stringResponse: responses.ToArray(), hashtableResponse: emptyHashResponses, responseType: v2FindResponseType);
            }

            responses.Add(initialResponse);

            // check count (regex)  425 ==> count/100  ~~>  4 calls
            int initalCount = GetCountFromResponse(initialResponse, out errRecord);  // count = 4
            if (errRecord != null)
            {
                return new FindResults(stringResponse: responses.ToArray(), hashtableResponse: emptyHashResponses, responseType: v2FindResponseType);
            }

            int count = initalCount / 100;
            // if more than 100 count, loop and add response to list
            while (count > 0)
            {
                // skip 100
                skip += 100;
                var tmpResponse = FindNameGlobbingWithTag(packageName, tags, includePrerelease, skip, out errRecord);
                if (errRecord != null)
                {
                    return new FindResults(stringResponse: responses.ToArray(), hashtableResponse: emptyHashResponses, responseType: v2FindResponseType);
                }
                responses.Add(tmpResponse);
                count--;
            }

            return new FindResults(stringResponse: responses.ToArray(), hashtableResponse: emptyHashResponses, responseType: v2FindResponseType);
        }

        /// <summary>
        /// Find method which allows for searching for single name with version range.
        /// Name: no wildcard support
        /// Version: supports wildcards
        /// Examples: Search "PowerShellGet" "[3.0.0.0, 5.0.0.0]"
        ///           Search "PowerShellGet" "3.*"
        /// API Call: {repoUri}/api/v2/FindPackagesById()?id='PowerShellGet'
        /// Implementation note: Returns all versions, including prerelease ones. Later (in the API client side) we'll do filtering on the versions to satisfy what user provided.
        /// </summary>
        public override FindResults FindVersionGlobbing(string packageName, VersionRange versionRange, bool includePrerelease, ResourceType type, bool getOnlyLatest, out ErrorRecord errRecord)
        {
            List<string> responses = new List<string>();
            int skip = 0;

            var initialResponse = FindVersionGlobbing(packageName, versionRange, includePrerelease, skip, getOnlyLatest, out errRecord);
            if (errRecord != null)
            {
                return new FindResults(stringResponse: responses.ToArray(), hashtableResponse: emptyHashResponses, responseType: v2FindResponseType);
            }

            responses.Add(initialResponse);

            if (!getOnlyLatest)
            {
                int initalCount = GetCountFromResponse(initialResponse, out errRecord);
                if (errRecord != null)
                {
                    return new FindResults(stringResponse: responses.ToArray(), hashtableResponse: emptyHashResponses, responseType: v2FindResponseType);
                }

                int count = initalCount / 100;

                while (count > 0)
                {
                    // skip 100
                    skip += 100;
                    var tmpResponse = FindVersionGlobbing(packageName, versionRange, includePrerelease, skip, getOnlyLatest, out errRecord);
                    if (errRecord != null)
                    {
                        return new FindResults(stringResponse: responses.ToArray(), hashtableResponse: emptyHashResponses, responseType: v2FindResponseType);
                    }

                    responses.Add(tmpResponse);
                    count--;
                }
            }

            return new FindResults(stringResponse: responses.ToArray(), hashtableResponse: emptyHashResponses, responseType: v2FindResponseType);
        }

        /// <summary>
        /// Find method which allows for searching for single name with specific version.
        /// Name: no wildcard support
        /// Version: no wildcard support
        /// Examples: Search "PowerShellGet" "2.2.5"
        /// API call: {repoUri}/api/v2/Packages(Id='PowerShellGet', Version='2.2.5')
        /// </summary>
        public override FindResults FindVersion(string packageName, string version, ResourceType type, out ErrorRecord errRecord)
        {
            // https://www.powershellgallery.com/api/v2/FindPackagesById()?id='blah'&includePrerelease=false&$filter= NormalizedVersion eq '1.1.0' and substringof('PSModule', Tags) eq true
            // Quotations around package name and version do not matter, same metadata gets returned.
            // We need to explicitly add 'Id eq <packageName>' whenever $filter is used, otherwise arbitrary results are returned.
            string idFilterPart = $" and Id eq '{packageName}'";
            var requestUrlV2 = $"{Repository.Uri}/FindPackagesById()?id='{packageName}'&$filter= NormalizedVersion eq '{version}'{idFilterPart}";

            string response = HttpRequestCall(requestUrlV2, out errRecord);
            return new FindResults(stringResponse: new string[] { response }, hashtableResponse: emptyHashResponses, responseType: v2FindResponseType);
        }

        /// <summary>
        /// Find method which allows for searching for single name with specific version and tag.
        /// Name: no wildcard support
        /// Version: no wildcard support
        /// Examples: Search "PowerShellGet" "2.2.5" -Tag "Provider"
        /// </summary>
        public override FindResults FindVersionWithTag(string packageName, string version, string[] tags, ResourceType type, out ErrorRecord errRecord)
        {
            // We need to explicitly add 'Id eq <packageName>' whenever $filter is used, otherwise arbitrary results are returned.
            string idFilterPart = $" and Id eq '{packageName}'";
            string tagFilterPart = String.Empty;
            foreach (string tag in tags)
            {
                tagFilterPart += $" and substringof('{tag}', Tags) eq true";
            }

            var requestUrlV2 = $"{Repository.Uri}/FindPackagesById()?id='{packageName}'&$filter= NormalizedVersion eq '{version}'{idFilterPart}{tagFilterPart}";

            string response = HttpRequestCall(requestUrlV2, out errRecord);
            return new FindResults(stringResponse: new string[] { response }, hashtableResponse: emptyHashResponses, responseType: v2FindResponseType);
        }

        /**  INSTALL APIS **/

        /// <summary>
        /// Installs specific package.
        /// Name: no wildcard support.
        /// Examples: Install "PowerShellGet"
<<<<<<< HEAD
        /// Implementation Note:   {repoUri}/Packages(Id='test_local_mod')/Download
        ///                        if prerelease, call into InstallVersion instead. 
=======
        /// Implementation Note:   if not prerelease: https://www.powershellgallery.com/api/v2/package/powershellget (Returns latest stable)
        ///                        if prerelease, call into InstallVersion instead.
>>>>>>> 50ba838c
        /// </summary>
        public override Stream InstallName(string packageName, bool includePrerelease, out ErrorRecord errRecord)
        {
            var requestUrlV2 = $"{Repository.Uri}/Packages/(Id='{packageName}')/Download";

            var response = HttpRequestCallForContent(requestUrlV2, out errRecord);
            var responseStream = response.ReadAsStreamAsync().Result;
            return responseStream;
        }

        /// <summary>
        /// Installs package with specific name and version.
        /// Name: no wildcard support.
        /// Version: no wildcard support.
        /// Examples: Install "PowerShellGet" -Version "3.0.0.0"
        ///           Install "PowerShellGet" -Version "3.0.0-beta16"
<<<<<<< HEAD
        /// API Call: {repoUri}/Packages(Id='Castle.Core',Version='5.1.1')/Download
        /// </summary>    
=======
        /// API Call: https://www.powershellgallery.com/api/v2/package/Id/version (version can be prerelease)
        /// </summary>
>>>>>>> 50ba838c
        public override Stream InstallVersion(string packageName, string version, out ErrorRecord errRecord)
        {
            var requestUrlV2 = $"{Repository.Uri}/Packages(Id='{packageName}',Version='{version}')/Download";

            var response = HttpRequestCallForContent(requestUrlV2, out errRecord);
            var responseStream = response.ReadAsStreamAsync().Result;
            return responseStream;
        }

        /// <summary>
        /// Helper method that makes the HTTP request for the V2 server protocol url passed in for find APIs.
        /// </summary>
        private string HttpRequestCall(string requestUrlV2, out ErrorRecord errRecord)
        {
            errRecord = null;
            string response = string.Empty;

            try
            {
                HttpRequestMessage request = new HttpRequestMessage(HttpMethod.Get, requestUrlV2);

                response = SendV2RequestAsync(request, _sessionClient).GetAwaiter().GetResult();
            }
            catch (HttpRequestException e)
            {
                errRecord = new ErrorRecord(e, "HttpRequestFallFailure", ErrorCategory.ConnectionError, this);
            }
            catch (ArgumentNullException e)
            {
                errRecord = new ErrorRecord(e, "HttpRequestFallFailure", ErrorCategory.ConnectionError, this);
            }
            catch (InvalidOperationException e)
            {
                errRecord = new ErrorRecord(e, "HttpRequestFallFailure", ErrorCategory.ConnectionError, this);
            }

            return response;
        }

        /// <summary>
        /// Helper method that makes the HTTP request for the V2 server protocol url passed in for install APIs.
        /// </summary>
        private HttpContent HttpRequestCallForContent(string requestUrlV2, out ErrorRecord errRecord)
        {
            errRecord = null;
            HttpContent content = null;

            try
            {
                HttpRequestMessage request = new HttpRequestMessage(HttpMethod.Get, requestUrlV2);

                content = SendV2RequestForContentAsync(request, _sessionClient).GetAwaiter().GetResult();
            }
            catch (HttpRequestException e)
            {
                errRecord = new ErrorRecord(e, "HttpRequestFailure", ErrorCategory.ConnectionError , this);
            }
            catch (ArgumentNullException e)
            {
                errRecord = new ErrorRecord(e, "HttpRequestFailure", ErrorCategory.InvalidData, this);
            }
            catch (InvalidOperationException e)
            {
                errRecord = new ErrorRecord(e, "HttpRequestFailure", ErrorCategory.InvalidOperation, this);
            }

            return content;
        }

        #endregion

        #region Private Methods

        /// <summary>
        /// Helper method for string[] FindAll(string, PSRepositoryInfo, bool, bool, ResourceType, out string)
        /// </summary>
        private string FindAllFromEndPoint(bool includePrerelease, int skip, out ErrorRecord errRecord)
        {
            string paginationParam = $"&$orderby=Id desc&$inlinecount=allpages&$skip={skip}&$top=6000";
            var prereleaseFilter = includePrerelease ? "IsAbsoluteLatestVersion&includePrerelease=true" : "IsLatestVersion";

            var requestUrlV2 = $"{Repository.Uri}/Search()?$filter={prereleaseFilter}{paginationParam}";

            return HttpRequestCall(requestUrlV2, out errRecord);
        }

        /// <summary>
        /// Helper method for string[] FindTag(string, PSRepositoryInfo, bool, bool, ResourceType, out string)
        /// </summary>
        private string FindTagFromEndpoint(string[] tags, bool includePrerelease, int skip, out ErrorRecord errRecord)
        {
            string paginationParam = $"&$orderby=Id desc&$inlinecount=allpages&$skip={skip}&$top=6000";
            var prereleaseFilter = includePrerelease ? "$filter=IsAbsoluteLatestVersion&includePrerelease=true" : "$filter=IsLatestVersion";

            string tagFilterPart = String.Empty;
            foreach (string tag in tags)
            {
                tagFilterPart += $" and substringof('{tag}', Tags) eq true";
            }

            var requestUrlV2 = $"{Repository.Uri}/Search()?{prereleaseFilter}{tagFilterPart}{paginationParam}";

            return HttpRequestCall(requestUrlV2: requestUrlV2, out errRecord);
        }

        /// <summary>
        /// Helper method for string[] FindNameGlobbing()
        /// </summary>
        private string FindNameGlobbing(string packageName, bool includePrerelease, int skip, out ErrorRecord errRecord)
        {
            // https://www.powershellgallery.com/api/v2/Search()?$filter=endswith(Id, 'Get') and startswith(Id, 'PowerShell') and IsLatestVersion (stable)
            // https://www.powershellgallery.com/api/v2/Search()?$filter=endswith(Id, 'Get') and IsAbsoluteLatestVersion&includePrerelease=true

            string extraParam = $"&$orderby=Id desc&$inlinecount=allpages&$skip={skip}&$top=100";
            var prerelease = includePrerelease ? "IsAbsoluteLatestVersion&includePrerelease=true" : "IsLatestVersion";
            string nameFilter;

            var names = packageName.Split(new char[] {'*'}, StringSplitOptions.RemoveEmptyEntries);

            if (names.Length == 0)
            {
                errRecord = new ErrorRecord(new ArgumentException("-Name '*' for V2 server protocol repositories is not supported"), "FindNameGlobbingFailure", ErrorCategory.InvalidArgument, this);

                return string.Empty;
            }
            if (names.Length == 1)
            {
                if (packageName.StartsWith("*") && packageName.EndsWith("*"))
                {
                    // *get*
                    nameFilter = $"substringof('{names[0]}', Id)";
                }
                else if (packageName.EndsWith("*"))
                {
                    // PowerShell*
                    nameFilter = $"startswith(Id, '{names[0]}')";
                }
                else
                {
                    // *ShellGet
                    nameFilter = $"endswith(Id, '{names[0]}')";
                }
            }
            else if (names.Length == 2 && !packageName.StartsWith("*") && !packageName.EndsWith("*"))
            {
                // *pow*get*
                // pow*get -> only support this
                // pow*get*
                // *pow*get
                nameFilter = $"startswith(Id, '{names[0]}') and endswith(Id, '{names[1]}')";
            }
            else
            {
                errRecord = new ErrorRecord(new ArgumentException("-Name with wildcards is only supported for scenarios similar to the following examples: PowerShell*, *ShellGet, *Shell*."), "FindNameGlobbingFailure", ErrorCategory.InvalidArgument, this);
                return string.Empty;
            }

            var requestUrlV2 = $"{Repository.Uri}/Search()?$filter={nameFilter} and {prerelease}{extraParam}";

            return HttpRequestCall(requestUrlV2, out errRecord);
        }

        /// <summary>
        /// Helper method for string[] FindNameGlobbingWithTag()
        /// </summary>
        private string FindNameGlobbingWithTag(string packageName, string[] tags, bool includePrerelease, int skip, out ErrorRecord errRecord)
        {
            // https://www.powershellgallery.com/api/v2/Search()?$filter=endswith(Id, 'Get') and startswith(Id, 'PowerShell') and IsLatestVersion (stable)
            // https://www.powershellgallery.com/api/v2/Search()?$filter=endswith(Id, 'Get') and IsAbsoluteLatestVersion&includePrerelease=true

            string extraParam = $"&$orderby=Id desc&$inlinecount=allpages&$skip={skip}&$top=100";
            var prerelease = includePrerelease ? "IsAbsoluteLatestVersion&includePrerelease=true" : "IsLatestVersion";
            string nameFilter;

            var names = packageName.Split(new char[] {'*'}, StringSplitOptions.RemoveEmptyEntries);

            if (names.Length == 0)
            {
                errRecord = new ErrorRecord(new ArgumentException("-Name '*' for V2 server protocol repositories is not supported"), "FindNameGlobbingFailure", ErrorCategory.InvalidArgument, this);

                return string.Empty;
            }
            if (names.Length == 1)
            {
                if (packageName.StartsWith("*") && packageName.EndsWith("*"))
                {
                    // *get*
                    nameFilter = $"substringof('{names[0]}', Id)";
                }
                else if (packageName.EndsWith("*"))
                {
                    // PowerShell*
                    nameFilter = $"startswith(Id, '{names[0]}')";
                }
                else
                {
                    // *ShellGet
                    nameFilter = $"endswith(Id, '{names[0]}')";
                }
            }
            else if (names.Length == 2 && !packageName.StartsWith("*") && !packageName.EndsWith("*"))
            {
                // *pow*get*
                // pow*get -> only support this
                // pow*get*
                // *pow*get
                nameFilter = $"startswith(Id, '{names[0]}') and endswith(Id, '{names[1]}')";
            }
            else
            {
                errRecord = new ErrorRecord(new ArgumentException("-Name with wildcards is only supported for scenarios similar to the following examples: PowerShell*, *ShellGet, *Shell*."), "FindNameGlobbing", ErrorCategory.InvalidArgument, this);

                return string.Empty;
            }

            string tagFilterPart = String.Empty;
            foreach (string tag in tags)
            {
                tagFilterPart += $" and substringof('{tag}', Tags) eq true";
            }

            var requestUrlV2 = $"{Repository.Uri}/Search()?$filter={nameFilter}{tagFilterPart} and {prerelease}{extraParam}";

            return HttpRequestCall(requestUrlV2, out errRecord);
        }

        /// <summary>
        /// Helper method for string[] FindVersionGlobbing()
        /// </summary>
        private string FindVersionGlobbing(string packageName, VersionRange versionRange, bool includePrerelease, int skip, bool getOnlyLatest, out ErrorRecord errRecord)
        {
            //https://www.powershellgallery.com/api/v2//FindPackagesById()?id='blah'&includePrerelease=false&$filter= NormalizedVersion gt '1.0.0' and NormalizedVersion lt '2.2.5' and substringof('PSModule', Tags) eq true
            //https://www.powershellgallery.com/api/v2//FindPackagesById()?id='PowerShellGet'&includePrerelease=false&$filter= NormalizedVersion gt '1.1.1' and NormalizedVersion lt '2.2.5'
            // NormalizedVersion doesn't include trailing zeroes
            // Notes: this could allow us to take a version range (i.e (2.0.0, 3.0.0.0]) and deconstruct it and add options to the Filter for Version to describe that range
            // will need to filter additionally, if IncludePrerelease=false, by default we get stable + prerelease both back
            // Current bug: Find PSGet -Version "2.0.*" -> https://www.powershellgallery.com/api/v2//FindPackagesById()?id='PowerShellGet'&includePrerelease=false&$filter= Version gt '2.0.*' and Version lt '2.1'
            // Make sure to include quotations around the package name

            //and IsPrerelease eq false
            // ex:
            // (2.0.0, 3.0.0)
            // $filter= NVersion gt '2.0.0' and NVersion lt '3.0.0'

            // [2.0.0, 3.0.0]
            // $filter= NVersion ge '2.0.0' and NVersion le '3.0.0'

            // [2.0.0, 3.0.0)
            // $filter= NVersion ge '2.0.0' and NVersion lt '3.0.0'

            // (2.0.0, 3.0.0]
            // $filter= NVersion gt '2.0.0' and NVersion le '3.0.0'

            // [, 2.0.0]
            // $filter= NVersion le '2.0.0'

            string format = "NormalizedVersion {0} {1}";
            string minPart = String.Empty;
            string maxPart = String.Empty;

            if (versionRange.MinVersion != null)
            {
                string operation = versionRange.IsMinInclusive ? "ge" : "gt";
                minPart = String.Format(format, operation, $"'{versionRange.MinVersion.ToNormalizedString()}'");
            }

            if (versionRange.MaxVersion != null)
            {
                string operation = versionRange.IsMaxInclusive ? "le" : "lt";
                maxPart = String.Format(format, operation, $"'{versionRange.MaxVersion.ToNormalizedString()}'");
            }

            string versionFilterParts = String.Empty;
            if (!String.IsNullOrEmpty(minPart) && !String.IsNullOrEmpty(maxPart))
            {
                versionFilterParts += minPart + " and " + maxPart;
            }
            else if (!String.IsNullOrEmpty(minPart))
            {
                versionFilterParts += minPart;
            }
            else if (!String.IsNullOrEmpty(maxPart))
            {
                versionFilterParts += maxPart;
            }

            string filterQuery = "&$filter=";
            filterQuery += includePrerelease ? string.Empty : "IsPrerelease eq false";

            string andOperator = " and ";
            string joiningOperator = filterQuery.EndsWith("=") ? String.Empty : andOperator;
            // We need to explicitly add 'Id eq <packageName>' whenever $filter is used, otherwise arbitrary results are returned.
            string idFilterPart = $"{joiningOperator}Id eq '{packageName}'";
            filterQuery += idFilterPart;

            if (!String.IsNullOrEmpty(versionFilterParts))
            {
                // Check if includePrerelease is true, if it is we want to add "$filter"
                // Single case where version is "*" (or "[,]") and includePrerelease is true, then we do not want to add "$filter" to the requestUrl.

                // Note: could be null/empty if Version was "*" -> [,]
                filterQuery +=  $"{andOperator}{versionFilterParts}";
            }

            string topParam = getOnlyLatest ? "$top=1" : "$top=100"; // only need 1 package if interested in latest
            string paginationParam = $"$inlinecount=allpages&$skip={skip}&{topParam}";

            filterQuery = filterQuery.EndsWith("=") ? string.Empty : filterQuery;
            var requestUrlV2 = $"{Repository.Uri}/FindPackagesById()?id='{packageName}'&$orderby=NormalizedVersion desc&{paginationParam}{filterQuery}";

            return HttpRequestCall(requestUrlV2, out errRecord);
        }

        /// <summary>
        /// Helper method that makes gets 'count' property from http response string.
        /// The count property is used to determine the number of total results found (for pagination).
        /// </summary>
        public int GetCountFromResponse(string httpResponse, out ErrorRecord errRecord)
        {
            errRecord = null;
            int count = 0;

            //Create the XmlDocument.
            XmlDocument doc = new XmlDocument();

            try
            {
                doc.LoadXml(httpResponse);
            }
            catch (XmlException e)
            {
                errRecord = new ErrorRecord(e, "GetCountFromResponse", ErrorCategory.InvalidData, this);
            }
            if (errRecord != null)
            {
                return count;
            }

            XmlNodeList elemList = doc.GetElementsByTagName("m:count");
            if (elemList.Count > 0)
            {
                XmlNode node = elemList[0];
                count = int.Parse(node.InnerText);
            }

            return count;
        }

        /// <summary>
        /// Helper method called by HttpRequestCall() that makes the HTTP request for string response.
        /// </summary>
        public static async Task<string> SendV2RequestAsync(HttpRequestMessage message, HttpClient s_client)
        {
            string errMsg = "Error occured while trying to retrieve response: ";
            try
            {
                HttpResponseMessage response = await s_client.SendAsync(message);
                response.EnsureSuccessStatusCode();
                return response.Content.ReadAsStringAsync().GetAwaiter().GetResult();
            }
            catch (HttpRequestException e)
            {
                throw new HttpRequestException(errMsg + e.Message);
            }
            catch (ArgumentNullException e)
            {
                throw new ArgumentNullException(errMsg + e.Message);
            }
            catch (InvalidOperationException e)
            {
                throw new InvalidOperationException(errMsg + e.Message);
            }
        }

        /// <summary>
        /// Helper method called by HttpRequestCallForContent() that makes the HTTP request for HTTP Content response.
        /// </summary>
        public static async Task<HttpContent> SendV2RequestForContentAsync(HttpRequestMessage message, HttpClient s_client)
        {
            string errMsg = "Error occured while trying to retrieve response for content: ";
            try
            {
                HttpResponseMessage response = await s_client.SendAsync(message);
                response.EnsureSuccessStatusCode();
                return response.Content;
            }
            catch (HttpRequestException e)
            {
                throw new HttpRequestException(errMsg + e.Message);
            }
            catch (ArgumentNullException e)
            {
                throw new ArgumentNullException(errMsg + e.Message);
            }
            catch (InvalidOperationException e)
            {
                throw new InvalidOperationException(errMsg + e.Message);
            }
        }

        #endregion
    }
}<|MERGE_RESOLUTION|>--- conflicted
+++ resolved
@@ -381,13 +381,8 @@
         /// Installs specific package.
         /// Name: no wildcard support.
         /// Examples: Install "PowerShellGet"
-<<<<<<< HEAD
         /// Implementation Note:   {repoUri}/Packages(Id='test_local_mod')/Download
         ///                        if prerelease, call into InstallVersion instead. 
-=======
-        /// Implementation Note:   if not prerelease: https://www.powershellgallery.com/api/v2/package/powershellget (Returns latest stable)
-        ///                        if prerelease, call into InstallVersion instead.
->>>>>>> 50ba838c
         /// </summary>
         public override Stream InstallName(string packageName, bool includePrerelease, out ErrorRecord errRecord)
         {
@@ -404,13 +399,8 @@
         /// Version: no wildcard support.
         /// Examples: Install "PowerShellGet" -Version "3.0.0.0"
         ///           Install "PowerShellGet" -Version "3.0.0-beta16"
-<<<<<<< HEAD
         /// API Call: {repoUri}/Packages(Id='Castle.Core',Version='5.1.1')/Download
         /// </summary>    
-=======
-        /// API Call: https://www.powershellgallery.com/api/v2/package/Id/version (version can be prerelease)
-        /// </summary>
->>>>>>> 50ba838c
         public override Stream InstallVersion(string packageName, string version, out ErrorRecord errRecord)
         {
             var requestUrlV2 = $"{Repository.Uri}/Packages(Id='{packageName}',Version='{version}')/Download";
