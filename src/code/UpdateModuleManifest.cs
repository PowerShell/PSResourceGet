--- conflicted
+++ resolved
@@ -1,1226 +1,1214 @@
-// Copyright (c) Microsoft Corporation. All rights reserved.
-// Licensed under the MIT License.
-
-using Microsoft.PowerShell.PSResourceGet.UtilClasses;
-using System;
-using System.Collections;
-using System.Collections.Generic;
-using System.IO;
-using System.Linq;
-using System.Management.Automation;
-using System.Reflection;
-
-namespace Microsoft.PowerShell.PSResourceGet.Cmdlets
-{
-    /// <summary>
-    /// Updates the module manifest (.psd1) for a resource.
-    /// </summary>
-    [Cmdlet(VerbsData.Update, "PSModuleManifest")]
-    public sealed class UpdateModuleManifest : PSCmdlet
-    {
-        #region Parameters
-
-        /// <summary>
-        /// Specifies the path and file name of the module manifest.
-        /// </summary>
-        [Parameter (Position = 0, Mandatory = true, HelpMessage = "Path (including file name) to the module manifest (.psd1 file) to update.")]
-        [ValidateNotNullOrEmpty]
-        public string Path { get; set; }
-
-        /// <summary>
-        /// Specifies script modules (.psm1) and binary modules (.dll) that are imported into the module's session state.
-        /// </summary>
-        [Parameter]
-        public object[] NestedModules { get; set; }
-
-        /// <summary>
-        /// Specifies a unique identifier for the module, can be used to distinguish among modules with the same name.
-        /// </summary>
-        [Parameter]
-        public Guid Guid { get; set; }
-
-        /// <summary>
-        /// Specifies the module author.
-        /// </summary>
-        [Parameter]
-        public string Author { get; set; }
-
-        /// <summary>
-        /// Specifies the company or vendor who created the module.
-        /// </summary>
-        [Parameter]
-        public string CompanyName { get; set; }
-
-        /// <summary>
-        /// Specifies a copyright statement for the module.
-        /// </summary>
-        [Parameter]
-        public string Copyright { get; set; }
-
-        /// <summary>
-        /// Specifies the primary or root file of the module.
-        /// </summary>
-        [Parameter]
-        public string RootModule { get; set; }
-
-        /// <summary>
-        /// Specifies the version of the module.
-        /// </summary>
-        [Parameter]
-        public Version ModuleVersion { get; set; }
-
-        /// <summary>
-        /// Specifies a description of the module.
-        /// </summary>
-        [Parameter]
-        public string Description { get; set; }
-
-        /// <summary>
-        /// Specifies the processor architecture that the module requires.
-        /// </summary>
-        [Parameter]
-        [ValidateNotNullOrEmpty]
-        public ProcessorArchitecture ProcessorArchitecture { get; set; }
-
-        /// <summary>
-        /// Specifies the compatible PSEditions of the module.
-        /// </summary>
-        [Parameter]
-        public string[] CompatiblePSEditions { get; set; }
-
-        /// <summary>
-        /// Specifies the minimum version of PowerShell that will work with this module.
-        /// </summary>
-        [Parameter]
-        public Version PowerShellVersion { get; set; }
-
-        /// <summary>
-        /// Specifies the minimum version of the Common Language Runtime (CLR) of the Microsoft .NET Framework that the module requires.
-        /// </summary>
-        [Parameter]
-        public Version ClrVersion { get; set; }
-
-        /// <summary>
-        /// Specifies the minimum version of the Microsoft .NET Framework that the module requires.
-        /// </summary>
-        [Parameter]
-        public Version DotNetFrameworkVersion { get; set; }
-
-        /// <summary>
-        /// Specifies the name of the PowerShell host program that the module requires.
-        /// </summary>
-        [Parameter]
-        public string PowerShellHostName { get; set; }
-
-        /// <summary>
-        /// Specifies the minimum version of the PowerShell host program that works with the module.
-        /// </summary>
-        [Parameter]
-        public Version PowerShellHostVersion { get; set; }
-
-        /// <summary>
-        /// Specifies modules that must be in the global session state.
-        /// </summary>
-        [Parameter]
-        public Object[] RequiredModules { get; set; }
-
-        /// <summary>
-        /// Specifies the type files (.ps1xml) that run when the module is imported.
-        /// </summary>
-        [Parameter]
-        public string[] TypesToProcess { get; set; }
-
-        /// <summary>
-        /// Specifies the formatting files (.ps1xml) that run when the module is imported.
-        /// </summary>
-        [Parameter]
-        public string[] FormatsToProcess { get; set; }
-
-        /// <summary>
-        /// Specifies script (.ps1) files that run in the caller's session state when the module is imported.
-        /// </summary>
-        [Parameter]
-        public string[] ScriptsToProcess { get; set; }
-
-        /// <summary>
-        /// Specifies the assembly (.dll) files that the module requires.
-        /// </summary>
-        [Parameter]
-        public string[] RequiredAssemblies { get; set; }
-
-        /// <summary>
-        /// Specifies all items that are included in the module.
-        /// </summary>
-        [Parameter]
-        public string[] FileList { get; set; }
-
-        /// <summary>
-        /// Specifies an array of modules that are included in the module.
-        /// </summary>
-        [Parameter]
-        public Object[] ModuleList { get; set; }
-
-        /// <summary>
-        /// Specifies the functions that the module exports.
-        /// </summary>
-        [SupportsWildcards]
-        [Parameter]
-        public string[] FunctionsToExport { get; set; }
-
-        /// <summary>
-        /// Specifies the aliases that the module exports.
-        /// </summary>
-        [SupportsWildcards]
-        [Parameter]
-        public string[] AliasesToExport { get; set; }
-
-        /// <summary>
-        /// Specifies the variables that the module exports.
-        /// </summary>
-        [SupportsWildcards]
-        [Parameter]
-        public string[] VariablesToExport { get; set; }
-
-        /// <summary>
-        /// Specifies the cmdlets that the module exports.
-        /// </summary>
-        [SupportsWildcards]
-        [Parameter]
-        public string[] CmdletsToExport { get; set; }
-
-        /// <summary>
-        /// Specifies the Desired State Configuration (DSC) resources that the module exports.
-        /// </summary>
-        [SupportsWildcards]
-        [Parameter]
-        public string[] DscResourcesToExport { get; set; }
-
-        /// <summary>
-        /// Specifies an array of tags.
-        /// </summary>
-        [Parameter]
-        [Alias("Tag")]
-        public string[] Tags { get; set; }
-
-        /// <summary>
-        /// Specifies the URL of a web page about this project.
-        /// </summary>
-        [Parameter]
-        public Uri ProjectUri { get; set; }
-
-        /// <summary>
-        /// Specifies the URL of licensing terms for the module.
-        /// </summary>
-        [Parameter]
-        public Uri LicenseUri { get; set; }
-
-        /// <summary>
-        /// Specifies the URL of an icon for the module.
-        /// </summary>
-        [Parameter]
-        public Uri IconUri { get; set; }
-
-        /// <summary>
-        /// Specifies a string that contains release notes or comments that you want available for this version of the script.
-
-        /// </summary>
-        [Parameter]
-        public string ReleaseNotes { get; set; }
-
-        /// <summary>
-        /// Indicates the prerelease label of the module.
-        /// </summary>
-        [Parameter]
-        [ValidateNotNullOrEmpty]
-        public string Prerelease { get; set; }
-
-        /// <summary>
-        /// Specifies the internet address of the module's HelpInfo XML file.
-        /// </summary>
-        [Parameter]
-        public Uri HelpInfoUri { get; set; }
-
-        /// <summary>
-        /// Specifies the default command prefix.
-        /// </summary>
-        [Parameter]
-        public string DefaultCommandPrefix { get; set; }
-
-        /// <summary>
-        /// Specifies an array of external module dependencies.
-        /// </summary>
-        [Parameter]
-        public string[] ExternalModuleDependencies { get; set; }
-
-        /// <summary>
-        /// Specifies that a license acceptance is required for the module.
-        /// </summary>
-        [Parameter]
-        public SwitchParameter RequireLicenseAcceptance { get; set; }
-
-        /// <summary>
-        /// Specifies data that is passed to the module when it's imported.
-        /// </summary>
-        [Parameter]
-        public Hashtable PrivateData { get; set; }
-        #endregion
-
-        #region Methods
-
-        protected override void EndProcessing()
-        {
-            if (MyInvocation.BoundParameters.ContainsKey(nameof(Prerelease)))
-            {
-                // get rid of any whitespace on prerelease label string.
-                Prerelease = Prerelease.Trim();
-                if (string.IsNullOrWhiteSpace(Prerelease))
-                {
-                    ThrowTerminatingError(new ErrorRecord(
-                        new ArgumentException("Prerelease value cannot be empty or whitespace. Please re-run cmdlet with valid value."),
-                        "PrereleaseValueCannotBeWhiteSpace",
-                        ErrorCategory.InvalidArgument,
-                        this));
-                }
-            }
-
-            string resolvedManifestPath = GetResolvedProviderPathFromPSPath(Path, out ProviderInfo provider).First();
-
-            // Test the path of the module manifest to see if the file exists
-            if (!File.Exists(resolvedManifestPath) || !resolvedManifestPath.EndsWith(".psd1"))
-            {
-                ThrowTerminatingError(new ErrorRecord(
-                    new ArgumentException($"The provided file path was not found: '{resolvedManifestPath}'. Please specify a valid module manifest (.psd1) file path."),
-                    "moduleManifestPathNotFound",
-                    ErrorCategory.ObjectNotFound,
-                    this));
-            }
-
-            // Parse the module manifest
-            if(!Utils.TryReadManifestFile(
-                        manifestFilePath: resolvedManifestPath,
-                        manifestInfo: out Hashtable parsedMetadata,
-                        error: out Exception manifestReadError))
-            {
-                ThrowTerminatingError(new ErrorRecord(
-                    manifestReadError,
-                    "ModuleManifestParseFailure",
-                    ErrorCategory.ParserError,
-                    this));
-            }
-
-            // Due to a PowerShell New-ModuleManifest bug with the PrivateData entry when it's a nested hashtable (https://github.com/PowerShell/PowerShell/issues/5922)
-            // we have to handle PrivateData entry, and thus module manifest creation, differently on PSCore than on WindowsPowerShell.
-            ErrorRecord errorRecord = null;
-            if (Utils.GetIsWindowsPowerShell(this))
-            {
-                CreateModuleManifestForWinPSHelper(parsedMetadata, resolvedManifestPath, out errorRecord);
-            }
-            else
-            {
-                CreateModuleManifestHelper(parsedMetadata, resolvedManifestPath, out errorRecord);
-            }
-
-            if (errorRecord != null)
-            {
-                ThrowTerminatingError(errorRecord);
-            }
-        }
-
-        /// <summary>
-        /// Handles module manifest creation for non-WindowsPowerShell platforms.
-        /// </summary>
-        private void CreateModuleManifestHelper(Hashtable parsedMetadata, string resolvedManifestPath, out ErrorRecord errorRecord)
-        {
-            errorRecord = null;
-            // Prerelease, ReleaseNotes, Tags, ProjectUri, LicenseUri, IconUri, RequireLicenseAcceptance,
-            // and ExternalModuleDependencies are all properties within a hashtable property called 'PSData'
-            // which is within another hashtable property called 'PrivateData'
-            // All of the properties mentioned above have their own parameter in 'New-ModuleManifest', so
-            // we will parse out these values from the parsedMetadata and create entries for each one in individualy.
-            // This way any values that were previously specified here will get transfered over to the new manifest.
-            // Example of the contents of PSData:
-            // PrivateData = @{
-            //         PSData = @{
-            //                  # Tags applied to this module. These help with module discovery in online galleries.
-            //                  Tags = @('Tag1', 'Tag2')
-            //
-            //                  # A URL to the license for this module.
-            //                  LicenseUri = 'https://www.licenseurl.com/'
-            //
-            //                  # A URL to the main website for this project.
-            //                  ProjectUri = 'https://www.projecturi.com/'
-            //
-            //                  # A URL to an icon representing this module.
-            //                  IconUri = 'https://iconuri.com/'
-            //
-            //                  # ReleaseNotes of this module.
-            //                  ReleaseNotes = 'These are the release notes of this module.'
-            //
-            //                  # Prerelease string of this module.
-            //                  Prerelease = 'preview'
-            //
-            //                  # Flag to indicate whether the module requires explicit user acceptance for install/update/save.
-            //                  RequireLicenseAcceptance = $false
-            //
-            //                  # External dependent modules of this module
-            //                  ExternalModuleDependencies = @('ModuleDep1, 'ModuleDep2')
-            //
-            //         } # End of PSData hashtable
-            //
-            // } # End of PrivateData hashtable
-
-            Hashtable privateData = new Hashtable();
-
-            if (PrivateData != null && PrivateData.Count != 0)
-            {
-                privateData = PrivateData;
-            }
-            else
-            {
-                privateData = parsedMetadata["PrivateData"] as Hashtable;
-            }
-
-            var psData = privateData["PSData"] as Hashtable;
-
-            if (psData.ContainsKey("Prerelease"))
-            {
-                parsedMetadata["Prerelease"] = psData["Prerelease"];
-            }
-
-            if (psData.ContainsKey("ReleaseNotes"))
-            {
-                parsedMetadata["ReleaseNotes"] = psData["ReleaseNotes"];
-            }
-
-            if (psData.ContainsKey("Tags"))
-            {
-                parsedMetadata["Tags"] = psData["Tags"];
-            }
-
-            if (psData.ContainsKey("ProjectUri"))
-            {
-                parsedMetadata["ProjectUri"] = psData["ProjectUri"];
-            }
-
-            if (psData.ContainsKey("LicenseUri"))
-            {
-                parsedMetadata["LicenseUri"] = psData["LicenseUri"];
-            }
-
-            if (psData.ContainsKey("IconUri"))
-            {
-                parsedMetadata["IconUri"] = psData["IconUri"];
-            }
-
-            if (psData.ContainsKey("RequireLicenseAcceptance"))
-            {
-                parsedMetadata["RequireLicenseAcceptance"] = psData["RequireLicenseAcceptance"];
-            }
-
-            if (psData.ContainsKey("ExternalModuleDependencies"))
-            {
-                parsedMetadata["ExternalModuleDependencies"] = psData["ExternalModuleDependencies"];
-            }
-
-            // Now we need to remove 'PSData' becaues if we leave this value in the hashtable,
-            // New-ModuleManifest will keep this value and also attempt to create a new value for 'PSData'
-            // and then complain that there's two keys within the PrivateData hashtable.
-            // This is due to the issue of New-ModuleManifest when the PrivateData entry is a nested hashtable (https://github.com/PowerShell/PowerShell/issues/5922).
-            privateData.Remove("PSData");
-
-            // After getting the original module manifest contents, migrate all the fields to the parsedMetadata hashtable which will be provided as params for New-ModuleManifest.
-            if (NestedModules != null)
-            {
-                parsedMetadata["NestedModules"] = NestedModules;
-            }
-
-            if (Guid != Guid.Empty)
-            {
-                parsedMetadata["Guid"] = Guid;
-            }
-
-            if (!string.IsNullOrWhiteSpace(Author))
-            {
-                parsedMetadata["Author"] = Author;
-            }
-
-            if (CompanyName != null)
-            {
-                parsedMetadata["CompanyName"] = CompanyName;
-            }
-
-            if (Copyright != null)
-            {
-                parsedMetadata["Copyright"] = Copyright;
-            }
-
-            if (RootModule != null)
-            {
-                parsedMetadata["RootModule"] = RootModule;
-            }
-
-            if (ModuleVersion != null)
-            {
-                parsedMetadata["ModuleVersion"] = ModuleVersion;
-            }
-
-            if (Description != null)
-            {
-                parsedMetadata["Description"] = Description;
-            }
-
-            if (ProcessorArchitecture != ProcessorArchitecture.None)
-            {
-                parsedMetadata["ProcessorArchitecture"] = ProcessorArchitecture;
-            }
-
-            if (PowerShellVersion != null)
-            {
-                parsedMetadata["PowerShellVersion"] = PowerShellVersion;
-            }
-
-            if (ClrVersion != null)
-            {
-                parsedMetadata["ClrVersion"] = ClrVersion;
-            }
-
-            if (DotNetFrameworkVersion != null)
-            {
-                parsedMetadata["DotNetFrameworkVersion"] = DotNetFrameworkVersion;
-            }
-
-            if (PowerShellHostName != null)
-            {
-                parsedMetadata["PowerShellHostName"] = PowerShellHostName;
-            }
-
-            if (PowerShellHostVersion != null)
-            {
-                parsedMetadata["PowerShellHostVersion"] = PowerShellHostVersion;
-            }
-
-            if (RequiredModules != null)
-            {
-                parsedMetadata["RequiredModules"] = RequiredModules;
-            }
-
-            if (TypesToProcess != null)
-            {
-                parsedMetadata["TypesToProcess"] = TypesToProcess;
-            }
-
-            if (FormatsToProcess != null)
-            {
-                parsedMetadata["FormatsToProcess"] = FormatsToProcess;
-            }
-
-            if (ScriptsToProcess != null)
-            {
-                parsedMetadata["ScriptsToProcess"] = ScriptsToProcess;
-            }
-
-            if (RequiredAssemblies != null)
-            {
-                parsedMetadata["RequiredAssemblies"] = RequiredAssemblies;
-            }
-
-            if (FileList != null)
-            {
-                parsedMetadata["FileList"] = FileList;
-            }
-
-            if (ModuleList != null)
-            {
-                parsedMetadata["ModuleList"] = ModuleList;
-            }
-
-            if (FunctionsToExport != null)
-            {
-                parsedMetadata["FunctionsToExport"] = FunctionsToExport;
-            }
-
-            if (AliasesToExport != null)
-            {
-                parsedMetadata["AliasesToExport"] = AliasesToExport;
-            }
-
-            if (VariablesToExport != null)
-            {
-                parsedMetadata["VariablesToExport"] = VariablesToExport;
-            }
-
-            if (CmdletsToExport != null)
-            {
-                parsedMetadata["CmdletsToExport"] = CmdletsToExport;
-            }
-
-            if (DscResourcesToExport != null)
-            {
-                parsedMetadata["DscResourcesToExport"] = DscResourcesToExport;
-            }
-
-            if (CompatiblePSEditions != null)
-            {
-                parsedMetadata["CompatiblePSEditions"] = CompatiblePSEditions;
-            }
-
-            if (HelpInfoUri != null)
-            {
-                parsedMetadata["HelpInfoUri"] = HelpInfoUri;
-            }
-
-            if (DefaultCommandPrefix != null)
-            {
-                parsedMetadata["DefaultCommandPrefix"] = DefaultCommandPrefix;
-            }
-
-            if (Tags != null)
-            {
-                parsedMetadata["Tags"] = Tags;
-            }
-
-            if (LicenseUri != null)
-            {
-                parsedMetadata["LicenseUri"] = LicenseUri;
-            }
-
-            if (ProjectUri != null)
-            {
-                parsedMetadata["ProjectUri"] = ProjectUri;
-            }
-
-            if (IconUri != null)
-            {
-                parsedMetadata["IconUri"] = IconUri;
-            }
-
-            if (ReleaseNotes != null)
-            {
-                parsedMetadata["ReleaseNotes"] = ReleaseNotes;
-            }
-
-            if (Prerelease != null)
-            {
-                parsedMetadata["Prerelease"] = Prerelease;
-            }
-
-            if (RequireLicenseAcceptance != null && RequireLicenseAcceptance.IsPresent)
-            {
-                parsedMetadata["RequireLicenseAcceptance"] = RequireLicenseAcceptance;
-            }
-
-            if (ExternalModuleDependencies != null)
-            {
-                parsedMetadata["ExternalModuleDependencies"] = ExternalModuleDependencies;
-            }
-
-            // create a tmp path to create the module manifest
-            string tmpParentPath = System.IO.Path.Combine(System.IO.Path.GetTempPath(), Guid.NewGuid().ToString());
-            try
-            {
-                Directory.CreateDirectory(tmpParentPath);
-            }
-            catch (Exception e)
-            {
-                Utils.DeleteDirectory(tmpParentPath);
-
-                errorRecord = new ErrorRecord(
-                    new ArgumentException(e.Message),
-                    "ErrorCreatingTempDir",
-                    ErrorCategory.InvalidData,
-                    this);
-
-                return;
-            }
-
-            string tmpModuleManifestPath = System.IO.Path.Combine(tmpParentPath, System.IO.Path.GetFileName(resolvedManifestPath));
-            parsedMetadata["Path"] = tmpModuleManifestPath;
-            WriteVerbose($"Temp path created for new module manifest is: {tmpModuleManifestPath}");
-
-            using (System.Management.Automation.PowerShell pwsh = System.Management.Automation.PowerShell.Create())
-            {
-                try
-                {
-                    var results = pwsh.AddCommand("Microsoft.PowerShell.Core\\New-ModuleManifest").AddParameters(parsedMetadata).Invoke<Object>();
-                    if (pwsh.HadErrors || pwsh.Streams.Error.Count > 0)
-                    {
-                        foreach (var err in pwsh.Streams.Error)
-                        {
-                            WriteError(err);
-                        }
-                    }
-                }
-                catch (Exception e)
-                {
-                    errorRecord = new ErrorRecord(
-                        new ArgumentException($"Error occured while running 'New-ModuleManifest': {e.Message}"),
-                        "ErrorExecutingNewModuleManifest",
-                        ErrorCategory.InvalidArgument,
-                        this);
-
-                    return;
-                }
-            }
-
-            try
-            {
-                // Move to the new module manifest back to the original location
-                WriteVerbose($"Moving '{tmpModuleManifestPath}' to '{resolvedManifestPath}'");
-                Utils.MoveFiles(tmpModuleManifestPath, resolvedManifestPath, overwrite: true);
-            }
-            catch (Exception e)
-            {
-                errorRecord = new ErrorRecord(
-                    e,
-                    "CreateModuleManifestFailed",
-                    ErrorCategory.InvalidOperation,
-                    this);
-<<<<<<< HEAD
-
-                throw e;
-            }
-
-=======
-            }
->>>>>>> 75fe6243
-            finally {
-                // Clean up temp file if move fails
-                if (File.Exists(tmpModuleManifestPath))
-                {
-                    File.Delete(tmpModuleManifestPath);
-                }
-
-                Utils.DeleteDirectory(tmpParentPath);
-            }
-        }
-
-        /// <summary>
-        /// Handles module manifest creation for Windows PowerShell platform.
-        /// Since the code calls New-ModuleManifest and the Windows PowerShell version of the cmdlet did not have Prerelease, ExternalModuleDependencies and RequireLicenseAcceptance parameters,
-        /// we can't simply call New-ModuleManifest with all parameters. Instead, create the manifest without PrivateData parameter (and the keys usually inside it) and then update the lines for PrivateData later.
-        /// </summary>
-        private void CreateModuleManifestForWinPSHelper(Hashtable parsedMetadata, string resolvedManifestPath, out ErrorRecord errorRecord)
-        {
-            // Note on priority of values:
-            // If -PrivateData parameter was provided with the cmdlet & .psd1 file PrivateData already had values, the passed in -PrivateData values replace those previosuly there.
-            // any direct parameters supplied by the user (i.e ProjectUri) [takes priority over but in mix-and-match fashion] over -> -PrivateData parameter [takes priority over but in replacement fashion] over -> original .psd1 file's PrivateData values (complete replacement)
-            errorRecord = null;
-            string[] tags = Utils.EmptyStrArray;
-            Uri licenseUri = null;
-            Uri iconUri = null;
-            Uri projectUri = null;
-            string prerelease = String.Empty;
-            string releaseNotes = String.Empty;
-            bool? requireLicenseAcceptance = null;
-            string[] externalModuleDependencies = Utils.EmptyStrArray;
-
-            Hashtable privateData = new Hashtable();
-            if (PrivateData != null && PrivateData.Count != 0)
-            {
-                privateData = PrivateData;
-            }
-            else
-            {
-                privateData = parsedMetadata["PrivateData"] as Hashtable;
-            }
-
-            var psData = privateData["PSData"] as Hashtable;
-
-            if (psData.ContainsKey("Prerelease"))
-            {
-                prerelease = psData["Prerelease"] as string;
-            }
-
-            if (psData.ContainsKey("ReleaseNotes"))
-            {
-                releaseNotes = psData["ReleaseNotes"] as string;
-            }
-
-            if (psData.ContainsKey("Tags"))
-            {
-                tags = psData["Tags"] as string[];
-            }
-
-            if (psData.ContainsKey("ProjectUri") && psData["ProjectUri"] is string projectUriString)
-            {
-                if (!Uri.TryCreate(projectUriString, UriKind.Absolute, out projectUri))
-                {
-                    projectUri = null;
-                }
-            }
-
-            if (psData.ContainsKey("LicenseUri") && psData["LicenseUri"] is string licenseUriString)
-            {
-                if (!Uri.TryCreate(licenseUriString, UriKind.Absolute, out licenseUri))
-                {
-                    licenseUri = null;
-                }
-            }
-
-            if (psData.ContainsKey("IconUri") && psData["IconUri"] is string iconUriString)
-            {
-                if (!Uri.TryCreate(iconUriString, UriKind.Absolute, out iconUri))
-                {
-                    iconUri = null;
-                }
-            }
-
-            if (psData.ContainsKey("RequireLicenseAcceptance"))
-            {
-                requireLicenseAcceptance = psData["RequireLicenseAcceptance"] as bool?;
-            }
-
-            if (psData.ContainsKey("ExternalModuleDependencies"))
-            {
-                externalModuleDependencies = psData["ExternalModuleDependencies"] as string[];
-            }
-
-            // the rest of the parameters can be directly provided to New-ModuleManifest, so add it parsedMetadata hashtable used for cmdlet parameters.
-            if (NestedModules != null)
-            {
-                parsedMetadata["NestedModules"] = NestedModules;
-            }
-
-            if (Guid != Guid.Empty)
-            {
-                parsedMetadata["Guid"] = Guid;
-            }
-
-            if (!string.IsNullOrWhiteSpace(Author))
-            {
-                parsedMetadata["Author"] = Author;
-            }
-
-            if (CompanyName != null)
-            {
-                parsedMetadata["CompanyName"] = CompanyName;
-            }
-
-            if (Copyright != null)
-            {
-                parsedMetadata["Copyright"] = Copyright;
-            }
-
-            if (RootModule != null)
-            {
-                parsedMetadata["RootModule"] = RootModule;
-            }
-
-            if (ModuleVersion != null)
-            {
-                parsedMetadata["ModuleVersion"] = ModuleVersion;
-            }
-
-            if (Description != null)
-            {
-                parsedMetadata["Description"] = Description;
-            }
-
-            if (ProcessorArchitecture != ProcessorArchitecture.None)
-            {
-                parsedMetadata["ProcessorArchitecture"] = ProcessorArchitecture;
-            }
-
-            if (PowerShellVersion != null)
-            {
-                parsedMetadata["PowerShellVersion"] = PowerShellVersion;
-            }
-
-            if (ClrVersion != null)
-            {
-                parsedMetadata["ClrVersion"] = ClrVersion;
-            }
-
-            if (DotNetFrameworkVersion != null)
-            {
-                parsedMetadata["DotNetFrameworkVersion"] = DotNetFrameworkVersion;
-            }
-
-            if (PowerShellHostName != null)
-            {
-                parsedMetadata["PowerShellHostName"] = PowerShellHostName;
-            }
-
-            if (PowerShellHostVersion != null)
-            {
-                parsedMetadata["PowerShellHostVersion"] = PowerShellHostVersion;
-            }
-
-            if (RequiredModules != null)
-            {
-                parsedMetadata["RequiredModules"] = RequiredModules;
-            }
-
-            if (TypesToProcess != null)
-            {
-                parsedMetadata["TypesToProcess"] = TypesToProcess;
-            }
-
-            if (FormatsToProcess != null)
-            {
-                parsedMetadata["FormatsToProcess"] = FormatsToProcess;
-            }
-
-            if (ScriptsToProcess != null)
-            {
-                parsedMetadata["ScriptsToProcess"] = ScriptsToProcess;
-            }
-
-            if (RequiredAssemblies != null)
-            {
-                parsedMetadata["RequiredAssemblies"] = RequiredAssemblies;
-            }
-
-            if (FileList != null)
-            {
-                parsedMetadata["FileList"] = FileList;
-            }
-
-            if (ModuleList != null)
-            {
-                parsedMetadata["ModuleList"] = ModuleList;
-            }
-
-            if (FunctionsToExport != null)
-            {
-                parsedMetadata["FunctionsToExport"] = FunctionsToExport;
-            }
-
-            if (AliasesToExport != null)
-            {
-                parsedMetadata["AliasesToExport"] = AliasesToExport;
-            }
-
-            if (VariablesToExport != null)
-            {
-                parsedMetadata["VariablesToExport"] = VariablesToExport;
-            }
-
-            if (CmdletsToExport != null)
-            {
-                parsedMetadata["CmdletsToExport"] = CmdletsToExport;
-            }
-
-            if (DscResourcesToExport != null)
-            {
-                parsedMetadata["DscResourcesToExport"] = DscResourcesToExport;
-            }
-
-            if (CompatiblePSEditions != null)
-            {
-                parsedMetadata["CompatiblePSEditions"] = CompatiblePSEditions;
-            }
-
-            if (HelpInfoUri != null)
-            {
-                parsedMetadata["HelpInfoUri"] = HelpInfoUri;
-            }
-
-            if (DefaultCommandPrefix != null)
-            {
-                parsedMetadata["DefaultCommandPrefix"] = DefaultCommandPrefix;
-            }
-
-            // if values were passed in for these parameters, they will be prioritized over values retrieved from PrivateData
-            // we need to populate the local variables with their values to use for PrivateData entry creation later.
-            // and parameters that can be passed to New-ModuleManifest are added to the parsedMetadata hashtable.
-            if (Tags != null)
-            {
-                tags = Tags;
-                parsedMetadata["Tags"] = tags;
-            }
-
-            if (LicenseUri != null)
-            {
-                licenseUri = LicenseUri;
-                parsedMetadata["LicenseUri"] = licenseUri;
-            }
-
-            if (ProjectUri != null)
-            {
-                projectUri = ProjectUri;
-                parsedMetadata["ProjectUri"] = projectUri;
-            }
-
-            if (IconUri != null)
-            {
-                iconUri = IconUri;
-                parsedMetadata["IconUri"] = iconUri;
-            }
-
-            if (ReleaseNotes != null)
-            {
-                releaseNotes = ReleaseNotes;
-                parsedMetadata["ReleaseNotes"] = releaseNotes;
-            }
-
-            // New-ModuleManifest on WinPS doesn't support parameters: Prerelease, RequireLicenseAcceptance, and ExternalModuleDependencies so we don't add those to parsedMetadata hashtable.
-            if (Prerelease != null)
-            {
-                prerelease = Prerelease;
-            }
-
-            if (RequireLicenseAcceptance != null && RequireLicenseAcceptance.IsPresent)
-            {
-                requireLicenseAcceptance = RequireLicenseAcceptance;
-            }
-
-            if (ExternalModuleDependencies != null)
-            {
-                externalModuleDependencies = ExternalModuleDependencies;
-            }
-
-            // create a tmp path to create the module manifest
-            string tmpParentPath = System.IO.Path.Combine(System.IO.Path.GetTempPath(), Guid.NewGuid().ToString());
-            try
-            {
-                Directory.CreateDirectory(tmpParentPath);
-            }
-            catch (Exception e)
-            {
-                Utils.DeleteDirectory(tmpParentPath);
-
-                errorRecord = new ErrorRecord(
-                    new ArgumentException(e.Message),
-                    "ErrorCreatingTempDir",
-                    ErrorCategory.InvalidData,
-                    this);
-
-                return;
-            }
-
-            string tmpModuleManifestPath = System.IO.Path.Combine(tmpParentPath, System.IO.Path.GetFileName(resolvedManifestPath));
-            parsedMetadata["Path"] = tmpModuleManifestPath;
-            WriteVerbose($"Temp path created for new module manifest is: {tmpModuleManifestPath}");
-
-            using (System.Management.Automation.PowerShell pwsh = System.Management.Automation.PowerShell.Create())
-            {
-                try
-                {
-                    var results = pwsh.AddCommand("Microsoft.PowerShell.Core\\New-ModuleManifest").AddParameters(parsedMetadata).Invoke<Object>();
-                    if (pwsh.HadErrors || pwsh.Streams.Error.Count > 0)
-                    {
-                        foreach (var err in pwsh.Streams.Error)
-                        {
-                            WriteError(err);
-                        }
-                    }
-                }
-                catch (Exception e)
-                {
-                    Utils.DeleteDirectory(tmpParentPath);
-
-                    errorRecord = new ErrorRecord(
-                        new ArgumentException($"Error occured while running 'New-ModuleManifest': {e.Message}"),
-                        "ErrorExecutingNewModuleManifest",
-                        ErrorCategory.InvalidArgument,
-                        this);
-
-                    return;
-                }
-            }
-
-            string privateDataString = GetPrivateDataString(tags, licenseUri, projectUri, iconUri, releaseNotes, prerelease, requireLicenseAcceptance, externalModuleDependencies);
-
-            // create new file in tmp path for updated module manifest (i.e updated with PrivateData entry)
-            string newTmpModuleManifestPath = System.IO.Path.Combine(tmpParentPath, "Updated" + System.IO.Path.GetFileName(resolvedManifestPath));
-            if (!TryCreateNewPsd1WithUpdatedPrivateData(privateDataString, tmpModuleManifestPath, newTmpModuleManifestPath, out errorRecord))
-            {
-                return;
-            }
-
-            try
-            {
-                // Move to the new module manifest back to the original location
-                WriteVerbose($"Moving '{newTmpModuleManifestPath}' to '{resolvedManifestPath}'");
-                Utils.MoveFiles(newTmpModuleManifestPath, resolvedManifestPath, overwrite: true);
-            }
-            catch (Exception e)
-            {
-                errorRecord = new ErrorRecord(
-                    e,
-                    "CreateModuleManifestForWinPSFailed",
-                    ErrorCategory.InvalidOperation,
-                    this);
-<<<<<<< HEAD
-
-                throw e;
-=======
->>>>>>> 75fe6243
-            }
-            finally {
-                // Clean up temp file if move fails
-                if (File.Exists(tmpModuleManifestPath))
-                {
-                    File.Delete(tmpModuleManifestPath);
-                }
-
-                if (File.Exists(newTmpModuleManifestPath))
-                {
-                    File.Delete(newTmpModuleManifestPath);
-                }
-
-                Utils.DeleteDirectory(tmpParentPath);
-            }
-        }
-
-        /// <summary>
-        /// Returns string representing PrivateData entry for .psd1 file. This used for WinPS .psd1 creation as these values could not be populated otherwise.
-        /// </summary>
-        private string GetPrivateDataString(string[] tags, Uri licenseUri, Uri projectUri, Uri iconUri, string releaseNotes, string prerelease, bool? requireLicenseAcceptance, string[] externalModuleDependencies)
-        {
-            /**
-            Example PrivateData
-
-            PrivateData = @{
-                PSData = @{
-                    # Tags applied to this module. These help with module discovery in online galleries.
-                    Tags = @('Tag1', 'Tag2')
-
-                    # A URL to the license for this module.
-                    LicenseUri = 'https://www.licenseurl.com/'
-
-                    # A URL to the main website for this project.
-                    ProjectUri = 'https://www.projecturi.com/'
-
-                    # A URL to an icon representing this module.
-                    IconUri = 'https://iconuri.com/'
-
-                    # ReleaseNotes of this module.
-                    ReleaseNotes = 'These are the release notes of this module.'
-
-                    # Prerelease string of this module.
-                    Prerelease = 'preview'
-
-                    # Flag to indicate whether the module requires explicit user acceptance for install/update/save.
-                    RequireLicenseAcceptance = $false
-
-                    # External dependent modules of this module
-                    ExternalModuleDependencies = @('ModuleDep1, 'ModuleDep2')
-
-                } # End of PSData hashtable
-
-            } # End of PrivateData hashtable
-            */
-
-            string tagsString = string.Join(", ", tags.Select(item => "'" + item + "'"));
-            string tagLine = tags.Length != 0 ? $"Tags = @({tagsString})"  : "# Tags = @()";
-
-            string licenseUriLine = licenseUri == null ? "# LicenseUri = ''" : $"LicenseUri = '{licenseUri.ToString()}'";
-            string projectUriLine = projectUri == null ? "# ProjectUri = ''" : $"ProjectUri = '{projectUri.ToString()}'";
-            string iconUriLine = iconUri == null ? "# IconUri = ''" : $"IconUri = '{iconUri.ToString()}'";
-
-            string releaseNotesLine = String.IsNullOrEmpty(releaseNotes) ? "# ReleaseNotes = ''": $"ReleaseNotes = '{releaseNotes}'";
-            string prereleaseLine = String.IsNullOrEmpty(prerelease) ? "# Prerelease = ''" : $"Prerelease = '{prerelease}'";
-
-            string requireLicenseAcceptanceLine = requireLicenseAcceptance == null? "# RequireLicenseAcceptance = $false" : (requireLicenseAcceptance == false ? "RequireLicenseAcceptance = $false": "RequireLicenseAcceptance = $true");
-
-            string externalModuleDependenciesString = string.Join(", ", externalModuleDependencies.Select(item => "'" + item + "'"));
-            string externalModuleDependenciesLine = externalModuleDependencies.Length == 0 ? "# ExternalModuleDependencies = @()" : $"ExternalModuleDependencies = @({externalModuleDependenciesString})";
-
-            string initialPrivateDataString = "PrivateData = @{" + System.Environment.NewLine + "PSData = @{" + System.Environment.NewLine;
-
-            string privateDataString = $@"
-                # Tags applied to this module. These help with module discovery in online galleries.
-                {tagLine}
-
-                # A URL to the license for this module.
-                {licenseUriLine}
-
-                # A URL to the main website for this project.
-                {projectUriLine}
-
-                # A URL to an icon representing this module.
-                {iconUriLine}
-
-                # ReleaseNotes of this module
-                {releaseNotesLine}
-
-                # Prerelease string of this module
-                {prereleaseLine}
-
-                # Flag to indicate whether the module requires explicit user acceptance for install/update/save
-                {requireLicenseAcceptanceLine}
-
-                # External dependent modules of this module
-                {externalModuleDependenciesLine}";
-
-            string endingPrivateDataString = System.Environment.NewLine + "} # End of PSData hashtable" + System.Environment.NewLine + "} # End of PrivateData hashtable";
-
-            return initialPrivateDataString + privateDataString + endingPrivateDataString;
-        }
-
-        /// <summary>
-        /// Replaces the default PrivateData entry in the .psd1 created with the values as parameters (either direct i.e as -Prerelease or via -PrivateData i.e PrivateData.PSData.Prerelease)
-        /// This used for WinPS .psd1 creation as the correct PrivateData entry could not be populated otherwise.
-        /// </summary>
-        private bool TryCreateNewPsd1WithUpdatedPrivateData(string privateDataString, string tmpModuleManifestPath, string newTmpModuleManifestPath, out ErrorRecord errorRecord)
-        {
-            errorRecord = null;
-            string[] psd1FileLines = File.ReadAllLines(tmpModuleManifestPath);
-
-            int privateDataStartLine = 0;
-            int privateDataEndLine = 0;
-
-            // find line that is start of PrivateData entry
-            for (int i = 0; i < psd1FileLines.Length; i++)
-            {
-                if (psd1FileLines[i].Trim().StartsWith("PrivateData =")){
-                    privateDataStartLine = i;
-                    break;
-                }
-            }
-
-            // next find line that is end of the PrivateData entry
-            int leftBracket = 0;
-            for (int i = privateDataStartLine; i < psd1FileLines.Length; i++)
-            {
-                if (psd1FileLines[i].Contains("{"))
-                {
-                    leftBracket++;
-                }
-                else if(psd1FileLines[i].Contains("}"))
-                {
-                    if (leftBracket > 0)
-                    {
-                        leftBracket--;
-                    }
-
-                    if (leftBracket == 0)
-                    {
-                        privateDataEndLine = i;
-                        break;
-                    }
-                }
-            }
-
-            if (privateDataEndLine == 0)
-            {
-                errorRecord = new ErrorRecord(
-                    new InvalidOperationException($"Could not locate/parse ending bracket for the PrivateData hashtable entry in module manifest (.psd1 file)."),
-                    "PrivateDataEntryParsingError",
-                    ErrorCategory.InvalidOperation,
-                    this);
-
-                return false;
-            }
-
-            List<string> newPsd1Lines = new List<string>();
-            for (int i = 0; i < privateDataStartLine; i++)
-            {
-                newPsd1Lines.Add(psd1FileLines[i]);
-            }
-
-            newPsd1Lines.Add(privateDataString);
-            for (int i = privateDataEndLine+1; i < psd1FileLines.Length; i++)
-            {
-                newPsd1Lines.Add(psd1FileLines[i]);
-            }
-
-            File.WriteAllLines(newTmpModuleManifestPath, newPsd1Lines);
-            return true;
-        }
-
-        #endregion
-    }
-}
+// Copyright (c) Microsoft Corporation. All rights reserved.
+// Licensed under the MIT License.
+
+using Microsoft.PowerShell.PSResourceGet.UtilClasses;
+using System;
+using System.Collections;
+using System.Collections.Generic;
+using System.IO;
+using System.Linq;
+using System.Management.Automation;
+using System.Reflection;
+
+namespace Microsoft.PowerShell.PSResourceGet.Cmdlets
+{
+    /// <summary>
+    /// Updates the module manifest (.psd1) for a resource.
+    /// </summary>
+    [Cmdlet(VerbsData.Update, "PSModuleManifest")]
+    public sealed class UpdateModuleManifest : PSCmdlet
+    {
+        #region Parameters
+
+        /// <summary>
+        /// Specifies the path and file name of the module manifest.
+        /// </summary>
+        [Parameter (Position = 0, Mandatory = true, HelpMessage = "Path (including file name) to the module manifest (.psd1 file) to update.")]
+        [ValidateNotNullOrEmpty]
+        public string Path { get; set; }
+
+        /// <summary>
+        /// Specifies script modules (.psm1) and binary modules (.dll) that are imported into the module's session state.
+        /// </summary>
+        [Parameter]
+        public object[] NestedModules { get; set; }
+
+        /// <summary>
+        /// Specifies a unique identifier for the module, can be used to distinguish among modules with the same name.
+        /// </summary>
+        [Parameter]
+        public Guid Guid { get; set; }
+
+        /// <summary>
+        /// Specifies the module author.
+        /// </summary>
+        [Parameter]
+        public string Author { get; set; }
+
+        /// <summary>
+        /// Specifies the company or vendor who created the module.
+        /// </summary>
+        [Parameter]
+        public string CompanyName { get; set; }
+
+        /// <summary>
+        /// Specifies a copyright statement for the module.
+        /// </summary>
+        [Parameter]
+        public string Copyright { get; set; }
+
+        /// <summary>
+        /// Specifies the primary or root file of the module.
+        /// </summary>
+        [Parameter]
+        public string RootModule { get; set; }
+
+        /// <summary>
+        /// Specifies the version of the module.
+        /// </summary>
+        [Parameter]
+        public Version ModuleVersion { get; set; }
+
+        /// <summary>
+        /// Specifies a description of the module.
+        /// </summary>
+        [Parameter]
+        public string Description { get; set; }
+
+        /// <summary>
+        /// Specifies the processor architecture that the module requires.
+        /// </summary>
+        [Parameter]
+        [ValidateNotNullOrEmpty]
+        public ProcessorArchitecture ProcessorArchitecture { get; set; }
+
+        /// <summary>
+        /// Specifies the compatible PSEditions of the module.
+        /// </summary>
+        [Parameter]
+        public string[] CompatiblePSEditions { get; set; }
+
+        /// <summary>
+        /// Specifies the minimum version of PowerShell that will work with this module.
+        /// </summary>
+        [Parameter]
+        public Version PowerShellVersion { get; set; }
+
+        /// <summary>
+        /// Specifies the minimum version of the Common Language Runtime (CLR) of the Microsoft .NET Framework that the module requires.
+        /// </summary>
+        [Parameter]
+        public Version ClrVersion { get; set; }
+
+        /// <summary>
+        /// Specifies the minimum version of the Microsoft .NET Framework that the module requires.
+        /// </summary>
+        [Parameter]
+        public Version DotNetFrameworkVersion { get; set; }
+
+        /// <summary>
+        /// Specifies the name of the PowerShell host program that the module requires.
+        /// </summary>
+        [Parameter]
+        public string PowerShellHostName { get; set; }
+
+        /// <summary>
+        /// Specifies the minimum version of the PowerShell host program that works with the module.
+        /// </summary>
+        [Parameter]
+        public Version PowerShellHostVersion { get; set; }
+
+        /// <summary>
+        /// Specifies modules that must be in the global session state.
+        /// </summary>
+        [Parameter]
+        public Object[] RequiredModules { get; set; }
+
+        /// <summary>
+        /// Specifies the type files (.ps1xml) that run when the module is imported.
+        /// </summary>
+        [Parameter]
+        public string[] TypesToProcess { get; set; }
+
+        /// <summary>
+        /// Specifies the formatting files (.ps1xml) that run when the module is imported.
+        /// </summary>
+        [Parameter]
+        public string[] FormatsToProcess { get; set; }
+
+        /// <summary>
+        /// Specifies script (.ps1) files that run in the caller's session state when the module is imported.
+        /// </summary>
+        [Parameter]
+        public string[] ScriptsToProcess { get; set; }
+
+        /// <summary>
+        /// Specifies the assembly (.dll) files that the module requires.
+        /// </summary>
+        [Parameter]
+        public string[] RequiredAssemblies { get; set; }
+
+        /// <summary>
+        /// Specifies all items that are included in the module.
+        /// </summary>
+        [Parameter]
+        public string[] FileList { get; set; }
+
+        /// <summary>
+        /// Specifies an array of modules that are included in the module.
+        /// </summary>
+        [Parameter]
+        public Object[] ModuleList { get; set; }
+
+        /// <summary>
+        /// Specifies the functions that the module exports.
+        /// </summary>
+        [SupportsWildcards]
+        [Parameter]
+        public string[] FunctionsToExport { get; set; }
+
+        /// <summary>
+        /// Specifies the aliases that the module exports.
+        /// </summary>
+        [SupportsWildcards]
+        [Parameter]
+        public string[] AliasesToExport { get; set; }
+
+        /// <summary>
+        /// Specifies the variables that the module exports.
+        /// </summary>
+        [SupportsWildcards]
+        [Parameter]
+        public string[] VariablesToExport { get; set; }
+
+        /// <summary>
+        /// Specifies the cmdlets that the module exports.
+        /// </summary>
+        [SupportsWildcards]
+        [Parameter]
+        public string[] CmdletsToExport { get; set; }
+
+        /// <summary>
+        /// Specifies the Desired State Configuration (DSC) resources that the module exports.
+        /// </summary>
+        [SupportsWildcards]
+        [Parameter]
+        public string[] DscResourcesToExport { get; set; }
+
+        /// <summary>
+        /// Specifies an array of tags.
+        /// </summary>
+        [Parameter]
+        [Alias("Tag")]
+        public string[] Tags { get; set; }
+
+        /// <summary>
+        /// Specifies the URL of a web page about this project.
+        /// </summary>
+        [Parameter]
+        public Uri ProjectUri { get; set; }
+
+        /// <summary>
+        /// Specifies the URL of licensing terms for the module.
+        /// </summary>
+        [Parameter]
+        public Uri LicenseUri { get; set; }
+
+        /// <summary>
+        /// Specifies the URL of an icon for the module.
+        /// </summary>
+        [Parameter]
+        public Uri IconUri { get; set; }
+
+        /// <summary>
+        /// Specifies a string that contains release notes or comments that you want available for this version of the script.
+
+        /// </summary>
+        [Parameter]
+        public string ReleaseNotes { get; set; }
+
+        /// <summary>
+        /// Indicates the prerelease label of the module.
+        /// </summary>
+        [Parameter]
+        [ValidateNotNullOrEmpty]
+        public string Prerelease { get; set; }
+
+        /// <summary>
+        /// Specifies the internet address of the module's HelpInfo XML file.
+        /// </summary>
+        [Parameter]
+        public Uri HelpInfoUri { get; set; }
+
+        /// <summary>
+        /// Specifies the default command prefix.
+        /// </summary>
+        [Parameter]
+        public string DefaultCommandPrefix { get; set; }
+
+        /// <summary>
+        /// Specifies an array of external module dependencies.
+        /// </summary>
+        [Parameter]
+        public string[] ExternalModuleDependencies { get; set; }
+
+        /// <summary>
+        /// Specifies that a license acceptance is required for the module.
+        /// </summary>
+        [Parameter]
+        public SwitchParameter RequireLicenseAcceptance { get; set; }
+
+        /// <summary>
+        /// Specifies data that is passed to the module when it's imported.
+        /// </summary>
+        [Parameter]
+        public Hashtable PrivateData { get; set; }
+        #endregion
+
+        #region Methods
+
+        protected override void EndProcessing()
+        {
+            if (MyInvocation.BoundParameters.ContainsKey(nameof(Prerelease)))
+            {
+                // get rid of any whitespace on prerelease label string.
+                Prerelease = Prerelease.Trim();
+                if (string.IsNullOrWhiteSpace(Prerelease))
+                {
+                    ThrowTerminatingError(new ErrorRecord(
+                        new ArgumentException("Prerelease value cannot be empty or whitespace. Please re-run cmdlet with valid value."),
+                        "PrereleaseValueCannotBeWhiteSpace",
+                        ErrorCategory.InvalidArgument,
+                        this));
+                }
+            }
+
+            string resolvedManifestPath = GetResolvedProviderPathFromPSPath(Path, out ProviderInfo provider).First();
+
+            // Test the path of the module manifest to see if the file exists
+            if (!File.Exists(resolvedManifestPath) || !resolvedManifestPath.EndsWith(".psd1"))
+            {
+                ThrowTerminatingError(new ErrorRecord(
+                    new ArgumentException($"The provided file path was not found: '{resolvedManifestPath}'. Please specify a valid module manifest (.psd1) file path."),
+                    "moduleManifestPathNotFound",
+                    ErrorCategory.ObjectNotFound,
+                    this));
+            }
+
+            // Parse the module manifest
+            if(!Utils.TryReadManifestFile(
+                        manifestFilePath: resolvedManifestPath,
+                        manifestInfo: out Hashtable parsedMetadata,
+                        error: out Exception manifestReadError))
+            {
+                ThrowTerminatingError(new ErrorRecord(
+                    manifestReadError,
+                    "ModuleManifestParseFailure",
+                    ErrorCategory.ParserError,
+                    this));
+            }
+
+            // Due to a PowerShell New-ModuleManifest bug with the PrivateData entry when it's a nested hashtable (https://github.com/PowerShell/PowerShell/issues/5922)
+            // we have to handle PrivateData entry, and thus module manifest creation, differently on PSCore than on WindowsPowerShell.
+            ErrorRecord errorRecord = null;
+            if (Utils.GetIsWindowsPowerShell(this))
+            {
+                CreateModuleManifestForWinPSHelper(parsedMetadata, resolvedManifestPath, out errorRecord);
+            }
+            else
+            {
+                CreateModuleManifestHelper(parsedMetadata, resolvedManifestPath, out errorRecord);
+            }
+
+            if (errorRecord != null)
+            {
+                ThrowTerminatingError(errorRecord);
+            }
+        }
+
+        /// <summary>
+        /// Handles module manifest creation for non-WindowsPowerShell platforms.
+        /// </summary>
+        private void CreateModuleManifestHelper(Hashtable parsedMetadata, string resolvedManifestPath, out ErrorRecord errorRecord)
+        {
+            errorRecord = null;
+            // Prerelease, ReleaseNotes, Tags, ProjectUri, LicenseUri, IconUri, RequireLicenseAcceptance,
+            // and ExternalModuleDependencies are all properties within a hashtable property called 'PSData'
+            // which is within another hashtable property called 'PrivateData'
+            // All of the properties mentioned above have their own parameter in 'New-ModuleManifest', so
+            // we will parse out these values from the parsedMetadata and create entries for each one in individualy.
+            // This way any values that were previously specified here will get transfered over to the new manifest.
+            // Example of the contents of PSData:
+            // PrivateData = @{
+            //         PSData = @{
+            //                  # Tags applied to this module. These help with module discovery in online galleries.
+            //                  Tags = @('Tag1', 'Tag2')
+            //
+            //                  # A URL to the license for this module.
+            //                  LicenseUri = 'https://www.licenseurl.com/'
+            //
+            //                  # A URL to the main website for this project.
+            //                  ProjectUri = 'https://www.projecturi.com/'
+            //
+            //                  # A URL to an icon representing this module.
+            //                  IconUri = 'https://iconuri.com/'
+            //
+            //                  # ReleaseNotes of this module.
+            //                  ReleaseNotes = 'These are the release notes of this module.'
+            //
+            //                  # Prerelease string of this module.
+            //                  Prerelease = 'preview'
+            //
+            //                  # Flag to indicate whether the module requires explicit user acceptance for install/update/save.
+            //                  RequireLicenseAcceptance = $false
+            //
+            //                  # External dependent modules of this module
+            //                  ExternalModuleDependencies = @('ModuleDep1, 'ModuleDep2')
+            //
+            //         } # End of PSData hashtable
+            //
+            // } # End of PrivateData hashtable
+
+            Hashtable privateData = new Hashtable();
+
+            if (PrivateData != null && PrivateData.Count != 0)
+            {
+                privateData = PrivateData;
+            }
+            else
+            {
+                privateData = parsedMetadata["PrivateData"] as Hashtable;
+            }
+
+            var psData = privateData["PSData"] as Hashtable;
+
+            if (psData.ContainsKey("Prerelease"))
+            {
+                parsedMetadata["Prerelease"] = psData["Prerelease"];
+            }
+
+            if (psData.ContainsKey("ReleaseNotes"))
+            {
+                parsedMetadata["ReleaseNotes"] = psData["ReleaseNotes"];
+            }
+
+            if (psData.ContainsKey("Tags"))
+            {
+                parsedMetadata["Tags"] = psData["Tags"];
+            }
+
+            if (psData.ContainsKey("ProjectUri"))
+            {
+                parsedMetadata["ProjectUri"] = psData["ProjectUri"];
+            }
+
+            if (psData.ContainsKey("LicenseUri"))
+            {
+                parsedMetadata["LicenseUri"] = psData["LicenseUri"];
+            }
+
+            if (psData.ContainsKey("IconUri"))
+            {
+                parsedMetadata["IconUri"] = psData["IconUri"];
+            }
+
+            if (psData.ContainsKey("RequireLicenseAcceptance"))
+            {
+                parsedMetadata["RequireLicenseAcceptance"] = psData["RequireLicenseAcceptance"];
+            }
+
+            if (psData.ContainsKey("ExternalModuleDependencies"))
+            {
+                parsedMetadata["ExternalModuleDependencies"] = psData["ExternalModuleDependencies"];
+            }
+
+            // Now we need to remove 'PSData' becaues if we leave this value in the hashtable,
+            // New-ModuleManifest will keep this value and also attempt to create a new value for 'PSData'
+            // and then complain that there's two keys within the PrivateData hashtable.
+            // This is due to the issue of New-ModuleManifest when the PrivateData entry is a nested hashtable (https://github.com/PowerShell/PowerShell/issues/5922).
+            privateData.Remove("PSData");
+
+            // After getting the original module manifest contents, migrate all the fields to the parsedMetadata hashtable which will be provided as params for New-ModuleManifest.
+            if (NestedModules != null)
+            {
+                parsedMetadata["NestedModules"] = NestedModules;
+            }
+
+            if (Guid != Guid.Empty)
+            {
+                parsedMetadata["Guid"] = Guid;
+            }
+
+            if (!string.IsNullOrWhiteSpace(Author))
+            {
+                parsedMetadata["Author"] = Author;
+            }
+
+            if (CompanyName != null)
+            {
+                parsedMetadata["CompanyName"] = CompanyName;
+            }
+
+            if (Copyright != null)
+            {
+                parsedMetadata["Copyright"] = Copyright;
+            }
+
+            if (RootModule != null)
+            {
+                parsedMetadata["RootModule"] = RootModule;
+            }
+
+            if (ModuleVersion != null)
+            {
+                parsedMetadata["ModuleVersion"] = ModuleVersion;
+            }
+
+            if (Description != null)
+            {
+                parsedMetadata["Description"] = Description;
+            }
+
+            if (ProcessorArchitecture != ProcessorArchitecture.None)
+            {
+                parsedMetadata["ProcessorArchitecture"] = ProcessorArchitecture;
+            }
+
+            if (PowerShellVersion != null)
+            {
+                parsedMetadata["PowerShellVersion"] = PowerShellVersion;
+            }
+
+            if (ClrVersion != null)
+            {
+                parsedMetadata["ClrVersion"] = ClrVersion;
+            }
+
+            if (DotNetFrameworkVersion != null)
+            {
+                parsedMetadata["DotNetFrameworkVersion"] = DotNetFrameworkVersion;
+            }
+
+            if (PowerShellHostName != null)
+            {
+                parsedMetadata["PowerShellHostName"] = PowerShellHostName;
+            }
+
+            if (PowerShellHostVersion != null)
+            {
+                parsedMetadata["PowerShellHostVersion"] = PowerShellHostVersion;
+            }
+
+            if (RequiredModules != null)
+            {
+                parsedMetadata["RequiredModules"] = RequiredModules;
+            }
+
+            if (TypesToProcess != null)
+            {
+                parsedMetadata["TypesToProcess"] = TypesToProcess;
+            }
+
+            if (FormatsToProcess != null)
+            {
+                parsedMetadata["FormatsToProcess"] = FormatsToProcess;
+            }
+
+            if (ScriptsToProcess != null)
+            {
+                parsedMetadata["ScriptsToProcess"] = ScriptsToProcess;
+            }
+
+            if (RequiredAssemblies != null)
+            {
+                parsedMetadata["RequiredAssemblies"] = RequiredAssemblies;
+            }
+
+            if (FileList != null)
+            {
+                parsedMetadata["FileList"] = FileList;
+            }
+
+            if (ModuleList != null)
+            {
+                parsedMetadata["ModuleList"] = ModuleList;
+            }
+
+            if (FunctionsToExport != null)
+            {
+                parsedMetadata["FunctionsToExport"] = FunctionsToExport;
+            }
+
+            if (AliasesToExport != null)
+            {
+                parsedMetadata["AliasesToExport"] = AliasesToExport;
+            }
+
+            if (VariablesToExport != null)
+            {
+                parsedMetadata["VariablesToExport"] = VariablesToExport;
+            }
+
+            if (CmdletsToExport != null)
+            {
+                parsedMetadata["CmdletsToExport"] = CmdletsToExport;
+            }
+
+            if (DscResourcesToExport != null)
+            {
+                parsedMetadata["DscResourcesToExport"] = DscResourcesToExport;
+            }
+
+            if (CompatiblePSEditions != null)
+            {
+                parsedMetadata["CompatiblePSEditions"] = CompatiblePSEditions;
+            }
+
+            if (HelpInfoUri != null)
+            {
+                parsedMetadata["HelpInfoUri"] = HelpInfoUri;
+            }
+
+            if (DefaultCommandPrefix != null)
+            {
+                parsedMetadata["DefaultCommandPrefix"] = DefaultCommandPrefix;
+            }
+
+            if (Tags != null)
+            {
+                parsedMetadata["Tags"] = Tags;
+            }
+
+            if (LicenseUri != null)
+            {
+                parsedMetadata["LicenseUri"] = LicenseUri;
+            }
+
+            if (ProjectUri != null)
+            {
+                parsedMetadata["ProjectUri"] = ProjectUri;
+            }
+
+            if (IconUri != null)
+            {
+                parsedMetadata["IconUri"] = IconUri;
+            }
+
+            if (ReleaseNotes != null)
+            {
+                parsedMetadata["ReleaseNotes"] = ReleaseNotes;
+            }
+
+            if (Prerelease != null)
+            {
+                parsedMetadata["Prerelease"] = Prerelease;
+            }
+
+            if (RequireLicenseAcceptance != null && RequireLicenseAcceptance.IsPresent)
+            {
+                parsedMetadata["RequireLicenseAcceptance"] = RequireLicenseAcceptance;
+            }
+
+            if (ExternalModuleDependencies != null)
+            {
+                parsedMetadata["ExternalModuleDependencies"] = ExternalModuleDependencies;
+            }
+
+            // create a tmp path to create the module manifest
+            string tmpParentPath = System.IO.Path.Combine(System.IO.Path.GetTempPath(), Guid.NewGuid().ToString());
+            try
+            {
+                Directory.CreateDirectory(tmpParentPath);
+            }
+            catch (Exception e)
+            {
+                Utils.DeleteDirectory(tmpParentPath);
+
+                errorRecord = new ErrorRecord(
+                    new ArgumentException(e.Message),
+                    "ErrorCreatingTempDir",
+                    ErrorCategory.InvalidData,
+                    this);
+
+                return;
+            }
+
+            string tmpModuleManifestPath = System.IO.Path.Combine(tmpParentPath, System.IO.Path.GetFileName(resolvedManifestPath));
+            parsedMetadata["Path"] = tmpModuleManifestPath;
+            WriteVerbose($"Temp path created for new module manifest is: {tmpModuleManifestPath}");
+
+            using (System.Management.Automation.PowerShell pwsh = System.Management.Automation.PowerShell.Create())
+            {
+                try
+                {
+                    var results = pwsh.AddCommand("Microsoft.PowerShell.Core\\New-ModuleManifest").AddParameters(parsedMetadata).Invoke<Object>();
+                    if (pwsh.HadErrors || pwsh.Streams.Error.Count > 0)
+                    {
+                        foreach (var err in pwsh.Streams.Error)
+                        {
+                            WriteError(err);
+                        }
+                    }
+                }
+                catch (Exception e)
+                {
+                    errorRecord = new ErrorRecord(
+                        new ArgumentException($"Error occured while running 'New-ModuleManifest': {e.Message}"),
+                        "ErrorExecutingNewModuleManifest",
+                        ErrorCategory.InvalidArgument,
+                        this);
+
+                    return;
+                }
+            }
+
+            try
+            {
+                // Move to the new module manifest back to the original location
+                WriteVerbose($"Moving '{tmpModuleManifestPath}' to '{resolvedManifestPath}'");
+                Utils.MoveFiles(tmpModuleManifestPath, resolvedManifestPath, overwrite: true);
+            }
+            catch (Exception e)
+            {
+                errorRecord = new ErrorRecord(
+                    e,
+                    "CreateModuleManifestFailed",
+                    ErrorCategory.InvalidOperation,
+                    this);
+            }
+            finally {
+                // Clean up temp file if move fails
+                if (File.Exists(tmpModuleManifestPath))
+                {
+                    File.Delete(tmpModuleManifestPath);
+                }
+
+                Utils.DeleteDirectory(tmpParentPath);
+            }
+        }
+
+        /// <summary>
+        /// Handles module manifest creation for Windows PowerShell platform.
+        /// Since the code calls New-ModuleManifest and the Windows PowerShell version of the cmdlet did not have Prerelease, ExternalModuleDependencies and RequireLicenseAcceptance parameters,
+        /// we can't simply call New-ModuleManifest with all parameters. Instead, create the manifest without PrivateData parameter (and the keys usually inside it) and then update the lines for PrivateData later.
+        /// </summary>
+        private void CreateModuleManifestForWinPSHelper(Hashtable parsedMetadata, string resolvedManifestPath, out ErrorRecord errorRecord)
+        {
+            // Note on priority of values:
+            // If -PrivateData parameter was provided with the cmdlet & .psd1 file PrivateData already had values, the passed in -PrivateData values replace those previosuly there.
+            // any direct parameters supplied by the user (i.e ProjectUri) [takes priority over but in mix-and-match fashion] over -> -PrivateData parameter [takes priority over but in replacement fashion] over -> original .psd1 file's PrivateData values (complete replacement)
+            errorRecord = null;
+            string[] tags = Utils.EmptyStrArray;
+            Uri licenseUri = null;
+            Uri iconUri = null;
+            Uri projectUri = null;
+            string prerelease = String.Empty;
+            string releaseNotes = String.Empty;
+            bool? requireLicenseAcceptance = null;
+            string[] externalModuleDependencies = Utils.EmptyStrArray;
+
+            Hashtable privateData = new Hashtable();
+            if (PrivateData != null && PrivateData.Count != 0)
+            {
+                privateData = PrivateData;
+            }
+            else
+            {
+                privateData = parsedMetadata["PrivateData"] as Hashtable;
+            }
+
+            var psData = privateData["PSData"] as Hashtable;
+
+            if (psData.ContainsKey("Prerelease"))
+            {
+                prerelease = psData["Prerelease"] as string;
+            }
+
+            if (psData.ContainsKey("ReleaseNotes"))
+            {
+                releaseNotes = psData["ReleaseNotes"] as string;
+            }
+
+            if (psData.ContainsKey("Tags"))
+            {
+                tags = psData["Tags"] as string[];
+            }
+
+            if (psData.ContainsKey("ProjectUri") && psData["ProjectUri"] is string projectUriString)
+            {
+                if (!Uri.TryCreate(projectUriString, UriKind.Absolute, out projectUri))
+                {
+                    projectUri = null;
+                }
+            }
+
+            if (psData.ContainsKey("LicenseUri") && psData["LicenseUri"] is string licenseUriString)
+            {
+                if (!Uri.TryCreate(licenseUriString, UriKind.Absolute, out licenseUri))
+                {
+                    licenseUri = null;
+                }
+            }
+
+            if (psData.ContainsKey("IconUri") && psData["IconUri"] is string iconUriString)
+            {
+                if (!Uri.TryCreate(iconUriString, UriKind.Absolute, out iconUri))
+                {
+                    iconUri = null;
+                }
+            }
+
+            if (psData.ContainsKey("RequireLicenseAcceptance"))
+            {
+                requireLicenseAcceptance = psData["RequireLicenseAcceptance"] as bool?;
+            }
+
+            if (psData.ContainsKey("ExternalModuleDependencies"))
+            {
+                externalModuleDependencies = psData["ExternalModuleDependencies"] as string[];
+            }
+
+            // the rest of the parameters can be directly provided to New-ModuleManifest, so add it parsedMetadata hashtable used for cmdlet parameters.
+            if (NestedModules != null)
+            {
+                parsedMetadata["NestedModules"] = NestedModules;
+            }
+
+            if (Guid != Guid.Empty)
+            {
+                parsedMetadata["Guid"] = Guid;
+            }
+
+            if (!string.IsNullOrWhiteSpace(Author))
+            {
+                parsedMetadata["Author"] = Author;
+            }
+
+            if (CompanyName != null)
+            {
+                parsedMetadata["CompanyName"] = CompanyName;
+            }
+
+            if (Copyright != null)
+            {
+                parsedMetadata["Copyright"] = Copyright;
+            }
+
+            if (RootModule != null)
+            {
+                parsedMetadata["RootModule"] = RootModule;
+            }
+
+            if (ModuleVersion != null)
+            {
+                parsedMetadata["ModuleVersion"] = ModuleVersion;
+            }
+
+            if (Description != null)
+            {
+                parsedMetadata["Description"] = Description;
+            }
+
+            if (ProcessorArchitecture != ProcessorArchitecture.None)
+            {
+                parsedMetadata["ProcessorArchitecture"] = ProcessorArchitecture;
+            }
+
+            if (PowerShellVersion != null)
+            {
+                parsedMetadata["PowerShellVersion"] = PowerShellVersion;
+            }
+
+            if (ClrVersion != null)
+            {
+                parsedMetadata["ClrVersion"] = ClrVersion;
+            }
+
+            if (DotNetFrameworkVersion != null)
+            {
+                parsedMetadata["DotNetFrameworkVersion"] = DotNetFrameworkVersion;
+            }
+
+            if (PowerShellHostName != null)
+            {
+                parsedMetadata["PowerShellHostName"] = PowerShellHostName;
+            }
+
+            if (PowerShellHostVersion != null)
+            {
+                parsedMetadata["PowerShellHostVersion"] = PowerShellHostVersion;
+            }
+
+            if (RequiredModules != null)
+            {
+                parsedMetadata["RequiredModules"] = RequiredModules;
+            }
+
+            if (TypesToProcess != null)
+            {
+                parsedMetadata["TypesToProcess"] = TypesToProcess;
+            }
+
+            if (FormatsToProcess != null)
+            {
+                parsedMetadata["FormatsToProcess"] = FormatsToProcess;
+            }
+
+            if (ScriptsToProcess != null)
+            {
+                parsedMetadata["ScriptsToProcess"] = ScriptsToProcess;
+            }
+
+            if (RequiredAssemblies != null)
+            {
+                parsedMetadata["RequiredAssemblies"] = RequiredAssemblies;
+            }
+
+            if (FileList != null)
+            {
+                parsedMetadata["FileList"] = FileList;
+            }
+
+            if (ModuleList != null)
+            {
+                parsedMetadata["ModuleList"] = ModuleList;
+            }
+
+            if (FunctionsToExport != null)
+            {
+                parsedMetadata["FunctionsToExport"] = FunctionsToExport;
+            }
+
+            if (AliasesToExport != null)
+            {
+                parsedMetadata["AliasesToExport"] = AliasesToExport;
+            }
+
+            if (VariablesToExport != null)
+            {
+                parsedMetadata["VariablesToExport"] = VariablesToExport;
+            }
+
+            if (CmdletsToExport != null)
+            {
+                parsedMetadata["CmdletsToExport"] = CmdletsToExport;
+            }
+
+            if (DscResourcesToExport != null)
+            {
+                parsedMetadata["DscResourcesToExport"] = DscResourcesToExport;
+            }
+
+            if (CompatiblePSEditions != null)
+            {
+                parsedMetadata["CompatiblePSEditions"] = CompatiblePSEditions;
+            }
+
+            if (HelpInfoUri != null)
+            {
+                parsedMetadata["HelpInfoUri"] = HelpInfoUri;
+            }
+
+            if (DefaultCommandPrefix != null)
+            {
+                parsedMetadata["DefaultCommandPrefix"] = DefaultCommandPrefix;
+            }
+
+            // if values were passed in for these parameters, they will be prioritized over values retrieved from PrivateData
+            // we need to populate the local variables with their values to use for PrivateData entry creation later.
+            // and parameters that can be passed to New-ModuleManifest are added to the parsedMetadata hashtable.
+            if (Tags != null)
+            {
+                tags = Tags;
+                parsedMetadata["Tags"] = tags;
+            }
+
+            if (LicenseUri != null)
+            {
+                licenseUri = LicenseUri;
+                parsedMetadata["LicenseUri"] = licenseUri;
+            }
+
+            if (ProjectUri != null)
+            {
+                projectUri = ProjectUri;
+                parsedMetadata["ProjectUri"] = projectUri;
+            }
+
+            if (IconUri != null)
+            {
+                iconUri = IconUri;
+                parsedMetadata["IconUri"] = iconUri;
+            }
+
+            if (ReleaseNotes != null)
+            {
+                releaseNotes = ReleaseNotes;
+                parsedMetadata["ReleaseNotes"] = releaseNotes;
+            }
+
+            // New-ModuleManifest on WinPS doesn't support parameters: Prerelease, RequireLicenseAcceptance, and ExternalModuleDependencies so we don't add those to parsedMetadata hashtable.
+            if (Prerelease != null)
+            {
+                prerelease = Prerelease;
+            }
+
+            if (RequireLicenseAcceptance != null && RequireLicenseAcceptance.IsPresent)
+            {
+                requireLicenseAcceptance = RequireLicenseAcceptance;
+            }
+
+            if (ExternalModuleDependencies != null)
+            {
+                externalModuleDependencies = ExternalModuleDependencies;
+            }
+
+            // create a tmp path to create the module manifest
+            string tmpParentPath = System.IO.Path.Combine(System.IO.Path.GetTempPath(), Guid.NewGuid().ToString());
+            try
+            {
+                Directory.CreateDirectory(tmpParentPath);
+            }
+            catch (Exception e)
+            {
+                Utils.DeleteDirectory(tmpParentPath);
+
+                errorRecord = new ErrorRecord(
+                    new ArgumentException(e.Message),
+                    "ErrorCreatingTempDir",
+                    ErrorCategory.InvalidData,
+                    this);
+
+                return;
+            }
+
+            string tmpModuleManifestPath = System.IO.Path.Combine(tmpParentPath, System.IO.Path.GetFileName(resolvedManifestPath));
+            parsedMetadata["Path"] = tmpModuleManifestPath;
+            WriteVerbose($"Temp path created for new module manifest is: {tmpModuleManifestPath}");
+
+            using (System.Management.Automation.PowerShell pwsh = System.Management.Automation.PowerShell.Create())
+            {
+                try
+                {
+                    var results = pwsh.AddCommand("Microsoft.PowerShell.Core\\New-ModuleManifest").AddParameters(parsedMetadata).Invoke<Object>();
+                    if (pwsh.HadErrors || pwsh.Streams.Error.Count > 0)
+                    {
+                        foreach (var err in pwsh.Streams.Error)
+                        {
+                            WriteError(err);
+                        }
+                    }
+                }
+                catch (Exception e)
+                {
+                    Utils.DeleteDirectory(tmpParentPath);
+
+                    errorRecord = new ErrorRecord(
+                        new ArgumentException($"Error occured while running 'New-ModuleManifest': {e.Message}"),
+                        "ErrorExecutingNewModuleManifest",
+                        ErrorCategory.InvalidArgument,
+                        this);
+
+                    return;
+                }
+            }
+
+            string privateDataString = GetPrivateDataString(tags, licenseUri, projectUri, iconUri, releaseNotes, prerelease, requireLicenseAcceptance, externalModuleDependencies);
+
+            // create new file in tmp path for updated module manifest (i.e updated with PrivateData entry)
+            string newTmpModuleManifestPath = System.IO.Path.Combine(tmpParentPath, "Updated" + System.IO.Path.GetFileName(resolvedManifestPath));
+            if (!TryCreateNewPsd1WithUpdatedPrivateData(privateDataString, tmpModuleManifestPath, newTmpModuleManifestPath, out errorRecord))
+            {
+                return;
+            }
+
+            try
+            {
+                // Move to the new module manifest back to the original location
+                WriteVerbose($"Moving '{newTmpModuleManifestPath}' to '{resolvedManifestPath}'");
+                Utils.MoveFiles(newTmpModuleManifestPath, resolvedManifestPath, overwrite: true);
+            }
+            catch (Exception e)
+            {
+                errorRecord = new ErrorRecord(
+                    e,
+                    "CreateModuleManifestForWinPSFailed",
+                    ErrorCategory.InvalidOperation,
+                    this);
+            }
+            finally {
+                // Clean up temp file if move fails
+                if (File.Exists(tmpModuleManifestPath))
+                {
+                    File.Delete(tmpModuleManifestPath);
+                }
+
+                if (File.Exists(newTmpModuleManifestPath))
+                {
+                    File.Delete(newTmpModuleManifestPath);
+                }
+
+                Utils.DeleteDirectory(tmpParentPath);
+            }
+        }
+
+        /// <summary>
+        /// Returns string representing PrivateData entry for .psd1 file. This used for WinPS .psd1 creation as these values could not be populated otherwise.
+        /// </summary>
+        private string GetPrivateDataString(string[] tags, Uri licenseUri, Uri projectUri, Uri iconUri, string releaseNotes, string prerelease, bool? requireLicenseAcceptance, string[] externalModuleDependencies)
+        {
+            /**
+            Example PrivateData
+
+            PrivateData = @{
+                PSData = @{
+                    # Tags applied to this module. These help with module discovery in online galleries.
+                    Tags = @('Tag1', 'Tag2')
+
+                    # A URL to the license for this module.
+                    LicenseUri = 'https://www.licenseurl.com/'
+
+                    # A URL to the main website for this project.
+                    ProjectUri = 'https://www.projecturi.com/'
+
+                    # A URL to an icon representing this module.
+                    IconUri = 'https://iconuri.com/'
+
+                    # ReleaseNotes of this module.
+                    ReleaseNotes = 'These are the release notes of this module.'
+
+                    # Prerelease string of this module.
+                    Prerelease = 'preview'
+
+                    # Flag to indicate whether the module requires explicit user acceptance for install/update/save.
+                    RequireLicenseAcceptance = $false
+
+                    # External dependent modules of this module
+                    ExternalModuleDependencies = @('ModuleDep1, 'ModuleDep2')
+
+                } # End of PSData hashtable
+
+            } # End of PrivateData hashtable
+            */
+
+            string tagsString = string.Join(", ", tags.Select(item => "'" + item + "'"));
+            string tagLine = tags.Length != 0 ? $"Tags = @({tagsString})"  : "# Tags = @()";
+
+            string licenseUriLine = licenseUri == null ? "# LicenseUri = ''" : $"LicenseUri = '{licenseUri.ToString()}'";
+            string projectUriLine = projectUri == null ? "# ProjectUri = ''" : $"ProjectUri = '{projectUri.ToString()}'";
+            string iconUriLine = iconUri == null ? "# IconUri = ''" : $"IconUri = '{iconUri.ToString()}'";
+
+            string releaseNotesLine = String.IsNullOrEmpty(releaseNotes) ? "# ReleaseNotes = ''": $"ReleaseNotes = '{releaseNotes}'";
+            string prereleaseLine = String.IsNullOrEmpty(prerelease) ? "# Prerelease = ''" : $"Prerelease = '{prerelease}'";
+
+            string requireLicenseAcceptanceLine = requireLicenseAcceptance == null? "# RequireLicenseAcceptance = $false" : (requireLicenseAcceptance == false ? "RequireLicenseAcceptance = $false": "RequireLicenseAcceptance = $true");
+
+            string externalModuleDependenciesString = string.Join(", ", externalModuleDependencies.Select(item => "'" + item + "'"));
+            string externalModuleDependenciesLine = externalModuleDependencies.Length == 0 ? "# ExternalModuleDependencies = @()" : $"ExternalModuleDependencies = @({externalModuleDependenciesString})";
+
+            string initialPrivateDataString = "PrivateData = @{" + System.Environment.NewLine + "PSData = @{" + System.Environment.NewLine;
+
+            string privateDataString = $@"
+                # Tags applied to this module. These help with module discovery in online galleries.
+                {tagLine}
+
+                # A URL to the license for this module.
+                {licenseUriLine}
+
+                # A URL to the main website for this project.
+                {projectUriLine}
+
+                # A URL to an icon representing this module.
+                {iconUriLine}
+
+                # ReleaseNotes of this module
+                {releaseNotesLine}
+
+                # Prerelease string of this module
+                {prereleaseLine}
+
+                # Flag to indicate whether the module requires explicit user acceptance for install/update/save
+                {requireLicenseAcceptanceLine}
+
+                # External dependent modules of this module
+                {externalModuleDependenciesLine}";
+
+            string endingPrivateDataString = System.Environment.NewLine + "} # End of PSData hashtable" + System.Environment.NewLine + "} # End of PrivateData hashtable";
+
+            return initialPrivateDataString + privateDataString + endingPrivateDataString;
+        }
+
+        /// <summary>
+        /// Replaces the default PrivateData entry in the .psd1 created with the values as parameters (either direct i.e as -Prerelease or via -PrivateData i.e PrivateData.PSData.Prerelease)
+        /// This used for WinPS .psd1 creation as the correct PrivateData entry could not be populated otherwise.
+        /// </summary>
+        private bool TryCreateNewPsd1WithUpdatedPrivateData(string privateDataString, string tmpModuleManifestPath, string newTmpModuleManifestPath, out ErrorRecord errorRecord)
+        {
+            errorRecord = null;
+            string[] psd1FileLines = File.ReadAllLines(tmpModuleManifestPath);
+
+            int privateDataStartLine = 0;
+            int privateDataEndLine = 0;
+
+            // find line that is start of PrivateData entry
+            for (int i = 0; i < psd1FileLines.Length; i++)
+            {
+                if (psd1FileLines[i].Trim().StartsWith("PrivateData =")){
+                    privateDataStartLine = i;
+                    break;
+                }
+            }
+
+            // next find line that is end of the PrivateData entry
+            int leftBracket = 0;
+            for (int i = privateDataStartLine; i < psd1FileLines.Length; i++)
+            {
+                if (psd1FileLines[i].Contains("{"))
+                {
+                    leftBracket++;
+                }
+                else if(psd1FileLines[i].Contains("}"))
+                {
+                    if (leftBracket > 0)
+                    {
+                        leftBracket--;
+                    }
+
+                    if (leftBracket == 0)
+                    {
+                        privateDataEndLine = i;
+                        break;
+                    }
+                }
+            }
+
+            if (privateDataEndLine == 0)
+            {
+                errorRecord = new ErrorRecord(
+                    new InvalidOperationException($"Could not locate/parse ending bracket for the PrivateData hashtable entry in module manifest (.psd1 file)."),
+                    "PrivateDataEntryParsingError",
+                    ErrorCategory.InvalidOperation,
+                    this);
+
+                return false;
+            }
+
+            List<string> newPsd1Lines = new List<string>();
+            for (int i = 0; i < privateDataStartLine; i++)
+            {
+                newPsd1Lines.Add(psd1FileLines[i]);
+            }
+
+            newPsd1Lines.Add(privateDataString);
+            for (int i = privateDataEndLine+1; i < psd1FileLines.Length; i++)
+            {
+                newPsd1Lines.Add(psd1FileLines[i]);
+            }
+
+            File.WriteAllLines(newTmpModuleManifestPath, newPsd1Lines);
+            return true;
+        }
+
+        #endregion
+    }
+}