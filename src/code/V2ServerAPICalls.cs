--- conflicted
+++ resolved
@@ -672,71 +672,12 @@
         /// </summary>
         public override Stream InstallPackage(string packageName, string packageVersion, bool includePrerelease, out ErrorRecord errRecord)
         {
-<<<<<<< HEAD
-            _cmdletPassedIn.WriteDebug("In V2ServerAPICalls::InstallName()");
-            var requestUrlV2 = string.Empty;
-
-            if (_isADORepo)
-            {
-                // eg: https://pkgs.dev.azure.com/<org>/<project>/_packaging/<feed>/nuget/v2?id=test_local_mod&version=5.0.0
-                requestUrlV2 = $"{Repository.Uri}?id={packageName}&version={packageVersion}";
-            }
-            else if (_isJFrogRepo)
-            {
-                requestUrlV2 = $"{Repository.Uri}/Download/{packageName}/{packageVersion}";
-            }
-            else {
-                requestUrlV2 = $"{Repository.Uri}/package/{packageName}";
-            }
-
-            var response = HttpRequestCallForContent(requestUrlV2, out errRecord);
-            if (errRecord != null)
-=======
             Stream results = new MemoryStream();
             if (string.IsNullOrEmpty(packageVersion))
->>>>>>> 78fe79fc
             {
                 results = InstallName(packageName, out errRecord);
             }
-<<<<<<< HEAD
-
-            var responseStream = response.ReadAsStreamAsync().Result;
-
-            return responseStream;
-        }
-
-        /// <summary>
-        /// Installs package with specific name and version.
-        /// Name: no wildcard support.
-        /// Version: no wildcard support.
-        /// Examples: Install "PowerShellGet" -Version "3.0.0.0"
-        ///           Install "PowerShellGet" -Version "3.0.0-beta16"
-        /// API Call: https://www.powershellgallery.com/api/v2/package/Id/version (version can be prerelease)
-        /// </summary>
-        public override Stream InstallVersion(string packageName, string version, out ErrorRecord errRecord)
-        {
-            _cmdletPassedIn.WriteDebug("In V2ServerAPICalls::InstallVersion()");
-            var requestUrlV2 = string.Empty;
-
-            if (_isADORepo)
-            {
-                // eg: https://pkgs.dev.azure.com/<org>/<project>/_packaging/<feed>/nuget/v2?id=test_local_mod&version=5.0.0
-                requestUrlV2 = $"{Repository.Uri}?id={packageName}&version={version}";
-            }
-            else if (_isJFrogRepo)
-            {
-                requestUrlV2 = $"{Repository.Uri}/Download/{packageName}/{version}";
-            }
-            else {
-                requestUrlV2 = $"{Repository.Uri}/package/{packageName}/{version}";
-            }
-
-            var response = HttpRequestCallForContent(requestUrlV2, out errRecord);
-            var responseStream = response.ReadAsStreamAsync().Result;
-            if (errRecord != null)
-=======
             else
->>>>>>> 78fe79fc
             {
                 results = InstallVersion(packageName, packageVersion, out errRecord);
             }
@@ -1206,8 +1147,14 @@
             _cmdletPassedIn.WriteDebug("In V2ServerAPICalls::InstallVersion()");
             string requestUrlV2;
 
+            if (_isADORepo)
+            {
+                // eg: https://pkgs.dev.azure.com/<org>/<project>/_packaging/<feed>/nuget/v2?id=test_module&version=5.0.0
+                requestUrlV2 = $"{Repository.Uri}?id={packageName}&version={packageVersion}";
+            }
             if (_isJFrogRepo)
             {
+                // eg: https://<project>.jfrog.io/artifactory/api/nuget/<feed>/Download/test_module/5.0.0
                 requestUrlV2 = $"{Repository.Uri}/Download/{packageName}/{version}";
             }
             else
