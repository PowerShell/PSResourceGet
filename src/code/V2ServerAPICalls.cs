--- conflicted
+++ resolved
@@ -1277,23 +1277,8 @@
 
             // If it's a JFrog repository do not include the Id filter portion since JFrog uses 'Title' instead of 'Id',
             // however filtering on 'and Title eq '<packageName>' returns "Response status code does not indicate success: 500".
-<<<<<<< HEAD
             if (!_isJFrogRepo) {
                 filterBuilder.AddCriterion($"Id eq '{packageName}'");
-=======
-            string idFilterPart = $"{joiningOperator}";
-            idFilterPart += _isJFrogRepo ? "" : $"Id eq '{packageName}'";
-            filterQuery += idFilterPart;
-            filterQuery += type == ResourceType.Script ? $"{andOperator}substringof('PS{type.ToString()}', Tags) eq true" : String.Empty;
-
-            if (!String.IsNullOrEmpty(versionFilterParts))
-            {
-                // Check if includePrerelease is true, if it is we want to add "$filter"
-                // Single case where version is "*" (or "[,]") and includePrerelease is true, then we do not want to add "$filter" to the requestUrl.
-
-                // Note: could be null/empty if Version was "*" -> [,]
-                filterQuery +=  $"{(filterQuery.EndsWith("=") ? String.Empty : andOperator)}{versionFilterParts}";
->>>>>>> bab80953
             }
 
             if (type == ResourceType.Script) {
