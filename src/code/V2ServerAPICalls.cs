--- conflicted
+++ resolved
@@ -75,11 +75,8 @@
                 _sessionClient = new HttpClient(handler);
             };
 
-<<<<<<< HEAD
             _sessionClient = new HttpClient(handler);
             _sessionClient.Timeout = TimeSpan.FromMinutes(10);
-=======
->>>>>>> bb4c0d04
             _sessionClient.DefaultRequestHeaders.TryAddWithoutValidation("User-Agent", userAgentString);
             var repoURL = repository.Uri.ToString().ToLower();
             _isADORepo = repoURL.Contains("pkgs.dev.azure.com") || repoURL.Contains("pkgs.visualstudio.com");
