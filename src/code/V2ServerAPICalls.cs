--- conflicted
+++ resolved
@@ -60,11 +60,7 @@
             _sessionClient.DefaultRequestHeaders.TryAddWithoutValidation("User-Agent", userAgentString);
             var repoURL = repository.Uri.ToString().ToLower();
             _isADORepo = repoURL.Contains("pkgs.dev.azure.com") || repoURL.Contains("pkgs.visualstudio.com");
-<<<<<<< HEAD
-            _isJFrogRepo = repoURL.Contains("jfrog");
-=======
             _isJFrogRepo = repoURL.Contains("jfrog") || repoURL.Contains("artifactory");
->>>>>>> f6a4ab90
             _isPSGalleryRepo = repoURL.Contains("powershellgallery.com/api/v2");
         }
 
