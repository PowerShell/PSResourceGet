// Copyright (c) Microsoft Corporation. All rights reserved.
// Licensed under the MIT License.

using Microsoft.PowerShell.PSResourceGet.UtilClasses;
using System;
using System.Collections;
using System.Collections.Generic;
using System.IO;
using System.Net.Http;
using NuGet.Versioning;
using System.Threading.Tasks;
using System.Net;
using System.Management.Automation;
using Newtonsoft.Json.Linq;
using Newtonsoft.Json;
using System.Collections.ObjectModel;
using System.Net.Http.Headers;
using System.Linq;
using Microsoft.PowerShell.PSResourceGet.Cmdlets;
using System.Text;
using System.Security.Cryptography;
using System.Text.Json;
using NuGet.Packaging;

namespace Microsoft.PowerShell.PSResourceGet
{
    internal class ACRServerAPICalls : ServerApiCall
    {
        // Any interface method that is not implemented here should be processed in the parent method and then call one of the implemented
        // methods below.
        #region Members

        public override PSRepositoryInfo Repository { get; set; }
        private readonly PSCmdlet _cmdletPassedIn;
        private HttpClient _sessionClient { get; set; }
        private static readonly Hashtable[] emptyHashResponses = new Hashtable[] { };
        public FindResponseType acrFindResponseType = FindResponseType.ResponseString;

        const string acrRefreshTokenTemplate = "grant_type=access_token&service={0}&tenant={1}&access_token={2}"; // 0 - registry, 1 - tenant, 2 - access token
        const string acrAccessTokenTemplate = "grant_type=refresh_token&service={0}&scope=repository:*:*&refresh_token={1}"; // 0 - registry, 1 - refresh token
        const string acrOAuthExchangeUrlTemplate = "https://{0}/oauth2/exchange"; // 0 - registry
        const string acrOAuthTokenUrlTemplate = "https://{0}/oauth2/token"; // 0 - registry
        const string acrManifestUrlTemplate = "https://{0}/v2/{1}/manifests/{2}"; // 0 - registry, 1 - repo(modulename), 2 - tag(version)
        const string acrBlobDownloadUrlTemplate = "https://{0}/v2/{1}/blobs/{2}"; // 0 - registry, 1 - repo(modulename), 2 - layer digest
        const string acrFindImageVersionUrlTemplate = "https://{0}/acr/v1/{1}/_tags{2}"; // 0 - registry, 1 - repo(modulename), 2 - /tag(version)
        const string acrStartUploadTemplate = "https://{0}/v2/{1}/blobs/uploads/"; // 0 - registry, 1 - packagename
        const string acrEndUploadTemplate = "https://{0}{1}&digest=sha256:{2}"; // 0 - registry, 1 - location, 2 - digest

        private static readonly HttpClient s_client = new HttpClient();

        #endregion

        #region Constructor

        public ACRServerAPICalls(PSRepositoryInfo repository, PSCmdlet cmdletPassedIn, NetworkCredential networkCredential, string userAgentString) : base(repository, networkCredential)
        {
            Repository = repository;
            _cmdletPassedIn = cmdletPassedIn;
            HttpClientHandler handler = new HttpClientHandler()
            {
                Credentials = networkCredential
            };

            _sessionClient = new HttpClient(handler);
            _sessionClient.DefaultRequestHeaders.TryAddWithoutValidation("User-Agent", userAgentString);
        }

        #endregion

        #region Overriden Methods

        /// <summary>
        /// Find method which allows for searching for all packages from a repository and returns latest version for each.
        /// Examples: Search -Repository PSGallery
        /// API call:
        /// - No prerelease: http://www.powershellgallery.com/api/v2/Search()?$filter=IsLatestVersion
        /// </summary>
        public override FindResults FindAll(bool includePrerelease, ResourceType type, out ErrorRecord errRecord)
        {
            _cmdletPassedIn.WriteDebug("In ACRServerAPICalls::FindAll()");
            errRecord = new ErrorRecord(
                new InvalidOperationException($"Find all is not supported for the ACR server protocol repository '{Repository.Name}'"),
                "FindAllFailure",
                ErrorCategory.InvalidOperation,
                this);

            return new FindResults(stringResponse: Utils.EmptyStrArray, hashtableResponse: emptyHashResponses, responseType: acrFindResponseType);
        }

        /// <summary>
        /// Find method which allows for searching for packages with tag from a repository and returns latest version for each.
        /// Examples: Search -Tag "JSON" -Repository PSGallery
        /// API call:
        /// - Include prerelease: https://www.powershellgallery.com/api/v2/Search()?includePrerelease=true&$filter=IsAbsoluteLatestVersion and substringof('PSModule', Tags) eq true and substringof('CrescendoBuilt', Tags) eq true&$orderby=Id desc&$inlinecount=allpages&$skip=0&$top=6000
        /// </summary>
        public override FindResults FindTags(string[] tags, bool includePrerelease, ResourceType _type, out ErrorRecord errRecord)
        {
            _cmdletPassedIn.WriteDebug("In ACRServerAPICalls::FindTags()");
            errRecord = new ErrorRecord(
                new InvalidOperationException($"Find tags is not supported for the ACR server protocol repository '{Repository.Name}'"),
                "FindTagsFailure",
                ErrorCategory.InvalidOperation,
                this);

            return new FindResults(stringResponse: Utils.EmptyStrArray, hashtableResponse: emptyHashResponses, responseType: acrFindResponseType);
        }

        /// <summary>
        /// Find method which allows for searching for all packages that have specified Command or DSCResource name.
        /// </summary>
        public override FindResults FindCommandOrDscResource(string[] tags, bool includePrerelease, bool isSearchingForCommands, out ErrorRecord errRecord)
        {
            _cmdletPassedIn.WriteDebug("In ACRServerAPICalls::FindCommandOrDscResource()");
            errRecord = new ErrorRecord(
                new InvalidOperationException($"Find Command or DSC Resource is not supported for the ACR server protocol repository '{Repository.Name}'"),
                "FindCommandOrDscResourceFailure",
                ErrorCategory.InvalidOperation,
                this);

            return new FindResults(stringResponse: Utils.EmptyStrArray, hashtableResponse: emptyHashResponses, responseType: acrFindResponseType);
        }

        /// <summary>
        /// Find method which allows for searching for single name and returns latest version.
        /// Name: no wildcard support
        /// Examples: Search "PowerShellGet"
        /// API call:
        /// - No prerelease: http://www.powershellgallery.com/api/v2/FindPackagesById()?id='PowerShellGet'
        /// - Include prerelease: http://www.powershellgallery.com/api/v2/FindPackagesById()?id='PowerShellGet'
        /// Implementation Note: Need to filter further for latest version (prerelease or non-prerelease dependening on user preference)
        /// </summary>
        public override FindResults FindName(string packageName, bool includePrerelease, ResourceType type, out ErrorRecord errRecord)
        {
            _cmdletPassedIn.WriteDebug("In ACRServerAPICalls::FindName()");
            string accessToken = string.Empty;
            string tenantID = string.Empty;

            // Need to set up secret management vault before hand
            var repositoryCredentialInfo = Repository.CredentialInfo;
            if (repositoryCredentialInfo != null)
            {
                accessToken = Utils.GetACRAccessTokenFromSecretManagement(
                    Repository.Name,
                    repositoryCredentialInfo,
                    _cmdletPassedIn);

                _cmdletPassedIn.WriteVerbose("Access token retrieved.");

                tenantID = repositoryCredentialInfo.SecretName;
                _cmdletPassedIn.WriteVerbose($"Tenant ID: {tenantID}");
            }

            // Call asynchronous network methods in a try/catch block to handle exceptions.
            string registry = Repository.Uri.Host;

            _cmdletPassedIn.WriteVerbose("Getting acr refresh token");
            var acrRefreshToken = GetAcrRefreshToken(registry, tenantID, accessToken, out errRecord);
            if (errRecord != null)
            {
                return new FindResults(stringResponse: new string[] { }, hashtableResponse: emptyHashResponses, responseType: acrFindResponseType);
            }

            _cmdletPassedIn.WriteVerbose("Getting acr access token");
            var acrAccessToken = GetAcrAccessToken(registry, acrRefreshToken, out errRecord);
            if (errRecord != null)
            {
                return new FindResults(stringResponse: new string[] { }, hashtableResponse: emptyHashResponses, responseType: acrFindResponseType);
            }

            _cmdletPassedIn.WriteVerbose("Getting tags");
            var foundTags = FindAcrImageTags(registry, packageName, "*", acrAccessToken, out errRecord);
            if (errRecord != null || foundTags == null)
            {
                return new FindResults(stringResponse: new string[] { }, hashtableResponse: emptyHashResponses, responseType: acrFindResponseType);
            }

            /* response returned looks something like:
             *   "registry": "myregistry.azurecr.io"
             *   "imageName": "hello-world"
             *   "tags": [
             *     {
             *       ""name"": ""1.0.0"",
             *       ""digest"": ""sha256:92c7f9c92844bbbb5d0a101b22f7c2a7949e40f8ea90c8b3bc396879d95e899a"",
             *       ""createdTime"": ""2023-12-23T18:06:48.9975733Z"",
             *       ""lastUpdateTime"": ""2023-12-23T18:06:48.9975733Z"",
             *       ""signed"": false,
             *       ""changeableAttributes"": {
             *         ""deleteEnabled"": true,
             *         ""writeEnabled"": true,
             *         ""readEnabled"": true,
             *         ""listEnabled"": true
             *       }
             *     }]
             */
            List<Hashtable> latestVersionResponse = new List<Hashtable>();
            List<JToken> allVersionsList = foundTags["tags"].ToList();
            allVersionsList.Reverse();

            foreach (var packageVersion in allVersionsList)
            {
                var packageVersionStr = packageVersion.ToString();
                using (JsonDocument pkgVersionEntry = JsonDocument.Parse(packageVersionStr))
                {
                    JsonElement rootDom = pkgVersionEntry.RootElement;
                    if (!rootDom.TryGetProperty("name", out JsonElement pkgVersionElement))
                    {
                        errRecord = new ErrorRecord(
                            new InvalidOrEmptyResponse($"Response does not contain version element ('name') for package '{packageName}' in '{Repository.Name}'."),
                            "FindNameFailure",
                            ErrorCategory.InvalidResult,
                            this);

                        return new FindResults(stringResponse: Utils.EmptyStrArray, hashtableResponse: emptyHashResponses, responseType: acrFindResponseType);
                    }

                    if (NuGetVersion.TryParse(pkgVersionElement.ToString(), out NuGetVersion pkgVersion))
                    {
                        _cmdletPassedIn.WriteDebug($"'{packageName}' version parsed as '{pkgVersion}'");
                        if (!pkgVersion.IsPrerelease || includePrerelease)
                        {
                            // Versions are always in descending order i.e 5.0.0, 3.0.0, 1.0.0 so grabbing the first match suffices
                            latestVersionResponse.Add(new Hashtable() { { packageName, packageVersionStr } });

                            break;
                        }
                    }
                }
            }

            return new FindResults(stringResponse: new string[] {}, hashtableResponse: latestVersionResponse.ToArray(), responseType: acrFindResponseType);
        }

        /// <summary>
        /// Find method which allows for searching for single name and tag and returns latest version.
        /// Name: no wildcard support
        /// Examples: Search "PowerShellGet" -Tag "Provider"
        /// Implementation Note: Need to filter further for latest version (prerelease or non-prerelease dependening on user preference)
        /// </summary>
        public override FindResults FindNameWithTag(string packageName, string[] tags, bool includePrerelease, ResourceType type, out ErrorRecord errRecord)
        {
            _cmdletPassedIn.WriteDebug("In ACRServerAPICalls::FindNameWithTag()");
            errRecord = new ErrorRecord(
                new InvalidOperationException($"Find name with tag(s) is not supported for the ACR server protocol repository '{Repository.Name}'"),
                "FindNameWithTagFailure",
                ErrorCategory.InvalidOperation,
                this);

            return new FindResults(stringResponse: Utils.EmptyStrArray, hashtableResponse: emptyHashResponses, responseType: acrFindResponseType);

        }

        /// <summary>
        /// Find method which allows for searching for single name with wildcards and returns latest version.
        /// Name: supports wildcards
        /// Examples: Search "PowerShell*"
        /// API call:
        /// - No prerelease: http://www.powershellgallery.com/api/v2/Search()?$filter=IsLatestVersion&searchTerm='az*'
        /// Implementation Note: filter additionally and verify ONLY package name was a match.
        /// </summary>
        public override FindResults FindNameGlobbing(string packageName, bool includePrerelease, ResourceType type, out ErrorRecord errRecord)
        {
            _cmdletPassedIn.WriteDebug("In ACRServerAPICalls::FindNameGlobbing()");
            errRecord = new ErrorRecord(
                new InvalidOperationException($"FindNameGlobbing all is not supported for the ACR server protocol repository '{Repository.Name}'"),
                "FindNameGlobbingFailure",
                ErrorCategory.InvalidOperation,
                this);

            return new FindResults(stringResponse: Utils.EmptyStrArray, hashtableResponse: emptyHashResponses, responseType: acrFindResponseType);
        }

        /// <summary>
        /// Find method which allows for searching for single name with wildcards and tag and returns latest version.
        /// Name: supports wildcards
        /// Examples: Search "PowerShell*" -Tag "Provider"
        /// Implementation Note: filter additionally and verify ONLY package name was a match.
        /// </summary>
        public override FindResults FindNameGlobbingWithTag(string packageName, string[] tags, bool includePrerelease, ResourceType type, out ErrorRecord errRecord)
        {
            _cmdletPassedIn.WriteDebug("In ACRServerAPICalls::FindNameGlobbingWithTag()");
            errRecord = new ErrorRecord(
                new InvalidOperationException($"Find name globbing with tag(s) is not supported for the ACR server protocol repository '{Repository.Name}'"),
                "FindNameGlobbingWithTagFailure",
                ErrorCategory.InvalidOperation,
                this);

            return new FindResults(stringResponse: Utils.EmptyStrArray, hashtableResponse: emptyHashResponses, responseType: acrFindResponseType);
        }

        /// <summary>
        /// Find method which allows for searching for single name with version range.
        /// Name: no wildcard support
        /// Version: supports wildcards
        /// Examples: Search "PowerShellGet" "[3.0.0.0, 5.0.0.0]"
        ///           Search "PowerShellGet" "3.*"
        /// API Call: http://www.powershellgallery.com/api/v2/FindPackagesById()?id='PowerShellGet'
        /// Implementation note: Returns all versions, including prerelease ones. Later (in the API client side) we'll do filtering on the versions to satisfy what user provided.
        /// </summary>
        public override FindResults FindVersionGlobbing(string packageName, VersionRange versionRange, bool includePrerelease, ResourceType type, bool getOnlyLatest, out ErrorRecord errRecord)
        {
            _cmdletPassedIn.WriteDebug("In ACRServerAPICalls::FindVersionGlobbing()");
            string accessToken = string.Empty;
            string tenantID = string.Empty;

            // Need to set up secret management vault beforehand
            var repositoryCredentialInfo = Repository.CredentialInfo;
            if (repositoryCredentialInfo != null)
            {
                accessToken = Utils.GetACRAccessTokenFromSecretManagement(
                    Repository.Name,
                    repositoryCredentialInfo,
                    _cmdletPassedIn);

                _cmdletPassedIn.WriteVerbose("Access token retrieved.");

                tenantID = repositoryCredentialInfo.SecretName;
                _cmdletPassedIn.WriteVerbose($"Tenant ID: {tenantID}");
            }

            string registry = Repository.Uri.Host;

            _cmdletPassedIn.WriteVerbose("Getting acr refresh token");
            var acrRefreshToken = GetAcrRefreshToken(registry, tenantID, accessToken, out errRecord);
            if (errRecord != null)
            {
                return new FindResults(stringResponse: new string[] { }, hashtableResponse: emptyHashResponses, responseType: acrFindResponseType);
            }

            _cmdletPassedIn.WriteVerbose("Getting acr access token");
            var acrAccessToken = GetAcrAccessToken(registry, acrRefreshToken, out errRecord);
            if (errRecord != null)
            {
                return new FindResults(stringResponse: new string[] { }, hashtableResponse: emptyHashResponses, responseType: acrFindResponseType);
            }

            _cmdletPassedIn.WriteVerbose("Getting tags");
            var foundTags = FindAcrImageTags(registry, packageName, "*", acrAccessToken, out errRecord);
            if (errRecord != null || foundTags == null)
            {
                return new FindResults(stringResponse: new string[] { }, hashtableResponse: emptyHashResponses, responseType: acrFindResponseType);
            }

            /* response returned looks something like:
             *   "registry": "myregistry.azurecr.io"
             *   "imageName": "hello-world"
             *   "tags": [
             *     {
             *       ""name"": ""1.0.0"",
             *       ""digest"": ""sha256:92c7f9c92844bbbb5d0a101b22f7c2a7949e40f8ea90c8b3bc396879d95e899a"",
             *       ""createdTime"": ""2023-12-23T18:06:48.9975733Z"",
             *       ""lastUpdateTime"": ""2023-12-23T18:06:48.9975733Z"",
             *       ""signed"": false,
             *       ""changeableAttributes"": {
             *         ""deleteEnabled"": true,
             *         ""writeEnabled"": true,
             *         ""readEnabled"": true,
             *         ""listEnabled"": true
             *       }
             *     }]
             */
            List<Hashtable> latestVersionResponse = new List<Hashtable>();
            List<JToken> allVersionsList = foundTags["tags"].ToList();
            foreach (var packageVersion in allVersionsList)
            {
                var packageVersionStr = packageVersion.ToString();
                using (JsonDocument pkgVersionEntry = JsonDocument.Parse(packageVersionStr))
                {
                    JsonElement rootDom = pkgVersionEntry.RootElement;
                    if (!rootDom.TryGetProperty("name", out JsonElement pkgVersionElement))
                    {
                        errRecord = new ErrorRecord(
                            new InvalidOrEmptyResponse($"Response does not contain version element ('name') for package '{packageName}' in '{Repository.Name}'."),
                            "FindNameFailure",
                            ErrorCategory.InvalidResult,
                            this);

                        return new FindResults(stringResponse: Utils.EmptyStrArray, hashtableResponse: emptyHashResponses, responseType: acrFindResponseType);
                    }

                    if (NuGetVersion.TryParse(pkgVersionElement.ToString(), out NuGetVersion pkgVersion))
                    {
                        _cmdletPassedIn.WriteDebug($"'{packageName}' version parsed as '{pkgVersion}'");
                        if (versionRange.Satisfies(pkgVersion))
                        {
                            if (!includePrerelease && pkgVersion.IsPrerelease == true)
                            {
                                _cmdletPassedIn.WriteDebug($"Prerelease version '{pkgVersion}' found, but not included.");
                                continue;
                            }

                            latestVersionResponse.Add(new Hashtable() { { packageName, packageVersionStr } });
                        }
                    }
                }
            }

            return new FindResults(stringResponse: new string[] { }, hashtableResponse: latestVersionResponse.ToArray(), responseType: acrFindResponseType);
        }

        /// <summary>
        /// Find method which allows for searching for single name with specific version.
        /// Name: no wildcard support
        /// Version: no wildcard support
        /// Examples: Search "PowerShellGet" "2.2.5"
        /// API call: http://www.powershellgallery.com/api/v2/Packages(Id='PowerShellGet', Version='2.2.5')
        /// </summary>
        public override FindResults FindVersion(string packageName, string version, ResourceType type, out ErrorRecord errRecord)
        {
            _cmdletPassedIn.WriteDebug("In ACRServerAPICalls::FindVersion()");
            if (!NuGetVersion.TryParse(version, out NuGetVersion requiredVersion))
            {
                errRecord = new ErrorRecord(
                    new ArgumentException($"Version {version} to be found is not a valid NuGet version."),
                    "FindNameFailure",
                    ErrorCategory.InvalidArgument,
                    this);

                return new FindResults(stringResponse: Utils.EmptyStrArray, hashtableResponse: emptyHashResponses, responseType: acrFindResponseType);
            }
            _cmdletPassedIn.WriteDebug($"'{packageName}' version parsed as '{requiredVersion}'");

            string accessToken = string.Empty;
            string tenantID = string.Empty;

            // Need to set up secret management vault beforehand
            var repositoryCredentialInfo = Repository.CredentialInfo;
            if (repositoryCredentialInfo != null)
            {
                accessToken = Utils.GetACRAccessTokenFromSecretManagement(
                    Repository.Name,
                    repositoryCredentialInfo,
                    _cmdletPassedIn);

                _cmdletPassedIn.WriteVerbose("Access token retrieved.");

                tenantID = repositoryCredentialInfo.SecretName;
                _cmdletPassedIn.WriteVerbose($"Tenant ID: {tenantID}");
            }

            string registry = Repository.Uri.Host;

            _cmdletPassedIn.WriteVerbose("Getting acr refresh token");
            var acrRefreshToken = GetAcrRefreshToken(registry, tenantID, accessToken, out errRecord);
            if (errRecord != null)
            {
                return new FindResults(stringResponse: new string[] { }, hashtableResponse: emptyHashResponses, responseType: acrFindResponseType);
            }

            _cmdletPassedIn.WriteVerbose("Getting acr access token");
            var acrAccessToken = GetAcrAccessToken(registry, acrRefreshToken, out errRecord);
            if (errRecord != null)
            {
                return new FindResults(stringResponse: new string[] { }, hashtableResponse: emptyHashResponses, responseType: acrFindResponseType);
            }

            _cmdletPassedIn.WriteVerbose("Getting tags");
            var foundTags = FindAcrImageTags(registry, packageName, requiredVersion.ToString(), acrAccessToken, out errRecord);
            if (errRecord != null || foundTags == null)
            {
                return new FindResults(stringResponse: new string[] { }, hashtableResponse: emptyHashResponses, responseType: acrFindResponseType);
            }

            /* response returned looks something like:
             *   "registry": "myregistry.azurecr.io"
             *   "imageName": "hello-world"
             *   "tags": [
             *     {
             *       ""name"": ""1.0.0"",
             *       ""digest"": ""sha256:92c7f9c92844bbbb5d0a101b22f7c2a7949e40f8ea90c8b3bc396879d95e899a"",
             *       ""createdTime"": ""2023-12-23T18:06:48.9975733Z"",
             *       ""lastUpdateTime"": ""2023-12-23T18:06:48.9975733Z"",
             *       ""signed"": false,
             *       ""changeableAttributes"": {
             *         ""deleteEnabled"": true,
             *         ""writeEnabled"": true,
             *         ""readEnabled"": true,
             *         ""listEnabled"": true
             *       }
             *     }]
             */
            List<Hashtable> requiredVersionResponse = new List<Hashtable>();

            var packageVersionStr = foundTags["tag"].ToString();
            using (JsonDocument pkgVersionEntry = JsonDocument.Parse(packageVersionStr))
            {
                JsonElement rootDom = pkgVersionEntry.RootElement;
                if (!rootDom.TryGetProperty("name", out JsonElement pkgVersionElement))
                {
                    errRecord = new ErrorRecord(
                        new InvalidOrEmptyResponse($"Response does not contain version element ('name') for package '{packageName}' in '{Repository.Name}'."),
                        "FindNameFailure",
                        ErrorCategory.InvalidResult,
                        this);

                    return new FindResults(stringResponse: Utils.EmptyStrArray, hashtableResponse: emptyHashResponses, responseType: acrFindResponseType);
                }

                if (NuGetVersion.TryParse(pkgVersionElement.ToString(), out NuGetVersion pkgVersion))
                {
                    _cmdletPassedIn.WriteDebug($"'{packageName}' version parsed as '{pkgVersion}'");

                    if (pkgVersion == requiredVersion)
                    {
                        requiredVersionResponse.Add(new Hashtable() { { packageName, packageVersionStr } });
                    }
                }
            }

            return new FindResults(stringResponse: new string[] { }, hashtableResponse: requiredVersionResponse.ToArray(), responseType: acrFindResponseType);
        }

        /// <summary>
        /// Find method which allows for searching for single name with specific version and tag.
        /// Name: no wildcard support
        /// Version: no wildcard support
        /// Examples: Search "PowerShellGet" "2.2.5" -Tag "Provider"
        /// </summary>
        public override FindResults FindVersionWithTag(string packageName, string version, string[] tags, ResourceType type, out ErrorRecord errRecord)
        {
            _cmdletPassedIn.WriteDebug("In ACRServerAPICalls::FindVersionWithTag()");
            errRecord = new ErrorRecord(
                new InvalidOperationException($"Find version with tag(s) is not supported for the ACR server protocol repository '{Repository.Name}'"),
                "FindVersionWithTagFailure",
                ErrorCategory.InvalidOperation,
                this);

            return new FindResults(stringResponse: Utils.EmptyStrArray, hashtableResponse: emptyHashResponses, responseType: acrFindResponseType);
        }

        /**  INSTALL APIS **/

        /// <summary>
        /// Installs a specific package.
        /// User may request to install package with or without providing version (as seen in examples below), but prior to calling this method the package is located and package version determined.
        /// Therefore, package version should not be null in this method.
        /// Name: no wildcard support.
        /// Examples: Install "PowerShellGet"
        ///           Install "PowerShellGet" -Version "3.0.0"
        /// </summary>
        public override Stream InstallPackage(string packageName, string packageVersion, bool includePrerelease, out ErrorRecord errRecord)
        {
            _cmdletPassedIn.WriteDebug("In ACRServerAPICalls::InstallPackage()");
            Stream results = new MemoryStream();
            if (string.IsNullOrEmpty(packageVersion))
            {
<<<<<<< HEAD
                results = InstallName(packageName, out errRecord);
            }
            else
            {
                results = InstallVersion(packageName, packageVersion, out errRecord);
=======
                errRecord = new ErrorRecord(
                    exception: new ArgumentNullException($"Package version could not be found for {packageName}"),
                    "PackageVersionNullOrEmptyError",
                    ErrorCategory.InvalidArgument,
                    _cmdletPassedIn);

                return results;
>>>>>>> c64719ed
            }

            results = InstallVersion(packageName, packageVersion, out errRecord);
            return results;
        }

<<<<<<< HEAD
        private Stream InstallName(
=======
        private Stream InstallVersion(
>>>>>>> c64719ed
            string moduleName,
            out ErrorRecord errRecord)
        {
            errRecord = null;
            string accessToken = string.Empty;
            string tenantID = string.Empty;
            string tempPath = Path.Combine(Path.GetTempPath(), Guid.NewGuid().ToString());
            Directory.CreateDirectory(tempPath);
            string moduleVersion = String.Empty;

            var repositoryCredentialInfo = Repository.CredentialInfo;
            if (repositoryCredentialInfo != null)
            {
                accessToken = Utils.GetACRAccessTokenFromSecretManagement(
                    Repository.Name,
                    repositoryCredentialInfo,
                    _cmdletPassedIn);

                _cmdletPassedIn.WriteVerbose("Access token retrieved.");

                tenantID = repositoryCredentialInfo.SecretName;
                _cmdletPassedIn.WriteVerbose($"Tenant ID: {tenantID}");
            }

            // Call asynchronous network methods in a try/catch block to handle exceptions.
            string registry = Repository.Uri.Host;

            _cmdletPassedIn.WriteVerbose("Getting acr refresh token");
            var acrRefreshToken = GetAcrRefreshToken(registry, tenantID, accessToken, out errRecord);
            if (errRecord != null)
            {
                return null;
            }

            _cmdletPassedIn.WriteVerbose("Getting acr access token");
            var acrAccessToken = GetAcrAccessToken(registry, acrRefreshToken, out errRecord);
            if (errRecord != null)
            {
                return null;
            }

            _cmdletPassedIn.WriteVerbose($"Getting manifest for {moduleName} - {moduleVersion}");
            var manifest = GetAcrRepositoryManifestAsync(registry, moduleName, moduleVersion, acrAccessToken, out errRecord);
            if (errRecord != null)
            {
                return null;
            }

            string digest = GetDigestFromManifest(manifest, out errRecord);
            if (errRecord != null)
            {
                return null;
            }

            _cmdletPassedIn.WriteVerbose($"Downloading blob for {moduleName} - {moduleVersion}");
            // TODO: error handling here?
            var responseContent = GetAcrBlobAsync(registry, moduleName, digest, acrAccessToken).Result;

<<<<<<< HEAD
            return responseContent.ReadAsStreamAsync().Result;
        }

        private Stream InstallVersion(
            string moduleName,
            string moduleVersion,
            out ErrorRecord errRecord)
        {
            errRecord = null;
            string accessToken = string.Empty;
            string tenantID = string.Empty;
            string tempPath = Path.Combine(Path.GetTempPath(), Guid.NewGuid().ToString());
            Directory.CreateDirectory(tempPath);

            var repositoryCredentialInfo = Repository.CredentialInfo;
            if (repositoryCredentialInfo != null)
            {
                accessToken = Utils.GetACRAccessTokenFromSecretManagement(
                    Repository.Name,
                    repositoryCredentialInfo,
                    _cmdletPassedIn);

                _cmdletPassedIn.WriteVerbose("Access token retrieved.");

                tenantID = repositoryCredentialInfo.SecretName;
                _cmdletPassedIn.WriteVerbose($"Tenant ID: {tenantID}");
            }

            // Call asynchronous network methods in a try/catch block to handle exceptions.
            string registry = Repository.Uri.Host;

            _cmdletPassedIn.WriteVerbose("Getting acr refresh token");
            var acrRefreshToken = GetAcrRefreshToken(registry, tenantID, accessToken, out errRecord);
            if (errRecord != null)
            {
                return null;
            }

            _cmdletPassedIn.WriteVerbose("Getting acr access token");
            var acrAccessToken = GetAcrAccessToken(registry, acrRefreshToken, out errRecord);
            if (errRecord != null)
            {
                return null;
            }

            _cmdletPassedIn.WriteVerbose($"Getting manifest for {moduleName} - {moduleVersion}");
            var manifest = GetAcrRepositoryManifestAsync(registry, moduleName, moduleVersion, acrAccessToken, out errRecord);
            if (errRecord != null)
            {
                return null;
            }

            string digest = GetDigestFromManifest(manifest, out errRecord);
            if (errRecord != null)
            {
                return null;
            }

            _cmdletPassedIn.WriteVerbose($"Downloading blob for {moduleName} - {moduleVersion}");
            // TODO: error handling here?
            var responseContent = GetAcrBlobAsync(registry, moduleName, digest, acrAccessToken).Result;

=======
>>>>>>> c64719ed
            return responseContent.ReadAsStreamAsync().Result;
        }

        #endregion

        #region Private Methods

        private string GetDigestFromManifest(JObject manifest, out ErrorRecord errRecord)
        {
            errRecord = null;
            string digest = String.Empty;

            if (manifest == null)
            {
                errRecord = new ErrorRecord(
                    exception: new ArgumentNullException("Manifest (passed in to determine digest) is null."),
                    "ManifestNullError",
                    ErrorCategory.InvalidArgument,
                    _cmdletPassedIn);

                return digest;
            }

            JToken layers = manifest["layers"];
            if (layers == null || !layers.HasValues)
            {
                errRecord = new ErrorRecord(
                    exception: new ArgumentNullException("Manifest 'layers' property (passed in to determine digest) is null or does not have values."),
                    "ManifestLayersNullOrEmptyError",
                    ErrorCategory.InvalidArgument,
                    _cmdletPassedIn);

                return digest;
            }

            foreach (JObject item in layers)
            {
                if (item.ContainsKey("digest"))
                {
                    digest = item.GetValue("digest").ToString();
                    break;
                }
            }

            return digest;
        }

        internal string GetAcrRefreshToken(string registry, string tenant, string accessToken, out ErrorRecord errRecord)
        {
            string content = string.Format(acrRefreshTokenTemplate, registry, tenant, accessToken);
            var contentHeaders = new Collection<KeyValuePair<string, string>> { new KeyValuePair<string, string>("Content-Type", "application/x-www-form-urlencoded") };
            string exchangeUrl = string.Format(acrOAuthExchangeUrlTemplate, registry);
            var results = GetHttpResponseJObjectUsingContentHeaders(exchangeUrl, HttpMethod.Post, content, contentHeaders, out errRecord);
            
            if (results != null && results["refresh_token"] != null)
            {
                return results["refresh_token"].ToString();
            }

            return string.Empty;
        }

        internal string GetAcrAccessToken(string registry, string refreshToken, out ErrorRecord errRecord)
        {
            string content = string.Format(acrAccessTokenTemplate, registry, refreshToken);
            var contentHeaders = new Collection<KeyValuePair<string, string>> { new KeyValuePair<string, string>("Content-Type", "application/x-www-form-urlencoded") };
            string tokenUrl = string.Format(acrOAuthTokenUrlTemplate, registry);
            var results = GetHttpResponseJObjectUsingContentHeaders(tokenUrl, HttpMethod.Post, content, contentHeaders, out errRecord);

            if (results != null && results["access_token"] != null)
            { 
                return results["access_token"].ToString();
            }

            return string.Empty;
        }

        internal JObject GetAcrRepositoryManifestAsync(string registry, string packageName, string version, string acrAccessToken, out ErrorRecord errRecord)
        {
            // the packageName parameter here maps to repositoryName in ACR, but to not conflict with PSGet definition of repository we will call it packageName
            // example of manifestUrl: https://psgetregistry.azurecr.io/hello-world:3.0.0
            string manifestUrl = string.Format(acrManifestUrlTemplate, registry, packageName, version);

            var defaultHeaders = GetDefaultHeaders(acrAccessToken);
            return GetHttpResponseJObjectUsingDefaultHeaders(manifestUrl, HttpMethod.Get, defaultHeaders, out errRecord);
        }

        internal async Task<HttpContent> GetAcrBlobAsync(string registry, string repositoryName, string digest, string acrAccessToken)
        {
            string blobUrl = string.Format(acrBlobDownloadUrlTemplate, registry, repositoryName, digest);
            var defaultHeaders = GetDefaultHeaders(acrAccessToken);
            return await GetHttpContentResponseJObject(blobUrl, defaultHeaders);
        }

        internal JObject FindAcrImageTags(string registry, string repositoryName, string version, string acrAccessToken, out ErrorRecord errRecord)
        {
            try
            {
                string resolvedVersion = string.Equals(version, "*", StringComparison.OrdinalIgnoreCase) ? null : $"/{version}";
                string findImageUrl = string.Format(acrFindImageVersionUrlTemplate, registry, repositoryName, resolvedVersion);
                var defaultHeaders = GetDefaultHeaders(acrAccessToken);
                return GetHttpResponseJObjectUsingDefaultHeaders(findImageUrl, HttpMethod.Get, defaultHeaders, out errRecord);
            }
            catch (HttpRequestException e)
            {
                throw new HttpRequestException("Error finding ACR artifact: " + e.Message);
            }
        }

        internal async Task<string> GetStartUploadBlobLocation(string registry, string pkgName, string acrAccessToken)
        {
            try
            {
                var defaultHeaders = GetDefaultHeaders(acrAccessToken);
                var startUploadUrl = string.Format(acrStartUploadTemplate, registry, pkgName);
                return (await GetHttpResponseHeader(startUploadUrl, HttpMethod.Post, defaultHeaders)).Location.ToString();
            }
            catch (HttpRequestException e)
            {
                throw new HttpRequestException("Error starting publishing to ACR: " + e.Message);
            }
        }

        internal async Task<bool> EndUploadBlob(string registry, string location, string filePath, string digest, bool isManifest, string acrAccessToken)
        {
            try
            {
                var endUploadUrl = string.Format(acrEndUploadTemplate, registry, location, digest);
                var defaultHeaders = GetDefaultHeaders(acrAccessToken);
                return await PutRequestAsync(endUploadUrl, filePath, isManifest, defaultHeaders);
            }
            catch (HttpRequestException e)
            {
                throw new HttpRequestException("Error occured while trying to uploading module to ACR: " + e.Message);
            }
        }

        internal async Task<bool> CreateManifest(string registry, string pkgName, string pkgVersion, string configPath, bool isManifest, string acrAccessToken)
        {
            try
            {
                var createManifestUrl = string.Format(acrManifestUrlTemplate, registry, pkgName, pkgVersion);
                var defaultHeaders = GetDefaultHeaders(acrAccessToken);
                return await PutRequestAsync(createManifestUrl, configPath, isManifest, defaultHeaders);
            }
            catch (HttpRequestException e)
            {
                throw new HttpRequestException("Error occured while trying to create manifest: " + e.Message);
            }
        }

        internal async Task<HttpContent> GetHttpContentResponseJObject(string url, Collection<KeyValuePair<string, string>> defaultHeaders)
        {
            try
            {
                HttpRequestMessage request = new HttpRequestMessage(HttpMethod.Get, url);
                SetDefaultHeaders(defaultHeaders);
                return await SendContentRequestAsync(request);
            }
            catch (HttpRequestException e)
            {
                throw new HttpRequestException("Error occured while trying to retrieve response: " + e.Message);
            }
        }

        internal JObject GetHttpResponseJObjectUsingDefaultHeaders(string url, HttpMethod method, Collection<KeyValuePair<string, string>> defaultHeaders, out ErrorRecord errRecord)
        {
            try
            {
                errRecord = null;
                HttpRequestMessage request = new HttpRequestMessage(method, url);
                SetDefaultHeaders(defaultHeaders);

                return SendRequestAsync(request).GetAwaiter().GetResult();
            }
            catch (ResourceNotFoundException e)
            {
                errRecord = new ErrorRecord(
                    exception: e,
                    "ResourceNotFound",
                    ErrorCategory.InvalidResult,
                    _cmdletPassedIn);
            }
            catch (UnauthorizedException e)
            {
                errRecord = new ErrorRecord(
                    exception: e,
                    "UnauthorizedRequest",
                    ErrorCategory.InvalidResult,
                    _cmdletPassedIn);
            }
            catch (HttpRequestException e)
            {
                errRecord = new ErrorRecord(
                    exception: e,
                    "HttpRequestCallFailure",
                    ErrorCategory.InvalidResult,
                    _cmdletPassedIn);
            }
            catch (Exception e)
            {
                errRecord = new ErrorRecord(
                    exception: e,
                    "HttpRequestCallFailure",
                    ErrorCategory.InvalidResult,
                    _cmdletPassedIn);
            }

            return null;
        }

        internal JObject GetHttpResponseJObjectUsingContentHeaders(string url, HttpMethod method, string content, Collection<KeyValuePair<string, string>> contentHeaders, out ErrorRecord errRecord)
        {
            try
            {
                errRecord = null;
                HttpRequestMessage request = new HttpRequestMessage(method, url);

                if (string.IsNullOrEmpty(content))
                {
                    throw new ArgumentNullException("content");
                }

                request.Content = new StringContent(content);
                request.Content.Headers.Clear();
                if (contentHeaders != null)
                {
                    foreach (var header in contentHeaders)
                    {
                        request.Content.Headers.Add(header.Key, header.Value);
                    }
                }

                return SendRequestAsync(request).GetAwaiter().GetResult();
            }
            catch (ResourceNotFoundException e)
            {
                errRecord = new ErrorRecord(
                    exception: e,
                    "ResourceNotFound",
                    ErrorCategory.InvalidResult,
                    _cmdletPassedIn);
            }
            catch (UnauthorizedException e)
            {
                errRecord = new ErrorRecord(
                    exception: e,
                    "UnauthorizedRequest",
                    ErrorCategory.InvalidResult,
                    _cmdletPassedIn);
            }
            catch (HttpRequestException e)
            {
                errRecord = new ErrorRecord(
                    exception: e,
                    "HttpRequestCallFailure",
                    ErrorCategory.InvalidResult,
                    _cmdletPassedIn);
            }
            catch (Exception e)
            {
                errRecord = new ErrorRecord(
                    exception: e,
                    "HttpRequestCallFailure",
                    ErrorCategory.InvalidResult,
                    _cmdletPassedIn);
            }

            return null;
        }

        internal static async Task<HttpResponseHeaders> GetHttpResponseHeader(string url, HttpMethod method, Collection<KeyValuePair<string, string>> defaultHeaders)
        {
            try
            {
                HttpRequestMessage request = new HttpRequestMessage(method, url);
                SetDefaultHeaders(defaultHeaders);
                return await SendRequestHeaderAsync(request);
            }
            catch (HttpRequestException e)
            {
                throw new HttpRequestException("Error occured while trying to retrieve response header: " + e.Message);
            }
        }

        private static void SetDefaultHeaders(Collection<KeyValuePair<string, string>> defaultHeaders)
        {
            s_client.DefaultRequestHeaders.Clear();
            if (defaultHeaders != null)
            {
                foreach (var header in defaultHeaders)
                {
                    if (string.Equals(header.Key, "Authorization", StringComparison.OrdinalIgnoreCase))
                    {
                        s_client.DefaultRequestHeaders.Authorization = new AuthenticationHeaderValue("Bearer", header.Value);
                    }
                    else if (string.Equals(header.Key, "Accept", StringComparison.OrdinalIgnoreCase))
                    {
                        s_client.DefaultRequestHeaders.Accept.Add(new MediaTypeWithQualityHeaderValue(header.Value));
                    }
                    else
                    {
                        s_client.DefaultRequestHeaders.Add(header.Key, header.Value);
                    }
                }
            }
        }

        private static async Task<HttpContent> SendContentRequestAsync(HttpRequestMessage message)
        {
            try
            {
                HttpResponseMessage response = await s_client.SendAsync(message);
                response.EnsureSuccessStatusCode();
                return response.Content;
            }
            catch (HttpRequestException e)
            {
                throw new HttpRequestException("Error occured while trying to retrieve response: " + e.Message);
            }
        }

        private static async Task<JObject> SendRequestAsync(HttpRequestMessage message)
        {
            try
            {
                HttpResponseMessage response = await s_client.SendAsync(message);

                switch (response.StatusCode)
                {
                    case HttpStatusCode.OK:
                        break;

                    case HttpStatusCode.Unauthorized:
                        throw new UnauthorizedException($"Response unauthorized: {response.ReasonPhrase}.");

                    case HttpStatusCode.NotFound:
                        throw new ResourceNotFoundException($"Package not found: {response.ReasonPhrase}.");

                    // all other errors
                    default:
                        throw new HttpRequestException($"Response returned error with status code {response.StatusCode}: {response.ReasonPhrase}.");
                }

                return JsonConvert.DeserializeObject<JObject>(await response.Content.ReadAsStringAsync());
            }
            catch (HttpRequestException e)
            {
                throw new HttpRequestException("Error occured while trying to retrieve response: " + e.Message);
            }
        }

        private static async Task<HttpResponseHeaders> SendRequestHeaderAsync(HttpRequestMessage message)
        {
            try
            {
                HttpResponseMessage response = await s_client.SendAsync(message);
                response.EnsureSuccessStatusCode();
                return response.Headers;
            }
            catch (HttpRequestException e)
            {
                throw new HttpRequestException("Error occured while trying to retrieve response: " + e.Message);
            }
        }

        private static async Task<bool> PutRequestAsync(string url, string filePath, bool isManifest, Collection<KeyValuePair<string, string>> contentHeaders)
        {
            try
            {
                SetDefaultHeaders(contentHeaders);

                FileInfo fileInfo = new FileInfo(filePath);
                FileStream fileStream = fileInfo.Open(FileMode.Open, FileAccess.Read);
                HttpContent httpContent = new StreamContent(fileStream);
                if (isManifest)
                {
                    httpContent.Headers.Add("Content-Type", "application/vnd.oci.image.manifest.v1+json");
                }
                else
                {
                    httpContent.Headers.Add("Content-Type", "application/octet-stream");
                }

                HttpResponseMessage response = await s_client.PutAsync(url, httpContent);
                response.EnsureSuccessStatusCode();
                fileStream.Close();
                return response.IsSuccessStatusCode;
            }
            catch (HttpRequestException e)
            {
                throw new HttpRequestException("Error occured while trying to uploading module to ACR: " + e.Message);
            }

        }

        private static Collection<KeyValuePair<string, string>> GetDefaultHeaders(string acrAccessToken)
        {
            return new Collection<KeyValuePair<string, string>> {
                    new KeyValuePair<string, string>("Authorization", acrAccessToken),
                    new KeyValuePair<string, string>("Accept", "application/vnd.oci.image.manifest.v1+json")
                };
        }

        internal bool PushNupkgACR(string psd1OrPs1File, string outputNupkgDir, string pkgName, NuGetVersion pkgVersion, PSRepositoryInfo repository, Hashtable parsedMetadataHash, out ErrorRecord errRecord)
        {
            errRecord = null;
            // Push the nupkg to the appropriate repository
            var fullNupkgFile = System.IO.Path.Combine(outputNupkgDir, pkgName + "." + pkgVersion.ToNormalizedString() + ".nupkg");

            string accessToken = string.Empty;
            string tenantID = string.Empty;

            // Need to set up secret management vault before hand
            var repositoryCredentialInfo = repository.CredentialInfo;
            if (repositoryCredentialInfo != null)
            {
                accessToken = Utils.GetACRAccessTokenFromSecretManagement(
                    repository.Name,
                    repositoryCredentialInfo,
                    _cmdletPassedIn);

                _cmdletPassedIn.WriteVerbose("Access token retrieved.");

                tenantID = repositoryCredentialInfo.SecretName;
                _cmdletPassedIn.WriteVerbose($"Tenant ID: {tenantID}");
            }

            // Call asynchronous network methods in a try/catch block to handle exceptions.
            string registry = repository.Uri.Host;

            _cmdletPassedIn.WriteVerbose("Getting acr refresh token");
            var acrRefreshToken = GetAcrRefreshToken(registry, tenantID, accessToken, out errRecord);
            _cmdletPassedIn.WriteVerbose("Getting acr access token");
            var acrAccessToken = GetAcrAccessToken(registry, acrRefreshToken, out errRecord);

            /* Uploading .nupkg */
            _cmdletPassedIn.WriteVerbose("Start uploading blob");
            var moduleLocation = GetStartUploadBlobLocation(registry, pkgName, acrAccessToken).Result;

            _cmdletPassedIn.WriteVerbose("Computing digest for .nupkg file");
            bool nupkgDigestCreated = CreateDigest(fullNupkgFile, out string nupkgDigest, out ErrorRecord nupkgDigestError);
            if (!nupkgDigestCreated)
            {
                _cmdletPassedIn.ThrowTerminatingError(nupkgDigestError);
            }

            _cmdletPassedIn.WriteVerbose("Finish uploading blob");
            bool moduleUploadSuccess = EndUploadBlob(registry, moduleLocation, fullNupkgFile, nupkgDigest, false, acrAccessToken).Result;

            _cmdletPassedIn.WriteVerbose("Create the config file");
            string configFileName = "config.json";
            var configFilePath = System.IO.Path.Combine(outputNupkgDir, configFileName);
            while (File.Exists(configFilePath))
            {
                configFilePath = Guid.NewGuid().ToString() + ".json";
            }
            FileStream configStream = File.Create(configFilePath);
            configStream.Close();
            _cmdletPassedIn.WriteVerbose("Computing digest for config");
            bool configDigestCreated = CreateDigest(configFilePath, out string configDigest, out ErrorRecord configDigestError);
            if (!configDigestCreated)
            {
                _cmdletPassedIn.ThrowTerminatingError(configDigestError);
            }

            /* Create manifest layer */
            _cmdletPassedIn.WriteVerbose("Create package version metadata as JSON string");
            string jsonString = CreateMetadataContent(psd1OrPs1File, parsedMetadataHash, out ErrorRecord metadataCreationError);
            if (metadataCreationError != null)
            {
                _cmdletPassedIn.ThrowTerminatingError(metadataCreationError);
            }

            FileInfo nupkgFile = new FileInfo(fullNupkgFile);
            var fileSize = nupkgFile.Length;
            var fileName = System.IO.Path.GetFileName(fullNupkgFile);
            string fileContent = CreateJsonContent(nupkgDigest, configDigest, configDigest, fileSize, fileName, jsonString);
            File.WriteAllText(configFilePath, fileContent);

            _cmdletPassedIn.WriteVerbose("Create the manifest layer");
            bool manifestCreated = CreateManifest(registry, pkgName, pkgVersion.OriginalVersion, configFilePath, true, acrAccessToken).Result;

            if (manifestCreated)
            {
                return true;
            }
            return false;
        }

        private string CreateJsonContent(
            string nupkgDigest, 
            string configDigest, 
            string metadataDigest, 
            long nupkgFileSize, 
            string fileName, 
            string jsonString)
        {
            StringBuilder stringBuilder = new StringBuilder();
            StringWriter stringWriter = new StringWriter(stringBuilder);
            JsonTextWriter jsonWriter = new JsonTextWriter(stringWriter);

            jsonWriter.Formatting = Newtonsoft.Json.Formatting.Indented;

            jsonWriter.WriteStartObject();

            jsonWriter.WritePropertyName("schemaVersion");
            jsonWriter.WriteValue(2);

            jsonWriter.WritePropertyName("config");
            jsonWriter.WriteStartObject();
            jsonWriter.WritePropertyName("mediaType");
            jsonWriter.WriteValue("application/vnd.unknown.config.v1+json");
            jsonWriter.WritePropertyName("digest");
            jsonWriter.WriteValue($"sha256:{configDigest}");
            jsonWriter.WritePropertyName("size");
            jsonWriter.WriteValue(0);
            jsonWriter.WriteEndObject();

            jsonWriter.WritePropertyName("layers");
            jsonWriter.WriteStartArray();

            jsonWriter.WriteStartObject();
            jsonWriter.WritePropertyName("mediaType");
            jsonWriter.WriteValue("application/vnd.oci.image.layer.nondistributable.v1.tar+gzip'");
            jsonWriter.WritePropertyName("digest");
            jsonWriter.WriteValue($"sha256:{nupkgDigest}");
            jsonWriter.WritePropertyName("size");
            jsonWriter.WriteValue(nupkgFileSize);
            jsonWriter.WritePropertyName("annotations");
            jsonWriter.WriteStartObject();
            jsonWriter.WritePropertyName("org.opencontainers.image.title");
            jsonWriter.WriteValue(fileName);
            jsonWriter.WritePropertyName("metadata");
            jsonWriter.WriteValue(jsonString);
            jsonWriter.WriteEndObject();
            jsonWriter.WriteEndObject();

            jsonWriter.WriteEndArray();
            jsonWriter.WriteEndObject();

            return stringWriter.ToString();
        }



        // ACR method
        private bool CreateDigest(string fileName, out string digest, out ErrorRecord error)
        {
            FileInfo fileInfo = new FileInfo(fileName);
            SHA256 mySHA256 = SHA256.Create();
            FileStream fileStream = fileInfo.Open(FileMode.Open, FileAccess.Read);
            digest = string.Empty;

            try
            {
                // Create a fileStream for the file.
                // Be sure it's positioned to the beginning of the stream.
                fileStream.Position = 0;
                // Compute the hash of the fileStream.
                byte[] hashValue = mySHA256.ComputeHash(fileStream);
                StringBuilder stringBuilder = new StringBuilder();
                foreach (byte b in hashValue)
                    stringBuilder.AppendFormat("{0:x2}", b);
                digest = stringBuilder.ToString();
                // Write the name and hash value of the file to the console.
                _cmdletPassedIn.WriteVerbose($"{fileInfo.Name}: {hashValue}");
                error = null;
            }
            catch (IOException ex)
            {
                var IOError = new ErrorRecord(ex, $"IOException for .nupkg file: {ex.Message}", ErrorCategory.InvalidOperation, null);
                error = IOError;
            }
            catch (UnauthorizedAccessException ex)
            {
                var AuthorizationError = new ErrorRecord(ex, $"UnauthorizedAccessException for .nupkg file: {ex.Message}", ErrorCategory.PermissionDenied, null);
                error = AuthorizationError;
            }

            fileStream.Close();
            if (error != null)
            {
                return false;
            }
            return true;
        }

        private string CreateMetadataContent(string manifestFilePath, Hashtable parsedMetadata, out ErrorRecord metadataCreationError)
        {
            metadataCreationError = null;
            Hashtable parsedMetadataHash = null;
            string jsonString = string.Empty;

            // A script will already have the metadata parsed into the parsedMetadatahash,
            // a module will still need the module manifest to be parsed.
            if (parsedMetadata == null || parsedMetadata.Count == 0)
            {
                // Use the parsed module manifest data as 'parsedMetadataHash' instead of the passed-in data.
                if (!Utils.TryReadManifestFile(
                    manifestFilePath: manifestFilePath,
                    manifestInfo: out parsedMetadataHash,
                    error: out Exception manifestReadError))
                {
                    metadataCreationError = new ErrorRecord(
                        manifestReadError,
                        "ManifestFileReadParseForACRPublishError",
                        ErrorCategory.ReadError,
                        _cmdletPassedIn);

                    return jsonString;
                }
            }

            if (parsedMetadataHash == null)
            {
                metadataCreationError = new ErrorRecord(
                    new InvalidOperationException("Error parsing package metadata into hashtable."),
                    "PackageMetadataHashEmptyError",
                    ErrorCategory.InvalidData,
                    _cmdletPassedIn);

                return jsonString;
            }

            _cmdletPassedIn.WriteVerbose("Serialize JSON into string.");
            jsonString = System.Text.Json.JsonSerializer.Serialize(parsedMetadataHash, new JsonSerializerOptions { WriteIndented = true });

            return jsonString;
        }

        #endregion
    }
}<|MERGE_RESOLUTION|>--- conflicted
+++ resolved
@@ -543,13 +543,6 @@
             Stream results = new MemoryStream();
             if (string.IsNullOrEmpty(packageVersion))
             {
-<<<<<<< HEAD
-                results = InstallName(packageName, out errRecord);
-            }
-            else
-            {
-                results = InstallVersion(packageName, packageVersion, out errRecord);
-=======
                 errRecord = new ErrorRecord(
                     exception: new ArgumentNullException($"Package version could not be found for {packageName}"),
                     "PackageVersionNullOrEmptyError",
@@ -557,18 +550,13 @@
                     _cmdletPassedIn);
 
                 return results;
->>>>>>> c64719ed
             }
 
             results = InstallVersion(packageName, packageVersion, out errRecord);
             return results;
         }
 
-<<<<<<< HEAD
-        private Stream InstallName(
-=======
         private Stream InstallVersion(
->>>>>>> c64719ed
             string moduleName,
             out ErrorRecord errRecord)
         {
@@ -616,7 +604,6 @@
             {
                 return null;
             }
-
             string digest = GetDigestFromManifest(manifest, out errRecord);
             if (errRecord != null)
             {
@@ -627,71 +614,6 @@
             // TODO: error handling here?
             var responseContent = GetAcrBlobAsync(registry, moduleName, digest, acrAccessToken).Result;
 
-<<<<<<< HEAD
-            return responseContent.ReadAsStreamAsync().Result;
-        }
-
-        private Stream InstallVersion(
-            string moduleName,
-            string moduleVersion,
-            out ErrorRecord errRecord)
-        {
-            errRecord = null;
-            string accessToken = string.Empty;
-            string tenantID = string.Empty;
-            string tempPath = Path.Combine(Path.GetTempPath(), Guid.NewGuid().ToString());
-            Directory.CreateDirectory(tempPath);
-
-            var repositoryCredentialInfo = Repository.CredentialInfo;
-            if (repositoryCredentialInfo != null)
-            {
-                accessToken = Utils.GetACRAccessTokenFromSecretManagement(
-                    Repository.Name,
-                    repositoryCredentialInfo,
-                    _cmdletPassedIn);
-
-                _cmdletPassedIn.WriteVerbose("Access token retrieved.");
-
-                tenantID = repositoryCredentialInfo.SecretName;
-                _cmdletPassedIn.WriteVerbose($"Tenant ID: {tenantID}");
-            }
-
-            // Call asynchronous network methods in a try/catch block to handle exceptions.
-            string registry = Repository.Uri.Host;
-
-            _cmdletPassedIn.WriteVerbose("Getting acr refresh token");
-            var acrRefreshToken = GetAcrRefreshToken(registry, tenantID, accessToken, out errRecord);
-            if (errRecord != null)
-            {
-                return null;
-            }
-
-            _cmdletPassedIn.WriteVerbose("Getting acr access token");
-            var acrAccessToken = GetAcrAccessToken(registry, acrRefreshToken, out errRecord);
-            if (errRecord != null)
-            {
-                return null;
-            }
-
-            _cmdletPassedIn.WriteVerbose($"Getting manifest for {moduleName} - {moduleVersion}");
-            var manifest = GetAcrRepositoryManifestAsync(registry, moduleName, moduleVersion, acrAccessToken, out errRecord);
-            if (errRecord != null)
-            {
-                return null;
-            }
-
-            string digest = GetDigestFromManifest(manifest, out errRecord);
-            if (errRecord != null)
-            {
-                return null;
-            }
-
-            _cmdletPassedIn.WriteVerbose($"Downloading blob for {moduleName} - {moduleVersion}");
-            // TODO: error handling here?
-            var responseContent = GetAcrBlobAsync(registry, moduleName, digest, acrAccessToken).Result;
-
-=======
->>>>>>> c64719ed
             return responseContent.ReadAsStreamAsync().Result;
         }
 
