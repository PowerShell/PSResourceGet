--- conflicted
+++ resolved
@@ -959,12 +959,8 @@
                     new KeyValuePair<string, string>("Accept", "application/vnd.oci.image.manifest.v1+json")
                 };
         }
-
-<<<<<<< HEAD
+//
         internal bool PushNupkgACR(string outputNupkgDir, string pkgName, NuGetVersion pkgVersion, PSRepositoryInfo repository, out ErrorRecord errRecord)
-=======
-        private bool PushNupkgACR(string outputNupkgDir, string pkgName, NuGetVersion pkgVersion, PSRepositoryInfo repository, out ErrorRecord errRecord)
->>>>>>> 3df70635
         {
             errRecord = null;
             // Push the nupkg to the appropriate repository
