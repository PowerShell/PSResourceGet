--- conflicted
+++ resolved
@@ -247,14 +247,9 @@
                 credential: Credential, 
                 noClobber: false, 
                 specifiedPath: _path, 
-<<<<<<< HEAD
                 asNupkg: AsNupkg, 
                 includeXML: IncludeXML, 
-=======
-                asNupkg: false, 
-                includeXML: false,
                 skipDependencyCheck: SkipDependencyCheck,
->>>>>>> 7f73be8f
                 pathsToInstallPkg: new List<string> { _path } );
         }
         
