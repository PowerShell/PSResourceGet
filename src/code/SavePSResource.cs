// Copyright (c) Microsoft Corporation. All rights reserved.
// Licensed under the MIT License.
using System;
using System.Collections.Generic;
using Dbg = System.Diagnostics.Debug;
using System.IO;
using System.Linq;
using System.Management.Automation;
using System.Threading;
using Microsoft.PowerShell.PowerShellGet.UtilClasses;
using NuGet.Versioning;

namespace Microsoft.PowerShell.PowerShellGet.Cmdlets
{
    /// <summary>
    /// The Save-PSResource cmdlet saves a resource to a machine.
    /// It returns nothing.
    /// </summary>
    [Cmdlet(VerbsData.Save, "PSResource", DefaultParameterSetName = "NameParameterSet", SupportsShouldProcess = true)]
    public sealed class SavePSResource : PSCmdlet
    {
        #region Members

        private const string NameParameterSet = "NameParameterSet";
        private const string InputObjectParameterSet = "InputObjectParameterSet";
        VersionRange _versionRange;
        
        #endregion

        #region Parameters 

        /// <summary>
        /// Specifies the exact names of resources to save from a repository.
        /// A comma-separated list of module names is accepted. The resource name must match the resource name in the repository.
        /// </summary>
        [Parameter(Mandatory = true, Position = 0, ValueFromPipeline = true, ParameterSetName = NameParameterSet)]
        [ValidateNotNullOrEmpty]
        public string[] Name { get; set; }

        /// <summary>
        /// Specifies the version or version range of the package to be saved
        /// </summary>
        [Parameter(ParameterSetName = NameParameterSet)]
        [ValidateNotNullOrEmpty]
        public string Version { get; set; }

        /// <summary>
        /// Specifies to allow saveing of prerelease versions
        /// </summary>
        [Parameter(ParameterSetName = NameParameterSet)]
        public SwitchParameter Prerelease { get; set; }

        /// <summary>
        /// Specifies the specific repositories to search within.
        /// </summary>
        [Parameter(ParameterSetName = NameParameterSet)]
        [ArgumentCompleter(typeof(RepositoryNameCompleter))]
        [ValidateNotNullOrEmpty]
        public string[] Repository { get; set; }

        /// <summary>
        /// Specifies a user account that has rights to save a resource from a specific repository.
        /// </summary>
        [Parameter(ParameterSetName = NameParameterSet)]
        [Parameter(ParameterSetName = InputObjectParameterSet)]
        public PSCredential Credential { get; set; }
        
        /*
        /// <summary>
        /// Saves as a .nupkg
        /// </summary>
        [Parameter()]
        public SwitchParameter AsNupkg { get; set; }

        /// <summary>
        /// Saves the metadata XML file with the resource
        /// </summary>
        [Parameter()]
        public SwitchParameter IncludeXML { get; set; }
        */

        /// <summary>
        /// The destination where the resource is to be installed. Works for all resource types.
        /// </summary>
        [Parameter(ParameterSetName = NameParameterSet)]
        [Parameter(ParameterSetName = InputObjectParameterSet)]
        [ValidateNotNullOrEmpty]
        public string Path
        {
            get
            { return _path; }

            set
            {
                string resolvedPath = string.Empty;
                if (!string.IsNullOrEmpty(value))
                {
                    resolvedPath = SessionState.Path.GetResolvedPSPathFromPSPath(value).First().Path;
                }

                // Path where resource is saved must be a directory
                if (Directory.Exists(resolvedPath))
                {
                    _path = resolvedPath;
                }
            }
        }
        private string _path;

        /// <summary>
        /// Suppresses being prompted for untrusted sources.
        /// </summary>
        [Parameter(ParameterSetName = NameParameterSet)]
        [Parameter(ParameterSetName = InputObjectParameterSet)]
        public SwitchParameter TrustRepository { get; set; }
        
        /// <summary>
        /// Used for pipeline input.
        /// </summary>
        [Parameter(Mandatory = true, Position = 0, ValueFromPipeline = true, ParameterSetName = InputObjectParameterSet)]
        [ValidateNotNullOrEmpty]
        public PSResourceInfo InputObject { get; set; }

        #endregion

        #region Method overrides

        protected override void BeginProcessing()
        {
            // Create a respository story (the PSResourceRepository.xml file) if it does not already exist
            // This is to create a better experience for those who have just installed v3 and want to get up and running quickly
            RepositorySettings.CheckRepositoryStore();

            // If the user does not specify a path to save to, use the user's current working directory
            if (string.IsNullOrWhiteSpace(_path))
            {
                _path = SessionState.Path.CurrentLocation.Path;
            }
        }

        protected override void ProcessRecord()
        {
            var installHelper = new InstallHelper(savePkg: true, cmdletPassedIn: this);
            switch (ParameterSetName)
            {
                case NameParameterSet:
                    // validate that if a -Version param is passed in that it can be parsed into a NuGet version range. 
                    // an exact version will be formatted into a version range.
                    if (Version == null)
                    {
                        _versionRange = VersionRange.All;
                    }
                    else if (!Utils.TryParseVersionOrVersionRange(Version, out _versionRange))
                    {
                        var exMessage = "Argument for -Version parameter is not in the proper format.";
                        var ex = new ArgumentException(exMessage);
                        var IncorrectVersionFormat = new ErrorRecord(ex, "IncorrectVersionFormat", ErrorCategory.InvalidArgument, null);
                        ThrowTerminatingError(IncorrectVersionFormat);
                    }

                    ProcessSaveHelper(installHelper: installHelper,
                        pkgNames: Name,
                        pkgPrerelease: Prerelease,
                        pkgRepository: Repository);
                    break;

                case InputObjectParameterSet:
                    string normalizedVersionString = Utils.GetNormalizedVersionString(InputObject.Version.ToString(), InputObject.PrereleaseLabel);
                    if (!Utils.TryParseVersionOrVersionRange(normalizedVersionString, out _versionRange))
                    {
                        var exMessage = String.Format("Version '{0}' for resource '{1}' cannot be parsed.", normalizedVersionString, InputObject.Name);
                        var ex = new ArgumentException(exMessage);
                        var IncorrectVersionFormat = new ErrorRecord(ex, "IncorrectVersionFormat", ErrorCategory.InvalidArgument, null);
                        ThrowTerminatingError(IncorrectVersionFormat);
                    }
                    
                    ProcessSaveHelper(installHelper: installHelper,
                        pkgNames: new string[] { InputObject.Name },
                        pkgPrerelease: InputObject.IsPrerelease,
                        pkgRepository: new string[] { InputObject.Repository });
                
                    break;

                default:
                    Dbg.Assert(false, "Invalid parameter set");
                    break;
            }
        }

        #endregion

        #region Methods
        private void ProcessSaveHelper(InstallHelper installHelper, string[] pkgNames, bool pkgPrerelease, string[] pkgRepository)
        {
            var namesToSave = Utils.ProcessNameWildcards(pkgNames, out string[] errorMsgs, out bool nameContainsWildcard);
            if (nameContainsWildcard)
            {
                WriteError(new ErrorRecord(
                    new PSInvalidOperationException("Name with wildcards is not supported for Save-PSResource cmdlet"),
                    "NameContainsWildcard",
                    ErrorCategory.InvalidArgument,
                    this));
                return;
            }
            
            foreach (string error in errorMsgs)
            {
                WriteError(new ErrorRecord(
                    new PSInvalidOperationException(error),
                    "ErrorFilteringNamesForUnsupportedWildcards",
                    ErrorCategory.InvalidArgument,
                    this));
            }

            // this catches the case where Name wasn't passed in as null or empty,
            // but after filtering out unsupported wildcard names there are no elements left in namesToSave
            if (namesToSave.Length == 0)
            {
                return;
            }

            if (!ShouldProcess(string.Format("Resources to save: '{0}'", namesToSave)))
            {
                WriteVerbose(string.Format("Save operation cancelled by user for resources: {0}", namesToSave));
                return;
            }

            installHelper.InstallPackages(
                names: namesToSave, 
                versionRange: _versionRange, 
                prerelease: pkgPrerelease, 
                repository: pkgRepository, 
                acceptLicense: true, 
                quiet: true, 
                reinstall: true, 
                force: false, 
                trustRepository: TrustRepository,
<<<<<<< HEAD
                credential: Credential,
=======
                credential: Credential, 
                noClobber: false, 
>>>>>>> 5d82ff1a
                specifiedPath: _path, 
                asNupkg: false, 
                includeXML: false, 
                pathsToInstallPkg: new List<string> { _path } );
        }
        #endregion
    }
}
<|MERGE_RESOLUTION|>--- conflicted
+++ resolved
@@ -235,12 +235,8 @@
                 reinstall: true, 
                 force: false, 
                 trustRepository: TrustRepository,
-<<<<<<< HEAD
-                credential: Credential,
-=======
                 credential: Credential, 
                 noClobber: false, 
->>>>>>> 5d82ff1a
                 specifiedPath: _path, 
                 asNupkg: false, 
                 includeXML: false, 
@@ -248,4 +244,4 @@
         }
         #endregion
     }
-}
+}