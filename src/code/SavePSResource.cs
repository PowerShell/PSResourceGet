// Copyright (c) Microsoft Corporation. All rights reserved.
// Licensed under the MIT License.

using Microsoft.PowerShell.PSResourceGet.UtilClasses;
using NuGet.Versioning;
using System;
using System.Collections.Generic;
using System.Linq;
using System.Management.Automation;
using System.Net;
using Dbg = System.Diagnostics.Debug;

namespace Microsoft.PowerShell.PSResourceGet.Cmdlets
{
    /// <summary>
    /// The Save-PSResource cmdlet saves a resource to a machine.
    /// It returns nothing.
    /// </summary>
    [Cmdlet(VerbsData.Save, "PSResource", DefaultParameterSetName = "IncludeXmlParameterSet", SupportsShouldProcess = true, ConfirmImpact = ConfirmImpact.Low)]
    public sealed class SavePSResource : PSCmdlet
    {
        #region Members

        private const string InputObjectParameterSet = "InputObjectParameterSet";
        private const string AsNupkgParameterSet = "AsNupkgParameterSet";
        private const string IncludeXmlParameterSet = "IncludeXmlParameterSet";
        InstallHelper _installHelper;

        #endregion

        #region Parameters

        /// <summary>
        /// Specifies the exact names of resources to save from a repository.
        /// A comma-separated list of module names is accepted. The resource name must match the resource name in the repository.
        /// </summary>
        [Parameter(Mandatory = true, Position = 0, ValueFromPipelineByPropertyName = true, ParameterSetName = AsNupkgParameterSet, HelpMessage = "Name of the package(s) to save.")]
        [Parameter(Mandatory = true, Position = 0, ValueFromPipelineByPropertyName = true, ParameterSetName = IncludeXmlParameterSet, HelpMessage = "Name of the package(s) to save.")]
        [ValidateNotNullOrEmpty]
        public string[] Name { get; set; }

        /// <summary>
        /// Specifies the version or version range of the package to be saved
        /// </summary>
        [SupportsWildcards]
        [Parameter(ParameterSetName = AsNupkgParameterSet, ValueFromPipelineByPropertyName = true)]
        [Parameter(ParameterSetName = IncludeXmlParameterSet, ValueFromPipelineByPropertyName = true)]
        [ValidateNotNullOrEmpty]
        public string Version { get; set; }

        /// <summary>
        /// Specifies to allow saving of prerelease versions
        /// </summary>
        [Parameter(ParameterSetName = AsNupkgParameterSet, ValueFromPipelineByPropertyName = true)]
        [Parameter(ParameterSetName = IncludeXmlParameterSet, ValueFromPipelineByPropertyName = true)]
        [Alias("IsPrerelease")]
        public SwitchParameter Prerelease { get; set; }

        /// <summary>
        /// Specifies the specific repositories to search within.
        /// </summary>
        [SupportsWildcards]
        [Parameter(ValueFromPipelineByPropertyName = true)]
        [ArgumentCompleter(typeof(RepositoryNameCompleter))]
        [ValidateNotNullOrEmpty]
        public string[] Repository { get; set; }

        /// <summary>
        /// Specifies a user account that has rights to save a resource from a specific repository.
        /// </summary>
        [Parameter]
        public PSCredential Credential { get; set; }

        /// <summary>
        /// Saves the resource as a .nupkg
        /// </summary>
        [Parameter(ParameterSetName = AsNupkgParameterSet)]
        [Parameter(ParameterSetName = InputObjectParameterSet)]
        public SwitchParameter AsNupkg { get; set; }

        /// <summary>
        /// Saves the metadata XML file with the resource
        /// </summary>
        [Parameter(ParameterSetName = IncludeXmlParameterSet)]
        [Parameter(ParameterSetName = InputObjectParameterSet)]
        public SwitchParameter IncludeXml { get; set; }

        /// <summary>
        /// The destination where the resource is to be installed. Works for all resource types.
        /// </summary>
        [Parameter(Mandatory = true, HelpMessage = "Path to save the package to.")]
        [ValidateNotNullOrEmpty]
        public string Path
        {
            get
            { return _path; }

            set
            {
                if (WildcardPattern.ContainsWildcardCharacters(value))
                {
                    throw new PSArgumentException("Wildcard characters are not allowed in the path.");
                }

                // This will throw if path cannot be resolved
<<<<<<< HEAD
                _path = SessionState.Path.GetResolvedPSPathFromPSPath(value).First().ProviderPath;
=======
                _path = GetResolvedProviderPathFromPSPath(value, out ProviderInfo provider).First();
>>>>>>> c4c9b372
            }
        }
        private string _path;

        /// <summary>
        /// The destination where the resource is to be temporarily saved to.

        /// </summary>
        [Parameter]
        [ValidateNotNullOrEmpty]
        public string TemporaryPath
        {
            get
            { return _tmpPath; }

            set
            {
                if (WildcardPattern.ContainsWildcardCharacters(value))
                {
                    throw new PSArgumentException("Wildcard characters are not allowed in the temporary path.");
                }

                // This will throw if path cannot be resolved
                _tmpPath = GetResolvedProviderPathFromPSPath(value, out ProviderInfo provider).First();
            }
        }
        private string _tmpPath;

        /// <summary>
        /// Suppresses being prompted for untrusted sources.
        /// </summary>
        [Parameter]
        public SwitchParameter TrustRepository { get; set; }

        /// <summary>
        /// Passes the resource saved to the console.
        /// </summary>
        [Parameter]
        public SwitchParameter PassThru { get; set; }

        /// <summary>
        /// Used for pipeline input.
        /// </summary>
        [Parameter(Mandatory = true, Position = 0, ValueFromPipelineByPropertyName = true, ValueFromPipeline = true, ParameterSetName = InputObjectParameterSet, HelpMessage = "PSResourceInfo object representing the package to save.")]
        [ValidateNotNullOrEmpty]
        [Alias("ParentResource")]
        public PSResourceInfo[] InputObject { get; set; }

        /// <summary>
        /// Skips the check for resource dependencies, so that only found resources are saved,
        /// and not any resources the found resource depends on.
        /// </summary>
        [Parameter]
        public SwitchParameter SkipDependencyCheck { get; set; }

        /// <summary>
        /// Check validation for signed and catalog files

        /// </summary>
        [Parameter]
        public SwitchParameter AuthenticodeCheck { get; set; }

        /// <summary>
        /// Suppresses progress information.
        /// </summary>
        public SwitchParameter Quiet { get; set; }

        #endregion

        #region Method overrides

        protected override void BeginProcessing()
        {
            // Create a repository story (the PSResourceRepository.xml file) if it does not already exist
            // This is to create a better experience for those who have just installed v3 and want to get up and running quickly
            RepositorySettings.CheckRepositoryStore();

            var networkCred = Credential != null ? new NetworkCredential(Credential.UserName, Credential.Password) : null;

            _installHelper = new InstallHelper(cmdletPassedIn: this, networkCredential: networkCred);
        }

        protected override void ProcessRecord()
        {
            switch (ParameterSetName)
            {
                case AsNupkgParameterSet:
                case IncludeXmlParameterSet:
                    ProcessSaveHelper(
                        pkgNames: Name,
                        pkgVersion: Version,
                        pkgPrerelease: Prerelease,
                        pkgRepository: Repository);
                    break;

                case InputObjectParameterSet:
                    foreach (var inputObj in InputObject) {
                        string normalizedVersionString = Utils.GetNormalizedVersionString(inputObj.Version.ToString(), inputObj.Prerelease);
                        ProcessSaveHelper(
                            pkgNames: new string[] { inputObj.Name },
                            pkgVersion: normalizedVersionString,
                            pkgPrerelease: inputObj.IsPrerelease,
                            pkgRepository: new string[] { inputObj.Repository });
                    }
                    break;

                default:
                    Dbg.Assert(false, "Invalid parameter set");
                    break;
            }
        }

        #endregion

        #region Private methods

        private void ProcessSaveHelper(string[] pkgNames, string pkgVersion, bool pkgPrerelease, string[] pkgRepository)
        {
            var namesToSave = Utils.ProcessNameWildcards(pkgNames, removeWildcardEntries:false, out string[] errorMsgs, out bool nameContainsWildcard);
            if (nameContainsWildcard)
            {
                WriteError(new ErrorRecord(
                    new PSInvalidOperationException("Name with wildcards is not supported for Save-PSResource cmdlet"),
                    "NameContainsWildcard",
                    ErrorCategory.InvalidArgument,
                    this));
                return;
            }

            foreach (string error in errorMsgs)
            {
                WriteError(new ErrorRecord(
                    new PSInvalidOperationException(error),
                    "ErrorFilteringNamesForUnsupportedWildcards",
                    ErrorCategory.InvalidArgument,
                    this));
            }

            // this catches the case where Name wasn't passed in as null or empty,
            // but after filtering out unsupported wildcard names there are no elements left in namesToSave
            if (namesToSave.Length == 0)
            {
                return;
            }

            // parse Version
            if (!Utils.TryGetVersionType(
                version: pkgVersion,
                nugetVersion: out NuGetVersion nugetVersion,
                versionRange: out VersionRange versionRange,
                versionType: out VersionType versionType,
                out string versionParseError))
            {
                var ex = new ArgumentException(versionParseError);
                var IncorrectVersionFormat = new ErrorRecord(ex, "IncorrectVersionFormat", ErrorCategory.InvalidArgument, null);
                ThrowTerminatingError(IncorrectVersionFormat);
            }

            // figure out if version is a prerelease or not.
            // if condition is not met, prerelease is the value passed in via the parameter.
            if (!string.IsNullOrEmpty(pkgVersion) && pkgVersion.Contains('-')) {
                pkgPrerelease = true;
            }

            if (!ShouldProcess(string.Format("Resources to save: '{0}'", namesToSave)))
            {
                WriteVerbose(string.Format("Save operation cancelled by user for resources: {0}", namesToSave));
                return;
            }

            var installedPkgs = _installHelper.BeginInstallPackages(
                names: namesToSave, 
                versionRange: versionRange,
                nugetVersion: nugetVersion,
                versionType: versionType,
                versionString: pkgVersion,
                prerelease: pkgPrerelease, 
                repository: pkgRepository, 
                acceptLicense: true, 
                quiet: Quiet, 
                reinstall: true, 
                force: false, 
                trustRepository: TrustRepository,
                noClobber: false, 
                asNupkg: AsNupkg, 
                includeXml: IncludeXml, 
                skipDependencyCheck: SkipDependencyCheck,
                authenticodeCheck: AuthenticodeCheck,
                savePkg: true,
                pathsToInstallPkg: new List<string> { _path },
                scope: null,
                tmpPath: _tmpPath,
                pkgsInstalled: new HashSet<string>(StringComparer.InvariantCultureIgnoreCase));

            if (PassThru)
            {
                foreach (PSResourceInfo pkg in installedPkgs)
                {
                    WriteObject(pkg);
                }
            }
        }

        #endregion
    }
}
<|MERGE_RESOLUTION|>--- conflicted
+++ resolved
@@ -1,316 +1,312 @@
-// Copyright (c) Microsoft Corporation. All rights reserved.
-// Licensed under the MIT License.
-
-using Microsoft.PowerShell.PSResourceGet.UtilClasses;
-using NuGet.Versioning;
-using System;
-using System.Collections.Generic;
-using System.Linq;
-using System.Management.Automation;
-using System.Net;
-using Dbg = System.Diagnostics.Debug;
-
-namespace Microsoft.PowerShell.PSResourceGet.Cmdlets
-{
-    /// <summary>
-    /// The Save-PSResource cmdlet saves a resource to a machine.
-    /// It returns nothing.
-    /// </summary>
-    [Cmdlet(VerbsData.Save, "PSResource", DefaultParameterSetName = "IncludeXmlParameterSet", SupportsShouldProcess = true, ConfirmImpact = ConfirmImpact.Low)]
-    public sealed class SavePSResource : PSCmdlet
-    {
-        #region Members
-
-        private const string InputObjectParameterSet = "InputObjectParameterSet";
-        private const string AsNupkgParameterSet = "AsNupkgParameterSet";
-        private const string IncludeXmlParameterSet = "IncludeXmlParameterSet";
-        InstallHelper _installHelper;
-
-        #endregion
-
-        #region Parameters
-
-        /// <summary>
-        /// Specifies the exact names of resources to save from a repository.
-        /// A comma-separated list of module names is accepted. The resource name must match the resource name in the repository.
-        /// </summary>
-        [Parameter(Mandatory = true, Position = 0, ValueFromPipelineByPropertyName = true, ParameterSetName = AsNupkgParameterSet, HelpMessage = "Name of the package(s) to save.")]
-        [Parameter(Mandatory = true, Position = 0, ValueFromPipelineByPropertyName = true, ParameterSetName = IncludeXmlParameterSet, HelpMessage = "Name of the package(s) to save.")]
-        [ValidateNotNullOrEmpty]
-        public string[] Name { get; set; }
-
-        /// <summary>
-        /// Specifies the version or version range of the package to be saved
-        /// </summary>
-        [SupportsWildcards]
-        [Parameter(ParameterSetName = AsNupkgParameterSet, ValueFromPipelineByPropertyName = true)]
-        [Parameter(ParameterSetName = IncludeXmlParameterSet, ValueFromPipelineByPropertyName = true)]
-        [ValidateNotNullOrEmpty]
-        public string Version { get; set; }
-
-        /// <summary>
-        /// Specifies to allow saving of prerelease versions
-        /// </summary>
-        [Parameter(ParameterSetName = AsNupkgParameterSet, ValueFromPipelineByPropertyName = true)]
-        [Parameter(ParameterSetName = IncludeXmlParameterSet, ValueFromPipelineByPropertyName = true)]
-        [Alias("IsPrerelease")]
-        public SwitchParameter Prerelease { get; set; }
-
-        /// <summary>
-        /// Specifies the specific repositories to search within.
-        /// </summary>
-        [SupportsWildcards]
-        [Parameter(ValueFromPipelineByPropertyName = true)]
-        [ArgumentCompleter(typeof(RepositoryNameCompleter))]
-        [ValidateNotNullOrEmpty]
-        public string[] Repository { get; set; }
-
-        /// <summary>
-        /// Specifies a user account that has rights to save a resource from a specific repository.
-        /// </summary>
-        [Parameter]
-        public PSCredential Credential { get; set; }
-
-        /// <summary>
-        /// Saves the resource as a .nupkg
-        /// </summary>
-        [Parameter(ParameterSetName = AsNupkgParameterSet)]
-        [Parameter(ParameterSetName = InputObjectParameterSet)]
-        public SwitchParameter AsNupkg { get; set; }
-
-        /// <summary>
-        /// Saves the metadata XML file with the resource
-        /// </summary>
-        [Parameter(ParameterSetName = IncludeXmlParameterSet)]
-        [Parameter(ParameterSetName = InputObjectParameterSet)]
-        public SwitchParameter IncludeXml { get; set; }
-
-        /// <summary>
-        /// The destination where the resource is to be installed. Works for all resource types.
-        /// </summary>
-        [Parameter(Mandatory = true, HelpMessage = "Path to save the package to.")]
-        [ValidateNotNullOrEmpty]
-        public string Path
-        {
-            get
-            { return _path; }
-
-            set
-            {
-                if (WildcardPattern.ContainsWildcardCharacters(value))
-                {
-                    throw new PSArgumentException("Wildcard characters are not allowed in the path.");
-                }
-
-                // This will throw if path cannot be resolved
-<<<<<<< HEAD
-                _path = SessionState.Path.GetResolvedPSPathFromPSPath(value).First().ProviderPath;
-=======
-                _path = GetResolvedProviderPathFromPSPath(value, out ProviderInfo provider).First();
->>>>>>> c4c9b372
-            }
-        }
-        private string _path;
-
-        /// <summary>
-        /// The destination where the resource is to be temporarily saved to.
-
-        /// </summary>
-        [Parameter]
-        [ValidateNotNullOrEmpty]
-        public string TemporaryPath
-        {
-            get
-            { return _tmpPath; }
-
-            set
-            {
-                if (WildcardPattern.ContainsWildcardCharacters(value))
-                {
-                    throw new PSArgumentException("Wildcard characters are not allowed in the temporary path.");
-                }
-
-                // This will throw if path cannot be resolved
-                _tmpPath = GetResolvedProviderPathFromPSPath(value, out ProviderInfo provider).First();
-            }
-        }
-        private string _tmpPath;
-
-        /// <summary>
-        /// Suppresses being prompted for untrusted sources.
-        /// </summary>
-        [Parameter]
-        public SwitchParameter TrustRepository { get; set; }
-
-        /// <summary>
-        /// Passes the resource saved to the console.
-        /// </summary>
-        [Parameter]
-        public SwitchParameter PassThru { get; set; }
-
-        /// <summary>
-        /// Used for pipeline input.
-        /// </summary>
-        [Parameter(Mandatory = true, Position = 0, ValueFromPipelineByPropertyName = true, ValueFromPipeline = true, ParameterSetName = InputObjectParameterSet, HelpMessage = "PSResourceInfo object representing the package to save.")]
-        [ValidateNotNullOrEmpty]
-        [Alias("ParentResource")]
-        public PSResourceInfo[] InputObject { get; set; }
-
-        /// <summary>
-        /// Skips the check for resource dependencies, so that only found resources are saved,
-        /// and not any resources the found resource depends on.
-        /// </summary>
-        [Parameter]
-        public SwitchParameter SkipDependencyCheck { get; set; }
-
-        /// <summary>
-        /// Check validation for signed and catalog files
-
-        /// </summary>
-        [Parameter]
-        public SwitchParameter AuthenticodeCheck { get; set; }
-
-        /// <summary>
-        /// Suppresses progress information.
-        /// </summary>
-        public SwitchParameter Quiet { get; set; }
-
-        #endregion
-
-        #region Method overrides
-
-        protected override void BeginProcessing()
-        {
-            // Create a repository story (the PSResourceRepository.xml file) if it does not already exist
-            // This is to create a better experience for those who have just installed v3 and want to get up and running quickly
-            RepositorySettings.CheckRepositoryStore();
-
-            var networkCred = Credential != null ? new NetworkCredential(Credential.UserName, Credential.Password) : null;
-
-            _installHelper = new InstallHelper(cmdletPassedIn: this, networkCredential: networkCred);
-        }
-
-        protected override void ProcessRecord()
-        {
-            switch (ParameterSetName)
-            {
-                case AsNupkgParameterSet:
-                case IncludeXmlParameterSet:
-                    ProcessSaveHelper(
-                        pkgNames: Name,
-                        pkgVersion: Version,
-                        pkgPrerelease: Prerelease,
-                        pkgRepository: Repository);
-                    break;
-
-                case InputObjectParameterSet:
-                    foreach (var inputObj in InputObject) {
-                        string normalizedVersionString = Utils.GetNormalizedVersionString(inputObj.Version.ToString(), inputObj.Prerelease);
-                        ProcessSaveHelper(
-                            pkgNames: new string[] { inputObj.Name },
-                            pkgVersion: normalizedVersionString,
-                            pkgPrerelease: inputObj.IsPrerelease,
-                            pkgRepository: new string[] { inputObj.Repository });
-                    }
-                    break;
-
-                default:
-                    Dbg.Assert(false, "Invalid parameter set");
-                    break;
-            }
-        }
-
-        #endregion
-
-        #region Private methods
-
-        private void ProcessSaveHelper(string[] pkgNames, string pkgVersion, bool pkgPrerelease, string[] pkgRepository)
-        {
-            var namesToSave = Utils.ProcessNameWildcards(pkgNames, removeWildcardEntries:false, out string[] errorMsgs, out bool nameContainsWildcard);
-            if (nameContainsWildcard)
-            {
-                WriteError(new ErrorRecord(
-                    new PSInvalidOperationException("Name with wildcards is not supported for Save-PSResource cmdlet"),
-                    "NameContainsWildcard",
-                    ErrorCategory.InvalidArgument,
-                    this));
-                return;
-            }
-
-            foreach (string error in errorMsgs)
-            {
-                WriteError(new ErrorRecord(
-                    new PSInvalidOperationException(error),
-                    "ErrorFilteringNamesForUnsupportedWildcards",
-                    ErrorCategory.InvalidArgument,
-                    this));
-            }
-
-            // this catches the case where Name wasn't passed in as null or empty,
-            // but after filtering out unsupported wildcard names there are no elements left in namesToSave
-            if (namesToSave.Length == 0)
-            {
-                return;
-            }
-
-            // parse Version
-            if (!Utils.TryGetVersionType(
-                version: pkgVersion,
-                nugetVersion: out NuGetVersion nugetVersion,
-                versionRange: out VersionRange versionRange,
-                versionType: out VersionType versionType,
-                out string versionParseError))
-            {
-                var ex = new ArgumentException(versionParseError);
-                var IncorrectVersionFormat = new ErrorRecord(ex, "IncorrectVersionFormat", ErrorCategory.InvalidArgument, null);
-                ThrowTerminatingError(IncorrectVersionFormat);
-            }
-
-            // figure out if version is a prerelease or not.
-            // if condition is not met, prerelease is the value passed in via the parameter.
-            if (!string.IsNullOrEmpty(pkgVersion) && pkgVersion.Contains('-')) {
-                pkgPrerelease = true;
-            }
-
-            if (!ShouldProcess(string.Format("Resources to save: '{0}'", namesToSave)))
-            {
-                WriteVerbose(string.Format("Save operation cancelled by user for resources: {0}", namesToSave));
-                return;
-            }
-
-            var installedPkgs = _installHelper.BeginInstallPackages(
-                names: namesToSave, 
-                versionRange: versionRange,
-                nugetVersion: nugetVersion,
-                versionType: versionType,
-                versionString: pkgVersion,
-                prerelease: pkgPrerelease, 
-                repository: pkgRepository, 
-                acceptLicense: true, 
-                quiet: Quiet, 
-                reinstall: true, 
-                force: false, 
-                trustRepository: TrustRepository,
-                noClobber: false, 
-                asNupkg: AsNupkg, 
-                includeXml: IncludeXml, 
-                skipDependencyCheck: SkipDependencyCheck,
-                authenticodeCheck: AuthenticodeCheck,
-                savePkg: true,
-                pathsToInstallPkg: new List<string> { _path },
-                scope: null,
-                tmpPath: _tmpPath,
-                pkgsInstalled: new HashSet<string>(StringComparer.InvariantCultureIgnoreCase));
-
-            if (PassThru)
-            {
-                foreach (PSResourceInfo pkg in installedPkgs)
-                {
-                    WriteObject(pkg);
-                }
-            }
-        }
-
-        #endregion
-    }
-}
+// Copyright (c) Microsoft Corporation. All rights reserved.
+// Licensed under the MIT License.
+
+using Microsoft.PowerShell.PSResourceGet.UtilClasses;
+using NuGet.Versioning;
+using System;
+using System.Collections.Generic;
+using System.Linq;
+using System.Management.Automation;
+using System.Net;
+using Dbg = System.Diagnostics.Debug;
+
+namespace Microsoft.PowerShell.PSResourceGet.Cmdlets
+{
+    /// <summary>
+    /// The Save-PSResource cmdlet saves a resource to a machine.
+    /// It returns nothing.
+    /// </summary>
+    [Cmdlet(VerbsData.Save, "PSResource", DefaultParameterSetName = "IncludeXmlParameterSet", SupportsShouldProcess = true, ConfirmImpact = ConfirmImpact.Low)]
+    public sealed class SavePSResource : PSCmdlet
+    {
+        #region Members
+
+        private const string InputObjectParameterSet = "InputObjectParameterSet";
+        private const string AsNupkgParameterSet = "AsNupkgParameterSet";
+        private const string IncludeXmlParameterSet = "IncludeXmlParameterSet";
+        InstallHelper _installHelper;
+
+        #endregion
+
+        #region Parameters
+
+        /// <summary>
+        /// Specifies the exact names of resources to save from a repository.
+        /// A comma-separated list of module names is accepted. The resource name must match the resource name in the repository.
+        /// </summary>
+        [Parameter(Mandatory = true, Position = 0, ValueFromPipelineByPropertyName = true, ParameterSetName = AsNupkgParameterSet, HelpMessage = "Name of the package(s) to save.")]
+        [Parameter(Mandatory = true, Position = 0, ValueFromPipelineByPropertyName = true, ParameterSetName = IncludeXmlParameterSet, HelpMessage = "Name of the package(s) to save.")]
+        [ValidateNotNullOrEmpty]
+        public string[] Name { get; set; }
+
+        /// <summary>
+        /// Specifies the version or version range of the package to be saved
+        /// </summary>
+        [SupportsWildcards]
+        [Parameter(ParameterSetName = AsNupkgParameterSet, ValueFromPipelineByPropertyName = true)]
+        [Parameter(ParameterSetName = IncludeXmlParameterSet, ValueFromPipelineByPropertyName = true)]
+        [ValidateNotNullOrEmpty]
+        public string Version { get; set; }
+
+        /// <summary>
+        /// Specifies to allow saving of prerelease versions
+        /// </summary>
+        [Parameter(ParameterSetName = AsNupkgParameterSet, ValueFromPipelineByPropertyName = true)]
+        [Parameter(ParameterSetName = IncludeXmlParameterSet, ValueFromPipelineByPropertyName = true)]
+        [Alias("IsPrerelease")]
+        public SwitchParameter Prerelease { get; set; }
+
+        /// <summary>
+        /// Specifies the specific repositories to search within.
+        /// </summary>
+        [SupportsWildcards]
+        [Parameter(ValueFromPipelineByPropertyName = true)]
+        [ArgumentCompleter(typeof(RepositoryNameCompleter))]
+        [ValidateNotNullOrEmpty]
+        public string[] Repository { get; set; }
+
+        /// <summary>
+        /// Specifies a user account that has rights to save a resource from a specific repository.
+        /// </summary>
+        [Parameter]
+        public PSCredential Credential { get; set; }
+
+        /// <summary>
+        /// Saves the resource as a .nupkg
+        /// </summary>
+        [Parameter(ParameterSetName = AsNupkgParameterSet)]
+        [Parameter(ParameterSetName = InputObjectParameterSet)]
+        public SwitchParameter AsNupkg { get; set; }
+
+        /// <summary>
+        /// Saves the metadata XML file with the resource
+        /// </summary>
+        [Parameter(ParameterSetName = IncludeXmlParameterSet)]
+        [Parameter(ParameterSetName = InputObjectParameterSet)]
+        public SwitchParameter IncludeXml { get; set; }
+
+        /// <summary>
+        /// The destination where the resource is to be installed. Works for all resource types.
+        /// </summary>
+        [Parameter(Mandatory = true, HelpMessage = "Path to save the package to.")]
+        [ValidateNotNullOrEmpty]
+        public string Path
+        {
+            get
+            { return _path; }
+
+            set
+            {
+                if (WildcardPattern.ContainsWildcardCharacters(value))
+                {
+                    throw new PSArgumentException("Wildcard characters are not allowed in the path.");
+                }
+
+                // This will throw if path cannot be resolved
+                _path = GetResolvedProviderPathFromPSPath(value, out ProviderInfo provider).First();
+            }
+        }
+        private string _path;
+
+        /// <summary>
+        /// The destination where the resource is to be temporarily saved to.
+
+        /// </summary>
+        [Parameter]
+        [ValidateNotNullOrEmpty]
+        public string TemporaryPath
+        {
+            get
+            { return _tmpPath; }
+
+            set
+            {
+                if (WildcardPattern.ContainsWildcardCharacters(value))
+                {
+                    throw new PSArgumentException("Wildcard characters are not allowed in the temporary path.");
+                }
+
+                // This will throw if path cannot be resolved
+                _tmpPath = GetResolvedProviderPathFromPSPath(value, out ProviderInfo provider).First();
+            }
+        }
+        private string _tmpPath;
+
+        /// <summary>
+        /// Suppresses being prompted for untrusted sources.
+        /// </summary>
+        [Parameter]
+        public SwitchParameter TrustRepository { get; set; }
+
+        /// <summary>
+        /// Passes the resource saved to the console.
+        /// </summary>
+        [Parameter]
+        public SwitchParameter PassThru { get; set; }
+
+        /// <summary>
+        /// Used for pipeline input.
+        /// </summary>
+        [Parameter(Mandatory = true, Position = 0, ValueFromPipelineByPropertyName = true, ValueFromPipeline = true, ParameterSetName = InputObjectParameterSet, HelpMessage = "PSResourceInfo object representing the package to save.")]
+        [ValidateNotNullOrEmpty]
+        [Alias("ParentResource")]
+        public PSResourceInfo[] InputObject { get; set; }
+
+        /// <summary>
+        /// Skips the check for resource dependencies, so that only found resources are saved,
+        /// and not any resources the found resource depends on.
+        /// </summary>
+        [Parameter]
+        public SwitchParameter SkipDependencyCheck { get; set; }
+
+        /// <summary>
+        /// Check validation for signed and catalog files
+
+        /// </summary>
+        [Parameter]
+        public SwitchParameter AuthenticodeCheck { get; set; }
+
+        /// <summary>
+        /// Suppresses progress information.
+        /// </summary>
+        public SwitchParameter Quiet { get; set; }
+
+        #endregion
+
+        #region Method overrides
+
+        protected override void BeginProcessing()
+        {
+            // Create a repository story (the PSResourceRepository.xml file) if it does not already exist
+            // This is to create a better experience for those who have just installed v3 and want to get up and running quickly
+            RepositorySettings.CheckRepositoryStore();
+
+            var networkCred = Credential != null ? new NetworkCredential(Credential.UserName, Credential.Password) : null;
+
+            _installHelper = new InstallHelper(cmdletPassedIn: this, networkCredential: networkCred);
+        }
+
+        protected override void ProcessRecord()
+        {
+            switch (ParameterSetName)
+            {
+                case AsNupkgParameterSet:
+                case IncludeXmlParameterSet:
+                    ProcessSaveHelper(
+                        pkgNames: Name,
+                        pkgVersion: Version,
+                        pkgPrerelease: Prerelease,
+                        pkgRepository: Repository);
+                    break;
+
+                case InputObjectParameterSet:
+                    foreach (var inputObj in InputObject) {
+                        string normalizedVersionString = Utils.GetNormalizedVersionString(inputObj.Version.ToString(), inputObj.Prerelease);
+                        ProcessSaveHelper(
+                            pkgNames: new string[] { inputObj.Name },
+                            pkgVersion: normalizedVersionString,
+                            pkgPrerelease: inputObj.IsPrerelease,
+                            pkgRepository: new string[] { inputObj.Repository });
+                    }
+                    break;
+
+                default:
+                    Dbg.Assert(false, "Invalid parameter set");
+                    break;
+            }
+        }
+
+        #endregion
+
+        #region Private methods
+
+        private void ProcessSaveHelper(string[] pkgNames, string pkgVersion, bool pkgPrerelease, string[] pkgRepository)
+        {
+            var namesToSave = Utils.ProcessNameWildcards(pkgNames, removeWildcardEntries:false, out string[] errorMsgs, out bool nameContainsWildcard);
+            if (nameContainsWildcard)
+            {
+                WriteError(new ErrorRecord(
+                    new PSInvalidOperationException("Name with wildcards is not supported for Save-PSResource cmdlet"),
+                    "NameContainsWildcard",
+                    ErrorCategory.InvalidArgument,
+                    this));
+                return;
+            }
+
+            foreach (string error in errorMsgs)
+            {
+                WriteError(new ErrorRecord(
+                    new PSInvalidOperationException(error),
+                    "ErrorFilteringNamesForUnsupportedWildcards",
+                    ErrorCategory.InvalidArgument,
+                    this));
+            }
+
+            // this catches the case where Name wasn't passed in as null or empty,
+            // but after filtering out unsupported wildcard names there are no elements left in namesToSave
+            if (namesToSave.Length == 0)
+            {
+                return;
+            }
+
+            // parse Version
+            if (!Utils.TryGetVersionType(
+                version: pkgVersion,
+                nugetVersion: out NuGetVersion nugetVersion,
+                versionRange: out VersionRange versionRange,
+                versionType: out VersionType versionType,
+                out string versionParseError))
+            {
+                var ex = new ArgumentException(versionParseError);
+                var IncorrectVersionFormat = new ErrorRecord(ex, "IncorrectVersionFormat", ErrorCategory.InvalidArgument, null);
+                ThrowTerminatingError(IncorrectVersionFormat);
+            }
+
+            // figure out if version is a prerelease or not.
+            // if condition is not met, prerelease is the value passed in via the parameter.
+            if (!string.IsNullOrEmpty(pkgVersion) && pkgVersion.Contains('-')) {
+                pkgPrerelease = true;
+            }
+
+            if (!ShouldProcess(string.Format("Resources to save: '{0}'", namesToSave)))
+            {
+                WriteVerbose(string.Format("Save operation cancelled by user for resources: {0}", namesToSave));
+                return;
+            }
+
+            var installedPkgs = _installHelper.BeginInstallPackages(
+                names: namesToSave, 
+                versionRange: versionRange,
+                nugetVersion: nugetVersion,
+                versionType: versionType,
+                versionString: pkgVersion,
+                prerelease: pkgPrerelease, 
+                repository: pkgRepository, 
+                acceptLicense: true, 
+                quiet: Quiet, 
+                reinstall: true, 
+                force: false, 
+                trustRepository: TrustRepository,
+                noClobber: false, 
+                asNupkg: AsNupkg, 
+                includeXml: IncludeXml, 
+                skipDependencyCheck: SkipDependencyCheck,
+                authenticodeCheck: AuthenticodeCheck,
+                savePkg: true,
+                pathsToInstallPkg: new List<string> { _path },
+                scope: null,
+                tmpPath: _tmpPath,
+                pkgsInstalled: new HashSet<string>(StringComparer.InvariantCultureIgnoreCase));
+
+            if (PassThru)
+            {
+                foreach (PSResourceInfo pkg in installedPkgs)
+                {
+                    WriteObject(pkg);
+                }
+            }
+        }
+
+        #endregion
+    }
+}