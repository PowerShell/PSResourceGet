// Copyright (c) Microsoft Corporation. All rights reserved.
// Licensed under the MIT License.

using Microsoft.PowerShell.PowerShellGet.UtilClasses;
using NuGet.Versioning;
using System;
using System.Collections.Generic;
using System.IO;
using System.Linq;
using System.Management.Automation;

using Dbg = System.Diagnostics.Debug;

namespace Microsoft.PowerShell.PowerShellGet.Cmdlets
{
    /// <summary>
    /// The Save-PSResource cmdlet saves a resource to a machine.
    /// It returns nothing.
    /// </summary>
    [Cmdlet(VerbsData.Save, "PSResource", DefaultParameterSetName = "NameParameterSet", SupportsShouldProcess = true, ConfirmImpact = ConfirmImpact.Low)]
    public sealed class SavePSResource : PSCmdlet
    {
        #region Members

        private const string NameParameterSet = "NameParameterSet";
        private const string InputObjectParameterSet = "InputObjectParameterSet";
        VersionRange _versionRange;
        InstallHelper _installHelper;
        
        #endregion

        #region Parameters 

        /// <summary>
        /// Specifies the exact names of resources to save from a repository.
        /// A comma-separated list of module names is accepted. The resource name must match the resource name in the repository.
        /// </summary>
        [Parameter(Mandatory = true, Position = 0, ValueFromPipeline = true, ParameterSetName = NameParameterSet)]
        [ValidateNotNullOrEmpty]
        public string[] Name { get; set; }

        /// <summary>
        /// Specifies the version or version range of the package to be saved
        /// </summary>
        [Parameter(ParameterSetName = NameParameterSet)]
        [ValidateNotNullOrEmpty]
        public string Version { get; set; }

        /// <summary>
        /// Specifies to allow saveing of prerelease versions
        /// </summary>
        [Parameter(ParameterSetName = NameParameterSet)]
        public SwitchParameter Prerelease { get; set; }

        /// <summary>
        /// Specifies the specific repositories to search within.
        /// </summary>
        [Parameter(ParameterSetName = NameParameterSet)]
        [ArgumentCompleter(typeof(RepositoryNameCompleter))]
        [ValidateNotNullOrEmpty]
        public string[] Repository { get; set; }

        /// <summary>
        /// Specifies a user account that has rights to save a resource from a specific repository.
        /// </summary>
        [Parameter]
        public PSCredential Credential { get; set; }
        
        /// <summary>
        /// Saves the resource as a .nupkg
        /// </summary>
        [Parameter]
        public SwitchParameter AsNupkg { get; set; }

        /// <summary>
        /// Saves the metadata XML file with the resource
        /// </summary>
        [Parameter]
        public SwitchParameter IncludeXml { get; set; }

        /// <summary>
        /// The destination where the resource is to be installed. Works for all resource types.
        /// </summary>
        [Parameter]
        [ValidateNotNullOrEmpty]
        public string Path
        {
            get
            { return _path; }

            set
            {
                string resolvedPath = string.Empty;
                if (string.IsNullOrEmpty(value))
                {
                    // If the user does not specify a path to save to, use the user's current working directory
                    resolvedPath = SessionState.Path.GetResolvedPSPathFromPSPath(SessionState.Path.CurrentFileSystemLocation.Path).First().Path;
                }
                else {
                    resolvedPath = SessionState.Path.GetResolvedPSPathFromPSPath(value).First().Path;
                }

                // Path where resource is saved must be a directory
                if (Directory.Exists(resolvedPath))
                {
                    _path = resolvedPath;
                }
            }
        }
        private string _path;

        /// <summary>
        /// The destination where the resource is to be temporarily saved to.

        /// </summary>
        [Parameter]
        [ValidateNotNullOrEmpty]
        public string TemporaryPath
        {
            get
            { return _tmpPath; }

            set
            {
                if (WildcardPattern.ContainsWildcardCharacters(value)) 
                { 
                    throw new PSArgumentException("Wildcard characters are not allowed in the temporary path."); 
                } 
                
                // This will throw if path cannot be resolved
                _tmpPath = SessionState.Path.GetResolvedPSPathFromPSPath(value).First().Path;
            }
        }
        private string _tmpPath;

        /// <summary>
        /// Suppresses being prompted for untrusted sources.
        /// </summary>
        [Parameter]
        public SwitchParameter TrustRepository { get; set; }

        /// <summary>
        /// Passes the resource saved to the console.
        /// </summary>
        [Parameter]
        public SwitchParameter PassThru { get; set; }

        /// <summary>
        /// Used for pipeline input.
        /// </summary>
        [Parameter(Mandatory = true, Position = 0, ValueFromPipeline = true, ParameterSetName = InputObjectParameterSet)]
        [ValidateNotNullOrEmpty]
        public PSResourceInfo InputObject { get; set; }

        /// <summary>
        /// Skips the check for resource dependencies, so that only found resources are saved,
        /// and not any resources the found resource depends on.
        /// </summary>
        [Parameter]
        public SwitchParameter SkipDependencyCheck { get; set; }

        /// <summary>
        /// Check validation for signed and catalog files

        /// </summary>
        [Parameter]
        public SwitchParameter AuthenticodeCheck { get; set; }

        /// <summary>
        /// Suppresses progress information.
        /// </summary>
        [Parameter(ParameterSetName = NameParameterSet)]
        [Parameter(ParameterSetName = InputObjectParameterSet)]
        public SwitchParameter Quiet { get; set; }

        #endregion

        #region Method overrides

        protected override void BeginProcessing()
        {
            // Create a repository story (the PSResourceRepository.xml file) if it does not already exist
            // This is to create a better experience for those who have just installed v3 and want to get up and running quickly
            RepositorySettings.CheckRepositoryStore();

            _installHelper = new InstallHelper(cmdletPassedIn: this);
        }

        protected override void ProcessRecord()
        {
            switch (ParameterSetName)
            {
                case NameParameterSet:
                    // validate that if a -Version param is passed in that it can be parsed into a NuGet version range. 
                    // an exact version will be formatted into a version range.
                    if (Version == null)
                    {
                        _versionRange = VersionRange.All;
                    }
                    else if (!Utils.TryParseVersionOrVersionRange(Version, out _versionRange))
                    {
                        var exMessage = "Argument for -Version parameter is not in the proper format.";
                        var ex = new ArgumentException(exMessage);
                        var IncorrectVersionFormat = new ErrorRecord(ex, "IncorrectVersionFormat", ErrorCategory.InvalidArgument, null);
                        ThrowTerminatingError(IncorrectVersionFormat);
                    }

                    ProcessSaveHelper(
                        pkgNames: Name,
                        pkgPrerelease: Prerelease,
                        pkgRepository: Repository);
                    break;

                case InputObjectParameterSet:
                    string normalizedVersionString = Utils.GetNormalizedVersionString(InputObject.Version.ToString(), InputObject.Prerelease);
                    if (!Utils.TryParseVersionOrVersionRange(normalizedVersionString, out _versionRange))
                    {
                        var exMessage = String.Format("Version '{0}' for resource '{1}' cannot be parsed.", normalizedVersionString, InputObject.Name);
                        var ex = new ArgumentException(exMessage);
                        var IncorrectVersionFormat = new ErrorRecord(ex, "IncorrectVersionFormat", ErrorCategory.InvalidArgument, null);
                        ThrowTerminatingError(IncorrectVersionFormat);
                    }
                    
                    ProcessSaveHelper(
                        pkgNames: new string[] { InputObject.Name },
                        pkgPrerelease: InputObject.IsPrerelease,
                        pkgRepository: new string[] { InputObject.Repository });
                
                    break;

                default:
                    Dbg.Assert(false, "Invalid parameter set");
                    break;
            }
        }

        #endregion

        #region Private methods

        private void ProcessSaveHelper(string[] pkgNames, bool pkgPrerelease, string[] pkgRepository)
        {
            var namesToSave = Utils.ProcessNameWildcards(pkgNames, out string[] errorMsgs, out bool nameContainsWildcard);
            if (nameContainsWildcard)
            {
                WriteError(new ErrorRecord(
                    new PSInvalidOperationException("Name with wildcards is not supported for Save-PSResource cmdlet"),
                    "NameContainsWildcard",
                    ErrorCategory.InvalidArgument,
                    this));
                return;
            }
            
            foreach (string error in errorMsgs)
            {
                WriteError(new ErrorRecord(
                    new PSInvalidOperationException(error),
                    "ErrorFilteringNamesForUnsupportedWildcards",
                    ErrorCategory.InvalidArgument,
                    this));
            }

            // this catches the case where Name wasn't passed in as null or empty,
            // but after filtering out unsupported wildcard names there are no elements left in namesToSave
            if (namesToSave.Length == 0)
            {
                return;
            }

            if (!ShouldProcess(string.Format("Resources to save: '{0}'", namesToSave)))
            {
                WriteVerbose(string.Format("Save operation cancelled by user for resources: {0}", namesToSave));
                return;
            }

            var installedPkgs = _installHelper.InstallPackages(
                names: namesToSave, 
                versionRange: _versionRange, 
                prerelease: pkgPrerelease, 
                repository: pkgRepository, 
                acceptLicense: true, 
                quiet: Quiet, 
                reinstall: true, 
                force: false, 
                trustRepository: TrustRepository,
                credential: Credential, 
                noClobber: false, 
                asNupkg: AsNupkg, 
                includeXml: IncludeXml, 
                skipDependencyCheck: SkipDependencyCheck,
                authenticodeCheck: AuthenticodeCheck,
                savePkg: true,
                pathsToInstallPkg: new List<string> { _path },
<<<<<<< HEAD
                scope: null);
=======
                tmpPath: _tmpPath);
>>>>>>> dee8d95f

            if (PassThru)
            {
                foreach (PSResourceInfo pkg in installedPkgs)
                {
                    WriteObject(pkg);
                }
            }
        }
        
        #endregion
    }
}
<|MERGE_RESOLUTION|>--- conflicted
+++ resolved
@@ -1,311 +1,308 @@
-// Copyright (c) Microsoft Corporation. All rights reserved.
-// Licensed under the MIT License.
-
-using Microsoft.PowerShell.PowerShellGet.UtilClasses;
-using NuGet.Versioning;
-using System;
-using System.Collections.Generic;
-using System.IO;
-using System.Linq;
-using System.Management.Automation;
-
-using Dbg = System.Diagnostics.Debug;
-
-namespace Microsoft.PowerShell.PowerShellGet.Cmdlets
-{
-    /// <summary>
-    /// The Save-PSResource cmdlet saves a resource to a machine.
-    /// It returns nothing.
-    /// </summary>
-    [Cmdlet(VerbsData.Save, "PSResource", DefaultParameterSetName = "NameParameterSet", SupportsShouldProcess = true, ConfirmImpact = ConfirmImpact.Low)]
-    public sealed class SavePSResource : PSCmdlet
-    {
-        #region Members
-
-        private const string NameParameterSet = "NameParameterSet";
-        private const string InputObjectParameterSet = "InputObjectParameterSet";
-        VersionRange _versionRange;
-        InstallHelper _installHelper;
-        
-        #endregion
-
-        #region Parameters 
-
-        /// <summary>
-        /// Specifies the exact names of resources to save from a repository.
-        /// A comma-separated list of module names is accepted. The resource name must match the resource name in the repository.
-        /// </summary>
-        [Parameter(Mandatory = true, Position = 0, ValueFromPipeline = true, ParameterSetName = NameParameterSet)]
-        [ValidateNotNullOrEmpty]
-        public string[] Name { get; set; }
-
-        /// <summary>
-        /// Specifies the version or version range of the package to be saved
-        /// </summary>
-        [Parameter(ParameterSetName = NameParameterSet)]
-        [ValidateNotNullOrEmpty]
-        public string Version { get; set; }
-
-        /// <summary>
-        /// Specifies to allow saveing of prerelease versions
-        /// </summary>
-        [Parameter(ParameterSetName = NameParameterSet)]
-        public SwitchParameter Prerelease { get; set; }
-
-        /// <summary>
-        /// Specifies the specific repositories to search within.
-        /// </summary>
-        [Parameter(ParameterSetName = NameParameterSet)]
-        [ArgumentCompleter(typeof(RepositoryNameCompleter))]
-        [ValidateNotNullOrEmpty]
-        public string[] Repository { get; set; }
-
-        /// <summary>
-        /// Specifies a user account that has rights to save a resource from a specific repository.
-        /// </summary>
-        [Parameter]
-        public PSCredential Credential { get; set; }
-        
-        /// <summary>
-        /// Saves the resource as a .nupkg
-        /// </summary>
-        [Parameter]
-        public SwitchParameter AsNupkg { get; set; }
-
-        /// <summary>
-        /// Saves the metadata XML file with the resource
-        /// </summary>
-        [Parameter]
-        public SwitchParameter IncludeXml { get; set; }
-
-        /// <summary>
-        /// The destination where the resource is to be installed. Works for all resource types.
-        /// </summary>
-        [Parameter]
-        [ValidateNotNullOrEmpty]
-        public string Path
-        {
-            get
-            { return _path; }
-
-            set
-            {
-                string resolvedPath = string.Empty;
-                if (string.IsNullOrEmpty(value))
-                {
-                    // If the user does not specify a path to save to, use the user's current working directory
-                    resolvedPath = SessionState.Path.GetResolvedPSPathFromPSPath(SessionState.Path.CurrentFileSystemLocation.Path).First().Path;
-                }
-                else {
-                    resolvedPath = SessionState.Path.GetResolvedPSPathFromPSPath(value).First().Path;
-                }
-
-                // Path where resource is saved must be a directory
-                if (Directory.Exists(resolvedPath))
-                {
-                    _path = resolvedPath;
-                }
-            }
-        }
-        private string _path;
-
-        /// <summary>
-        /// The destination where the resource is to be temporarily saved to.
-
-        /// </summary>
-        [Parameter]
-        [ValidateNotNullOrEmpty]
-        public string TemporaryPath
-        {
-            get
-            { return _tmpPath; }
-
-            set
-            {
-                if (WildcardPattern.ContainsWildcardCharacters(value)) 
-                { 
-                    throw new PSArgumentException("Wildcard characters are not allowed in the temporary path."); 
-                } 
-                
-                // This will throw if path cannot be resolved
-                _tmpPath = SessionState.Path.GetResolvedPSPathFromPSPath(value).First().Path;
-            }
-        }
-        private string _tmpPath;
-
-        /// <summary>
-        /// Suppresses being prompted for untrusted sources.
-        /// </summary>
-        [Parameter]
-        public SwitchParameter TrustRepository { get; set; }
-
-        /// <summary>
-        /// Passes the resource saved to the console.
-        /// </summary>
-        [Parameter]
-        public SwitchParameter PassThru { get; set; }
-
-        /// <summary>
-        /// Used for pipeline input.
-        /// </summary>
-        [Parameter(Mandatory = true, Position = 0, ValueFromPipeline = true, ParameterSetName = InputObjectParameterSet)]
-        [ValidateNotNullOrEmpty]
-        public PSResourceInfo InputObject { get; set; }
-
-        /// <summary>
-        /// Skips the check for resource dependencies, so that only found resources are saved,
-        /// and not any resources the found resource depends on.
-        /// </summary>
-        [Parameter]
-        public SwitchParameter SkipDependencyCheck { get; set; }
-
-        /// <summary>
-        /// Check validation for signed and catalog files
-
-        /// </summary>
-        [Parameter]
-        public SwitchParameter AuthenticodeCheck { get; set; }
-
-        /// <summary>
-        /// Suppresses progress information.
-        /// </summary>
-        [Parameter(ParameterSetName = NameParameterSet)]
-        [Parameter(ParameterSetName = InputObjectParameterSet)]
-        public SwitchParameter Quiet { get; set; }
-
-        #endregion
-
-        #region Method overrides
-
-        protected override void BeginProcessing()
-        {
-            // Create a repository story (the PSResourceRepository.xml file) if it does not already exist
-            // This is to create a better experience for those who have just installed v3 and want to get up and running quickly
-            RepositorySettings.CheckRepositoryStore();
-
-            _installHelper = new InstallHelper(cmdletPassedIn: this);
-        }
-
-        protected override void ProcessRecord()
-        {
-            switch (ParameterSetName)
-            {
-                case NameParameterSet:
-                    // validate that if a -Version param is passed in that it can be parsed into a NuGet version range. 
-                    // an exact version will be formatted into a version range.
-                    if (Version == null)
-                    {
-                        _versionRange = VersionRange.All;
-                    }
-                    else if (!Utils.TryParseVersionOrVersionRange(Version, out _versionRange))
-                    {
-                        var exMessage = "Argument for -Version parameter is not in the proper format.";
-                        var ex = new ArgumentException(exMessage);
-                        var IncorrectVersionFormat = new ErrorRecord(ex, "IncorrectVersionFormat", ErrorCategory.InvalidArgument, null);
-                        ThrowTerminatingError(IncorrectVersionFormat);
-                    }
-
-                    ProcessSaveHelper(
-                        pkgNames: Name,
-                        pkgPrerelease: Prerelease,
-                        pkgRepository: Repository);
-                    break;
-
-                case InputObjectParameterSet:
-                    string normalizedVersionString = Utils.GetNormalizedVersionString(InputObject.Version.ToString(), InputObject.Prerelease);
-                    if (!Utils.TryParseVersionOrVersionRange(normalizedVersionString, out _versionRange))
-                    {
-                        var exMessage = String.Format("Version '{0}' for resource '{1}' cannot be parsed.", normalizedVersionString, InputObject.Name);
-                        var ex = new ArgumentException(exMessage);
-                        var IncorrectVersionFormat = new ErrorRecord(ex, "IncorrectVersionFormat", ErrorCategory.InvalidArgument, null);
-                        ThrowTerminatingError(IncorrectVersionFormat);
-                    }
-                    
-                    ProcessSaveHelper(
-                        pkgNames: new string[] { InputObject.Name },
-                        pkgPrerelease: InputObject.IsPrerelease,
-                        pkgRepository: new string[] { InputObject.Repository });
-                
-                    break;
-
-                default:
-                    Dbg.Assert(false, "Invalid parameter set");
-                    break;
-            }
-        }
-
-        #endregion
-
-        #region Private methods
-
-        private void ProcessSaveHelper(string[] pkgNames, bool pkgPrerelease, string[] pkgRepository)
-        {
-            var namesToSave = Utils.ProcessNameWildcards(pkgNames, out string[] errorMsgs, out bool nameContainsWildcard);
-            if (nameContainsWildcard)
-            {
-                WriteError(new ErrorRecord(
-                    new PSInvalidOperationException("Name with wildcards is not supported for Save-PSResource cmdlet"),
-                    "NameContainsWildcard",
-                    ErrorCategory.InvalidArgument,
-                    this));
-                return;
-            }
-            
-            foreach (string error in errorMsgs)
-            {
-                WriteError(new ErrorRecord(
-                    new PSInvalidOperationException(error),
-                    "ErrorFilteringNamesForUnsupportedWildcards",
-                    ErrorCategory.InvalidArgument,
-                    this));
-            }
-
-            // this catches the case where Name wasn't passed in as null or empty,
-            // but after filtering out unsupported wildcard names there are no elements left in namesToSave
-            if (namesToSave.Length == 0)
-            {
-                return;
-            }
-
-            if (!ShouldProcess(string.Format("Resources to save: '{0}'", namesToSave)))
-            {
-                WriteVerbose(string.Format("Save operation cancelled by user for resources: {0}", namesToSave));
-                return;
-            }
-
-            var installedPkgs = _installHelper.InstallPackages(
-                names: namesToSave, 
-                versionRange: _versionRange, 
-                prerelease: pkgPrerelease, 
-                repository: pkgRepository, 
-                acceptLicense: true, 
-                quiet: Quiet, 
-                reinstall: true, 
-                force: false, 
-                trustRepository: TrustRepository,
-                credential: Credential, 
-                noClobber: false, 
-                asNupkg: AsNupkg, 
-                includeXml: IncludeXml, 
-                skipDependencyCheck: SkipDependencyCheck,
-                authenticodeCheck: AuthenticodeCheck,
-                savePkg: true,
-                pathsToInstallPkg: new List<string> { _path },
-<<<<<<< HEAD
-                scope: null);
-=======
-                tmpPath: _tmpPath);
->>>>>>> dee8d95f
-
-            if (PassThru)
-            {
-                foreach (PSResourceInfo pkg in installedPkgs)
-                {
-                    WriteObject(pkg);
-                }
-            }
-        }
-        
-        #endregion
-    }
-}
+// Copyright (c) Microsoft Corporation. All rights reserved.
+// Licensed under the MIT License.
+
+using Microsoft.PowerShell.PowerShellGet.UtilClasses;
+using NuGet.Versioning;
+using System;
+using System.Collections.Generic;
+using System.IO;
+using System.Linq;
+using System.Management.Automation;
+
+using Dbg = System.Diagnostics.Debug;
+
+namespace Microsoft.PowerShell.PowerShellGet.Cmdlets
+{
+    /// <summary>
+    /// The Save-PSResource cmdlet saves a resource to a machine.
+    /// It returns nothing.
+    /// </summary>
+    [Cmdlet(VerbsData.Save, "PSResource", DefaultParameterSetName = "NameParameterSet", SupportsShouldProcess = true, ConfirmImpact = ConfirmImpact.Low)]
+    public sealed class SavePSResource : PSCmdlet
+    {
+        #region Members
+
+        private const string NameParameterSet = "NameParameterSet";
+        private const string InputObjectParameterSet = "InputObjectParameterSet";
+        VersionRange _versionRange;
+        InstallHelper _installHelper;
+        
+        #endregion
+
+        #region Parameters 
+
+        /// <summary>
+        /// Specifies the exact names of resources to save from a repository.
+        /// A comma-separated list of module names is accepted. The resource name must match the resource name in the repository.
+        /// </summary>
+        [Parameter(Mandatory = true, Position = 0, ValueFromPipeline = true, ParameterSetName = NameParameterSet)]
+        [ValidateNotNullOrEmpty]
+        public string[] Name { get; set; }
+
+        /// <summary>
+        /// Specifies the version or version range of the package to be saved
+        /// </summary>
+        [Parameter(ParameterSetName = NameParameterSet)]
+        [ValidateNotNullOrEmpty]
+        public string Version { get; set; }
+
+        /// <summary>
+        /// Specifies to allow saveing of prerelease versions
+        /// </summary>
+        [Parameter(ParameterSetName = NameParameterSet)]
+        public SwitchParameter Prerelease { get; set; }
+
+        /// <summary>
+        /// Specifies the specific repositories to search within.
+        /// </summary>
+        [Parameter(ParameterSetName = NameParameterSet)]
+        [ArgumentCompleter(typeof(RepositoryNameCompleter))]
+        [ValidateNotNullOrEmpty]
+        public string[] Repository { get; set; }
+
+        /// <summary>
+        /// Specifies a user account that has rights to save a resource from a specific repository.
+        /// </summary>
+        [Parameter]
+        public PSCredential Credential { get; set; }
+        
+        /// <summary>
+        /// Saves the resource as a .nupkg
+        /// </summary>
+        [Parameter]
+        public SwitchParameter AsNupkg { get; set; }
+
+        /// <summary>
+        /// Saves the metadata XML file with the resource
+        /// </summary>
+        [Parameter]
+        public SwitchParameter IncludeXml { get; set; }
+
+        /// <summary>
+        /// The destination where the resource is to be installed. Works for all resource types.
+        /// </summary>
+        [Parameter]
+        [ValidateNotNullOrEmpty]
+        public string Path
+        {
+            get
+            { return _path; }
+
+            set
+            {
+                string resolvedPath = string.Empty;
+                if (string.IsNullOrEmpty(value))
+                {
+                    // If the user does not specify a path to save to, use the user's current working directory
+                    resolvedPath = SessionState.Path.GetResolvedPSPathFromPSPath(SessionState.Path.CurrentFileSystemLocation.Path).First().Path;
+                }
+                else {
+                    resolvedPath = SessionState.Path.GetResolvedPSPathFromPSPath(value).First().Path;
+                }
+
+                // Path where resource is saved must be a directory
+                if (Directory.Exists(resolvedPath))
+                {
+                    _path = resolvedPath;
+                }
+            }
+        }
+        private string _path;
+
+        /// <summary>
+        /// The destination where the resource is to be temporarily saved to.
+
+        /// </summary>
+        [Parameter]
+        [ValidateNotNullOrEmpty]
+        public string TemporaryPath
+        {
+            get
+            { return _tmpPath; }
+
+            set
+            {
+                if (WildcardPattern.ContainsWildcardCharacters(value)) 
+                { 
+                    throw new PSArgumentException("Wildcard characters are not allowed in the temporary path."); 
+                } 
+                
+                // This will throw if path cannot be resolved
+                _tmpPath = SessionState.Path.GetResolvedPSPathFromPSPath(value).First().Path;
+            }
+        }
+        private string _tmpPath;
+
+        /// <summary>
+        /// Suppresses being prompted for untrusted sources.
+        /// </summary>
+        [Parameter]
+        public SwitchParameter TrustRepository { get; set; }
+
+        /// <summary>
+        /// Passes the resource saved to the console.
+        /// </summary>
+        [Parameter]
+        public SwitchParameter PassThru { get; set; }
+
+        /// <summary>
+        /// Used for pipeline input.
+        /// </summary>
+        [Parameter(Mandatory = true, Position = 0, ValueFromPipeline = true, ParameterSetName = InputObjectParameterSet)]
+        [ValidateNotNullOrEmpty]
+        public PSResourceInfo InputObject { get; set; }
+
+        /// <summary>
+        /// Skips the check for resource dependencies, so that only found resources are saved,
+        /// and not any resources the found resource depends on.
+        /// </summary>
+        [Parameter]
+        public SwitchParameter SkipDependencyCheck { get; set; }
+
+        /// <summary>
+        /// Check validation for signed and catalog files
+
+        /// </summary>
+        [Parameter]
+        public SwitchParameter AuthenticodeCheck { get; set; }
+
+        /// <summary>
+        /// Suppresses progress information.
+        /// </summary>
+        [Parameter(ParameterSetName = NameParameterSet)]
+        [Parameter(ParameterSetName = InputObjectParameterSet)]
+        public SwitchParameter Quiet { get; set; }
+
+        #endregion
+
+        #region Method overrides
+
+        protected override void BeginProcessing()
+        {
+            // Create a repository story (the PSResourceRepository.xml file) if it does not already exist
+            // This is to create a better experience for those who have just installed v3 and want to get up and running quickly
+            RepositorySettings.CheckRepositoryStore();
+
+            _installHelper = new InstallHelper(cmdletPassedIn: this);
+        }
+
+        protected override void ProcessRecord()
+        {
+            switch (ParameterSetName)
+            {
+                case NameParameterSet:
+                    // validate that if a -Version param is passed in that it can be parsed into a NuGet version range. 
+                    // an exact version will be formatted into a version range.
+                    if (Version == null)
+                    {
+                        _versionRange = VersionRange.All;
+                    }
+                    else if (!Utils.TryParseVersionOrVersionRange(Version, out _versionRange))
+                    {
+                        var exMessage = "Argument for -Version parameter is not in the proper format.";
+                        var ex = new ArgumentException(exMessage);
+                        var IncorrectVersionFormat = new ErrorRecord(ex, "IncorrectVersionFormat", ErrorCategory.InvalidArgument, null);
+                        ThrowTerminatingError(IncorrectVersionFormat);
+                    }
+
+                    ProcessSaveHelper(
+                        pkgNames: Name,
+                        pkgPrerelease: Prerelease,
+                        pkgRepository: Repository);
+                    break;
+
+                case InputObjectParameterSet:
+                    string normalizedVersionString = Utils.GetNormalizedVersionString(InputObject.Version.ToString(), InputObject.Prerelease);
+                    if (!Utils.TryParseVersionOrVersionRange(normalizedVersionString, out _versionRange))
+                    {
+                        var exMessage = String.Format("Version '{0}' for resource '{1}' cannot be parsed.", normalizedVersionString, InputObject.Name);
+                        var ex = new ArgumentException(exMessage);
+                        var IncorrectVersionFormat = new ErrorRecord(ex, "IncorrectVersionFormat", ErrorCategory.InvalidArgument, null);
+                        ThrowTerminatingError(IncorrectVersionFormat);
+                    }
+                    
+                    ProcessSaveHelper(
+                        pkgNames: new string[] { InputObject.Name },
+                        pkgPrerelease: InputObject.IsPrerelease,
+                        pkgRepository: new string[] { InputObject.Repository });
+                
+                    break;
+
+                default:
+                    Dbg.Assert(false, "Invalid parameter set");
+                    break;
+            }
+        }
+
+        #endregion
+
+        #region Private methods
+
+        private void ProcessSaveHelper(string[] pkgNames, bool pkgPrerelease, string[] pkgRepository)
+        {
+            var namesToSave = Utils.ProcessNameWildcards(pkgNames, out string[] errorMsgs, out bool nameContainsWildcard);
+            if (nameContainsWildcard)
+            {
+                WriteError(new ErrorRecord(
+                    new PSInvalidOperationException("Name with wildcards is not supported for Save-PSResource cmdlet"),
+                    "NameContainsWildcard",
+                    ErrorCategory.InvalidArgument,
+                    this));
+                return;
+            }
+            
+            foreach (string error in errorMsgs)
+            {
+                WriteError(new ErrorRecord(
+                    new PSInvalidOperationException(error),
+                    "ErrorFilteringNamesForUnsupportedWildcards",
+                    ErrorCategory.InvalidArgument,
+                    this));
+            }
+
+            // this catches the case where Name wasn't passed in as null or empty,
+            // but after filtering out unsupported wildcard names there are no elements left in namesToSave
+            if (namesToSave.Length == 0)
+            {
+                return;
+            }
+
+            if (!ShouldProcess(string.Format("Resources to save: '{0}'", namesToSave)))
+            {
+                WriteVerbose(string.Format("Save operation cancelled by user for resources: {0}", namesToSave));
+                return;
+            }
+
+            var installedPkgs = _installHelper.InstallPackages(
+                names: namesToSave, 
+                versionRange: _versionRange, 
+                prerelease: pkgPrerelease, 
+                repository: pkgRepository, 
+                acceptLicense: true, 
+                quiet: Quiet, 
+                reinstall: true, 
+                force: false, 
+                trustRepository: TrustRepository,
+                credential: Credential, 
+                noClobber: false, 
+                asNupkg: AsNupkg, 
+                includeXml: IncludeXml, 
+                skipDependencyCheck: SkipDependencyCheck,
+                authenticodeCheck: AuthenticodeCheck,
+                savePkg: true,
+                pathsToInstallPkg: new List<string> { _path },
+                scope: null,
+                tmpPath: _tmpPath);
+
+            if (PassThru)
+            {
+                foreach (PSResourceInfo pkg in installedPkgs)
+                {
+                    WriteObject(pkg);
+                }
+            }
+        }
+        
+        #endregion
+    }
+}