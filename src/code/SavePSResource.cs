--- conflicted
+++ resolved
@@ -1,536 +1,273 @@
-<<<<<<< HEAD
-// Copyright (c) Microsoft Corporation. All rights reserved.
-// Licensed under the MIT License.
-
-using Microsoft.PowerShell.PowerShellGet.UtilClasses;
-using NuGet.Versioning;
-using System;
-using System.Collections.Generic;
-using System.IO;
-using System.Linq;
-using System.Management.Automation;
-
-using Dbg = System.Diagnostics.Debug;
-
-namespace Microsoft.PowerShell.PowerShellGet.Cmdlets
-{
-    /// <summary>
-    /// The Save-PSResource cmdlet saves a resource to a machine.
-    /// It returns nothing.
-    /// </summary>
-    [Cmdlet(VerbsData.Save, "PSResource", DefaultParameterSetName = "NameParameterSet", SupportsShouldProcess = true)]
-    public sealed class SavePSResource : PSCmdlet
-    {
-        #region Members
-
-        private const string NameParameterSet = "NameParameterSet";
-        private const string InputObjectParameterSet = "InputObjectParameterSet";
-        VersionRange _versionRange;
-        InstallHelper _installHelper;
-        
-        #endregion
-
-        #region Parameters 
-
-        /// <summary>
-        /// Specifies the exact names of resources to save from a repository.
-        /// A comma-separated list of module names is accepted. The resource name must match the resource name in the repository.
-        /// </summary>
-        [Parameter(Mandatory = true, Position = 0, ValueFromPipeline = true, ParameterSetName = NameParameterSet)]
-        [ValidateNotNullOrEmpty]
-        public string[] Name { get; set; }
-
-        /// <summary>
-        /// Specifies the version or version range of the package to be saved
-        /// </summary>
-        [Parameter(ParameterSetName = NameParameterSet)]
-        [ValidateNotNullOrEmpty]
-        public string Version { get; set; }
-
-        /// <summary>
-        /// Specifies to allow saveing of prerelease versions
-        /// </summary>
-        [Parameter(ParameterSetName = NameParameterSet)]
-        public SwitchParameter Prerelease { get; set; }
-
-        /// <summary>
-        /// Specifies the specific repositories to search within.
-        /// </summary>
-        [Parameter(ParameterSetName = NameParameterSet)]
-        [ArgumentCompleter(typeof(RepositoryNameCompleter))]
-        [ValidateNotNullOrEmpty]
-        public string[] Repository { get; set; }
-
-        /// <summary>
-        /// Specifies a user account that has rights to save a resource from a specific repository.
-        /// </summary>
-        [Parameter(ParameterSetName = NameParameterSet)]
-        [Parameter(ParameterSetName = InputObjectParameterSet)]
-        public PSCredential Credential { get; set; }
-        
-        /// <summary>
-        /// Saves the resource as a .nupkg
-        /// </summary>
-        [Parameter()]
-        public SwitchParameter AsNupkg { get; set; }
-
-        /// <summary>
-        /// Saves the metadata XML file with the resource
-        /// </summary>
-        [Parameter()]
-        public SwitchParameter IncludeXML { get; set; }
-
-        /// <summary>
-        /// The destination where the resource is to be installed. Works for all resource types.
-        /// </summary>
-        [Parameter(ParameterSetName = NameParameterSet)]
-        [Parameter(ParameterSetName = InputObjectParameterSet)]
-        [ValidateNotNullOrEmpty]
-        public string Path
-        {
-            get
-            { return _path; }
-
-            set
-            {
-                string resolvedPath = string.Empty;
-                if (!string.IsNullOrEmpty(value))
-                {
-                    resolvedPath = SessionState.Path.GetResolvedPSPathFromPSPath(value).First().Path;
-                }
-
-                // Path where resource is saved must be a directory
-                if (Directory.Exists(resolvedPath))
-                {
-                    _path = resolvedPath;
-                }
-            }
-        }
-        private string _path;
-
-        /// <summary>
-        /// Suppresses being prompted for untrusted sources.
-        /// </summary>
-        [Parameter(ParameterSetName = NameParameterSet)]
-        [Parameter(ParameterSetName = InputObjectParameterSet)]
-        public SwitchParameter TrustRepository { get; set; }
-        
-        /// <summary>
-        /// Used for pipeline input.
-        /// </summary>
-        [Parameter(Mandatory = true, Position = 0, ValueFromPipeline = true, ParameterSetName = InputObjectParameterSet)]
-        [ValidateNotNullOrEmpty]
-        public PSResourceInfo InputObject { get; set; }
-
-        /// <summary>
-        /// Skips the check for resource dependencies, so that only found resources are saved,
-        /// and not any resources the found resource depends on.
-        /// </summary>
-        [Parameter]
-        public SwitchParameter SkipDependencyCheck { get; set; }
-
-        #endregion
-
-        #region Method overrides
-
-        protected override void BeginProcessing()
-        {
-            // Create a repository story (the PSResourceRepository.xml file) if it does not already exist
-            // This is to create a better experience for those who have just installed v3 and want to get up and running quickly
-            RepositorySettings.CheckRepositoryStore();
-
-            // If the user does not specify a path to save to, use the user's current working directory
-            if (string.IsNullOrWhiteSpace(_path))
-            {
-                _path = SessionState.Path.CurrentLocation.Path;
-            }
-
-            _installHelper = new InstallHelper(cmdletPassedIn: this);
-        }
-
-        protected override void ProcessRecord()
-        {
-            switch (ParameterSetName)
-            {
-                case NameParameterSet:
-                    // validate that if a -Version param is passed in that it can be parsed into a NuGet version range. 
-                    // an exact version will be formatted into a version range.
-                    if (Version == null)
-                    {
-                        _versionRange = VersionRange.All;
-                    }
-                    else if (!Utils.TryParseVersionOrVersionRange(Version, out _versionRange))
-                    {
-                        var exMessage = "Argument for -Version parameter is not in the proper format.";
-                        var ex = new ArgumentException(exMessage);
-                        var IncorrectVersionFormat = new ErrorRecord(ex, "IncorrectVersionFormat", ErrorCategory.InvalidArgument, null);
-                        ThrowTerminatingError(IncorrectVersionFormat);
-                    }
-
-                    ProcessSaveHelper(
-                        pkgNames: Name,
-                        pkgPrerelease: Prerelease,
-                        pkgRepository: Repository);
-                    break;
-
-                case InputObjectParameterSet:
-                    string normalizedVersionString = Utils.GetNormalizedVersionString(InputObject.Version.ToString(), InputObject.PrereleaseLabel);
-                    if (!Utils.TryParseVersionOrVersionRange(normalizedVersionString, out _versionRange))
-                    {
-                        var exMessage = String.Format("Version '{0}' for resource '{1}' cannot be parsed.", normalizedVersionString, InputObject.Name);
-                        var ex = new ArgumentException(exMessage);
-                        var IncorrectVersionFormat = new ErrorRecord(ex, "IncorrectVersionFormat", ErrorCategory.InvalidArgument, null);
-                        ThrowTerminatingError(IncorrectVersionFormat);
-                    }
-                    
-                    ProcessSaveHelper(
-                        pkgNames: new string[] { InputObject.Name },
-                        pkgPrerelease: InputObject.IsPrerelease,
-                        pkgRepository: new string[] { InputObject.Repository });
-                
-                    break;
-
-                default:
-                    Dbg.Assert(false, "Invalid parameter set");
-                    break;
-            }
-        }
-
-        #endregion
-
-        #region Private methods
-
-        private void ProcessSaveHelper(string[] pkgNames, bool pkgPrerelease, string[] pkgRepository)
-        {
-            var namesToSave = Utils.ProcessNameWildcards(pkgNames, out string[] errorMsgs, out bool nameContainsWildcard);
-            if (nameContainsWildcard)
-            {
-                WriteError(new ErrorRecord(
-                    new PSInvalidOperationException("Name with wildcards is not supported for Save-PSResource cmdlet"),
-                    "NameContainsWildcard",
-                    ErrorCategory.InvalidArgument,
-                    this));
-                return;
-            }
-            
-            foreach (string error in errorMsgs)
-            {
-                WriteError(new ErrorRecord(
-                    new PSInvalidOperationException(error),
-                    "ErrorFilteringNamesForUnsupportedWildcards",
-                    ErrorCategory.InvalidArgument,
-                    this));
-            }
-
-            // this catches the case where Name wasn't passed in as null or empty,
-            // but after filtering out unsupported wildcard names there are no elements left in namesToSave
-            if (namesToSave.Length == 0)
-            {
-                return;
-            }
-
-            if (!ShouldProcess(string.Format("Resources to save: '{0}'", namesToSave)))
-            {
-                WriteVerbose(string.Format("Save operation cancelled by user for resources: {0}", namesToSave));
-                return;
-            }
-
-            _installHelper.InstallPackages(
-                names: namesToSave, 
-                versionRange: _versionRange, 
-                prerelease: pkgPrerelease, 
-                repository: pkgRepository, 
-                acceptLicense: true, 
-                quiet: true, 
-                reinstall: true, 
-                force: false, 
-                trustRepository: TrustRepository,
-                credential: Credential, 
-                noClobber: false, 
-                specifiedPath: _path, 
-                asNupkg: AsNupkg, 
-                includeXML: IncludeXML, 
-                skipDependencyCheck: SkipDependencyCheck,
-                savePkg: true,
-                pathsToInstallPkg: new List<string> { _path } );
-        }
-        
-        #endregion
-    }
-}
-=======
-// Copyright (c) Microsoft Corporation. All rights reserved.
-// Licensed under the MIT License.
-
-using Microsoft.PowerShell.PowerShellGet.UtilClasses;
-using NuGet.Versioning;
-using System;
-using System.Collections.Generic;
-using System.IO;
-using System.Linq;
-using System.Management.Automation;
-
-using Dbg = System.Diagnostics.Debug;
-
-namespace Microsoft.PowerShell.PowerShellGet.Cmdlets
-{
-    /// <summary>
-    /// The Save-PSResource cmdlet saves a resource to a machine.
-    /// It returns nothing.
-    /// </summary>
-    [Cmdlet(VerbsData.Save, "PSResource", DefaultParameterSetName = "NameParameterSet", SupportsShouldProcess = true)]
-    public sealed class SavePSResource : PSCmdlet
-    {
-        #region Members
-
-        private const string NameParameterSet = "NameParameterSet";
-        private const string InputObjectParameterSet = "InputObjectParameterSet";
-        VersionRange _versionRange;
-        InstallHelper _installHelper;
-        
-        #endregion
-
-        #region Parameters 
-
-        /// <summary>
-        /// Specifies the exact names of resources to save from a repository.
-        /// A comma-separated list of module names is accepted. The resource name must match the resource name in the repository.
-        /// </summary>
-        [Parameter(Mandatory = true, Position = 0, ValueFromPipeline = true, ParameterSetName = NameParameterSet)]
-        [ValidateNotNullOrEmpty]
-        public string[] Name { get; set; }
-
-        /// <summary>
-        /// Specifies the version or version range of the package to be saved
-        /// </summary>
-        [Parameter(ParameterSetName = NameParameterSet)]
-        [ValidateNotNullOrEmpty]
-        public string Version { get; set; }
-
-        /// <summary>
-        /// Specifies to allow saveing of prerelease versions
-        /// </summary>
-        [Parameter(ParameterSetName = NameParameterSet)]
-        public SwitchParameter Prerelease { get; set; }
-
-        /// <summary>
-        /// Specifies the specific repositories to search within.
-        /// </summary>
-        [Parameter(ParameterSetName = NameParameterSet)]
-        [ArgumentCompleter(typeof(RepositoryNameCompleter))]
-        [ValidateNotNullOrEmpty]
-        public string[] Repository { get; set; }
-
-        /// <summary>
-        /// Specifies a user account that has rights to save a resource from a specific repository.
-        /// </summary>
-        [Parameter(ParameterSetName = NameParameterSet)]
-        [Parameter(ParameterSetName = InputObjectParameterSet)]
-        public PSCredential Credential { get; set; }
-        
-        /*
-        /// <summary>
-        /// Saves as a .nupkg
-        /// </summary>
-        [Parameter()]
-        public SwitchParameter AsNupkg { get; set; }
-
-        /// <summary>
-        /// Saves the metadata XML file with the resource
-        /// </summary>
-        [Parameter()]
-        public SwitchParameter IncludeXML { get; set; }
-        */
-
-        /// <summary>
-        /// The destination where the resource is to be installed. Works for all resource types.
-        /// </summary>
-        [Parameter(ParameterSetName = NameParameterSet)]
-        [Parameter(ParameterSetName = InputObjectParameterSet)]
-        [ValidateNotNullOrEmpty]
-        public string Path
-        {
-            get
-            { return _path; }
-
-            set
-            {
-                string resolvedPath = string.Empty;
-                if (!string.IsNullOrEmpty(value))
-                {
-                    resolvedPath = SessionState.Path.GetResolvedPSPathFromPSPath(value).First().Path;
-                }
-
-                // Path where resource is saved must be a directory
-                if (Directory.Exists(resolvedPath))
-                {
-                    _path = resolvedPath;
-                }
-            }
-        }
-        private string _path;
-
-        /// <summary>
-        /// Suppresses being prompted for untrusted sources.
-        /// </summary>
-        [Parameter(ParameterSetName = NameParameterSet)]
-        [Parameter(ParameterSetName = InputObjectParameterSet)]
-        public SwitchParameter TrustRepository { get; set; }
-
-        /// <summary>
-        /// Passes the resource saved to the console.
-        /// </summary>
-        [Parameter()]
-        public SwitchParameter PassThru { get; set; }
-
-        /// <summary>
-        /// Used for pipeline input.
-        /// </summary>
-        [Parameter(Mandatory = true, Position = 0, ValueFromPipeline = true, ParameterSetName = InputObjectParameterSet)]
-        [ValidateNotNullOrEmpty]
-        public PSResourceInfo InputObject { get; set; }
-
-        /// <summary>
-        /// Skips the check for resource dependencies, so that only found resources are saved,
-        /// and not any resources the found resource depends on.
-        /// </summary>
-        [Parameter]
-        public SwitchParameter SkipDependencyCheck { get; set; }
-
-        #endregion
-
-        #region Method overrides
-
-        protected override void BeginProcessing()
-        {
-            // Create a repository story (the PSResourceRepository.xml file) if it does not already exist
-            // This is to create a better experience for those who have just installed v3 and want to get up and running quickly
-            RepositorySettings.CheckRepositoryStore();
-
-            // If the user does not specify a path to save to, use the user's current working directory
-            if (string.IsNullOrWhiteSpace(_path))
-            {
-                _path = SessionState.Path.CurrentLocation.Path;
-            }
-
-            _installHelper = new InstallHelper(savePkg: true, cmdletPassedIn: this);
-        }
-
-        protected override void ProcessRecord()
-        {
-            switch (ParameterSetName)
-            {
-                case NameParameterSet:
-                    // validate that if a -Version param is passed in that it can be parsed into a NuGet version range. 
-                    // an exact version will be formatted into a version range.
-                    if (Version == null)
-                    {
-                        _versionRange = VersionRange.All;
-                    }
-                    else if (!Utils.TryParseVersionOrVersionRange(Version, out _versionRange))
-                    {
-                        var exMessage = "Argument for -Version parameter is not in the proper format.";
-                        var ex = new ArgumentException(exMessage);
-                        var IncorrectVersionFormat = new ErrorRecord(ex, "IncorrectVersionFormat", ErrorCategory.InvalidArgument, null);
-                        ThrowTerminatingError(IncorrectVersionFormat);
-                    }
-
-                    ProcessSaveHelper(
-                        pkgNames: Name,
-                        pkgPrerelease: Prerelease,
-                        pkgRepository: Repository);
-                    break;
-
-                case InputObjectParameterSet:
-                    string normalizedVersionString = Utils.GetNormalizedVersionString(InputObject.Version.ToString(), InputObject.PrereleaseLabel);
-                    if (!Utils.TryParseVersionOrVersionRange(normalizedVersionString, out _versionRange))
-                    {
-                        var exMessage = String.Format("Version '{0}' for resource '{1}' cannot be parsed.", normalizedVersionString, InputObject.Name);
-                        var ex = new ArgumentException(exMessage);
-                        var IncorrectVersionFormat = new ErrorRecord(ex, "IncorrectVersionFormat", ErrorCategory.InvalidArgument, null);
-                        ThrowTerminatingError(IncorrectVersionFormat);
-                    }
-                    
-                    ProcessSaveHelper(
-                        pkgNames: new string[] { InputObject.Name },
-                        pkgPrerelease: InputObject.IsPrerelease,
-                        pkgRepository: new string[] { InputObject.Repository });
-                
-                    break;
-
-                default:
-                    Dbg.Assert(false, "Invalid parameter set");
-                    break;
-            }
-        }
-
-        #endregion
-
-        #region Private methods
-
-        private void ProcessSaveHelper(string[] pkgNames, bool pkgPrerelease, string[] pkgRepository)
-        {
-            var namesToSave = Utils.ProcessNameWildcards(pkgNames, out string[] errorMsgs, out bool nameContainsWildcard);
-            if (nameContainsWildcard)
-            {
-                WriteError(new ErrorRecord(
-                    new PSInvalidOperationException("Name with wildcards is not supported for Save-PSResource cmdlet"),
-                    "NameContainsWildcard",
-                    ErrorCategory.InvalidArgument,
-                    this));
-                return;
-            }
-            
-            foreach (string error in errorMsgs)
-            {
-                WriteError(new ErrorRecord(
-                    new PSInvalidOperationException(error),
-                    "ErrorFilteringNamesForUnsupportedWildcards",
-                    ErrorCategory.InvalidArgument,
-                    this));
-            }
-
-            // this catches the case where Name wasn't passed in as null or empty,
-            // but after filtering out unsupported wildcard names there are no elements left in namesToSave
-            if (namesToSave.Length == 0)
-            {
-                return;
-            }
-
-            if (!ShouldProcess(string.Format("Resources to save: '{0}'", namesToSave)))
-            {
-                WriteVerbose(string.Format("Save operation cancelled by user for resources: {0}", namesToSave));
-                return;
-            }
-
-            var installedPkgs = _installHelper.InstallPackages(
-                names: namesToSave, 
-                versionRange: _versionRange, 
-                prerelease: pkgPrerelease, 
-                repository: pkgRepository, 
-                acceptLicense: true, 
-                quiet: true, 
-                reinstall: true, 
-                force: false, 
-                trustRepository: TrustRepository,
-                credential: Credential, 
-                noClobber: false, 
-                specifiedPath: _path, 
-                asNupkg: false, 
-                includeXML: false, 
-                skipDependencyCheck: SkipDependencyCheck,
-                pathsToInstallPkg: new List<string> { _path } );
-
-            if (PassThru)
-            {
-                foreach (PSResourceInfo pkg in installedPkgs)
-                {
-                    WriteObject(pkg);
-                }
-            }
-        }
-        
-        #endregion
-    }
-}
->>>>>>> 01aaf34e
+// Copyright (c) Microsoft Corporation. All rights reserved.
+// Licensed under the MIT License.
+
+using Microsoft.PowerShell.PowerShellGet.UtilClasses;
+using NuGet.Versioning;
+using System;
+using System.Collections.Generic;
+using System.IO;
+using System.Linq;
+using System.Management.Automation;
+
+using Dbg = System.Diagnostics.Debug;
+
+namespace Microsoft.PowerShell.PowerShellGet.Cmdlets
+{
+    /// <summary>
+    /// The Save-PSResource cmdlet saves a resource to a machine.
+    /// It returns nothing.
+    /// </summary>
+    [Cmdlet(VerbsData.Save, "PSResource", DefaultParameterSetName = "NameParameterSet", SupportsShouldProcess = true)]
+    public sealed class SavePSResource : PSCmdlet
+    {
+        #region Members
+
+        private const string NameParameterSet = "NameParameterSet";
+        private const string InputObjectParameterSet = "InputObjectParameterSet";
+        VersionRange _versionRange;
+        InstallHelper _installHelper;
+        
+        #endregion
+
+        #region Parameters 
+
+        /// <summary>
+        /// Specifies the exact names of resources to save from a repository.
+        /// A comma-separated list of module names is accepted. The resource name must match the resource name in the repository.
+        /// </summary>
+        [Parameter(Mandatory = true, Position = 0, ValueFromPipeline = true, ParameterSetName = NameParameterSet)]
+        [ValidateNotNullOrEmpty]
+        public string[] Name { get; set; }
+
+        /// <summary>
+        /// Specifies the version or version range of the package to be saved
+        /// </summary>
+        [Parameter(ParameterSetName = NameParameterSet)]
+        [ValidateNotNullOrEmpty]
+        public string Version { get; set; }
+
+        /// <summary>
+        /// Specifies to allow saveing of prerelease versions
+        /// </summary>
+        [Parameter(ParameterSetName = NameParameterSet)]
+        public SwitchParameter Prerelease { get; set; }
+
+        /// <summary>
+        /// Specifies the specific repositories to search within.
+        /// </summary>
+        [Parameter(ParameterSetName = NameParameterSet)]
+        [ArgumentCompleter(typeof(RepositoryNameCompleter))]
+        [ValidateNotNullOrEmpty]
+        public string[] Repository { get; set; }
+
+        /// <summary>
+        /// Specifies a user account that has rights to save a resource from a specific repository.
+        /// </summary>
+        [Parameter(ParameterSetName = NameParameterSet)]
+        [Parameter(ParameterSetName = InputObjectParameterSet)]
+        public PSCredential Credential { get; set; }
+        
+        /// <summary>
+        /// Saves the resource as a .nupkg
+        /// </summary>
+        [Parameter()]
+        public SwitchParameter AsNupkg { get; set; }
+
+        /// <summary>
+        /// Saves the metadata XML file with the resource
+        /// </summary>
+        [Parameter()]
+        public SwitchParameter IncludeXML { get; set; }
+
+        /// <summary>
+        /// The destination where the resource is to be installed. Works for all resource types.
+        /// </summary>
+        [Parameter(ParameterSetName = NameParameterSet)]
+        [Parameter(ParameterSetName = InputObjectParameterSet)]
+        [ValidateNotNullOrEmpty]
+        public string Path
+        {
+            get
+            { return _path; }
+
+            set
+            {
+                string resolvedPath = string.Empty;
+                if (!string.IsNullOrEmpty(value))
+                {
+                    resolvedPath = SessionState.Path.GetResolvedPSPathFromPSPath(value).First().Path;
+                }
+
+                // Path where resource is saved must be a directory
+                if (Directory.Exists(resolvedPath))
+                {
+                    _path = resolvedPath;
+                }
+            }
+        }
+        private string _path;
+
+        /// <summary>
+        /// Suppresses being prompted for untrusted sources.
+        /// </summary>
+        [Parameter(ParameterSetName = NameParameterSet)]
+        [Parameter(ParameterSetName = InputObjectParameterSet)]
+        public SwitchParameter TrustRepository { get; set; }
+
+        /// <summary>
+        /// Passes the resource saved to the console.
+        /// </summary>
+        [Parameter()]
+        public SwitchParameter PassThru { get; set; }
+
+        /// <summary>
+        /// Used for pipeline input.
+        /// </summary>
+        [Parameter(Mandatory = true, Position = 0, ValueFromPipeline = true, ParameterSetName = InputObjectParameterSet)]
+        [ValidateNotNullOrEmpty]
+        public PSResourceInfo InputObject { get; set; }
+
+        /// <summary>
+        /// Skips the check for resource dependencies, so that only found resources are saved,
+        /// and not any resources the found resource depends on.
+        /// </summary>
+        [Parameter]
+        public SwitchParameter SkipDependencyCheck { get; set; }
+
+        #endregion
+
+        #region Method overrides
+
+        protected override void BeginProcessing()
+        {
+            // Create a repository story (the PSResourceRepository.xml file) if it does not already exist
+            // This is to create a better experience for those who have just installed v3 and want to get up and running quickly
+            RepositorySettings.CheckRepositoryStore();
+
+            // If the user does not specify a path to save to, use the user's current working directory
+            if (string.IsNullOrWhiteSpace(_path))
+            {
+                _path = SessionState.Path.CurrentLocation.Path;
+            }
+
+            _installHelper = new InstallHelper(cmdletPassedIn: this);
+        }
+
+        protected override void ProcessRecord()
+        {
+            switch (ParameterSetName)
+            {
+                case NameParameterSet:
+                    // validate that if a -Version param is passed in that it can be parsed into a NuGet version range. 
+                    // an exact version will be formatted into a version range.
+                    if (Version == null)
+                    {
+                        _versionRange = VersionRange.All;
+                    }
+                    else if (!Utils.TryParseVersionOrVersionRange(Version, out _versionRange))
+                    {
+                        var exMessage = "Argument for -Version parameter is not in the proper format.";
+                        var ex = new ArgumentException(exMessage);
+                        var IncorrectVersionFormat = new ErrorRecord(ex, "IncorrectVersionFormat", ErrorCategory.InvalidArgument, null);
+                        ThrowTerminatingError(IncorrectVersionFormat);
+                    }
+
+                    ProcessSaveHelper(
+                        pkgNames: Name,
+                        pkgPrerelease: Prerelease,
+                        pkgRepository: Repository);
+                    break;
+
+                case InputObjectParameterSet:
+                    string normalizedVersionString = Utils.GetNormalizedVersionString(InputObject.Version.ToString(), InputObject.PrereleaseLabel);
+                    if (!Utils.TryParseVersionOrVersionRange(normalizedVersionString, out _versionRange))
+                    {
+                        var exMessage = String.Format("Version '{0}' for resource '{1}' cannot be parsed.", normalizedVersionString, InputObject.Name);
+                        var ex = new ArgumentException(exMessage);
+                        var IncorrectVersionFormat = new ErrorRecord(ex, "IncorrectVersionFormat", ErrorCategory.InvalidArgument, null);
+                        ThrowTerminatingError(IncorrectVersionFormat);
+                    }
+                    
+                    ProcessSaveHelper(
+                        pkgNames: new string[] { InputObject.Name },
+                        pkgPrerelease: InputObject.IsPrerelease,
+                        pkgRepository: new string[] { InputObject.Repository });
+                
+                    break;
+
+                default:
+                    Dbg.Assert(false, "Invalid parameter set");
+                    break;
+            }
+        }
+
+        #endregion
+
+        #region Private methods
+
+        private void ProcessSaveHelper(string[] pkgNames, bool pkgPrerelease, string[] pkgRepository)
+        {
+            var namesToSave = Utils.ProcessNameWildcards(pkgNames, out string[] errorMsgs, out bool nameContainsWildcard);
+            if (nameContainsWildcard)
+            {
+                WriteError(new ErrorRecord(
+                    new PSInvalidOperationException("Name with wildcards is not supported for Save-PSResource cmdlet"),
+                    "NameContainsWildcard",
+                    ErrorCategory.InvalidArgument,
+                    this));
+                return;
+            }
+            
+            foreach (string error in errorMsgs)
+            {
+                WriteError(new ErrorRecord(
+                    new PSInvalidOperationException(error),
+                    "ErrorFilteringNamesForUnsupportedWildcards",
+                    ErrorCategory.InvalidArgument,
+                    this));
+            }
+
+            // this catches the case where Name wasn't passed in as null or empty,
+            // but after filtering out unsupported wildcard names there are no elements left in namesToSave
+            if (namesToSave.Length == 0)
+            {
+                return;
+            }
+
+            if (!ShouldProcess(string.Format("Resources to save: '{0}'", namesToSave)))
+            {
+                WriteVerbose(string.Format("Save operation cancelled by user for resources: {0}", namesToSave));
+                return;
+            }
+
+            var installedPkgs = _installHelper.InstallPackages(
+                names: namesToSave, 
+                versionRange: _versionRange, 
+                prerelease: pkgPrerelease, 
+                repository: pkgRepository, 
+                acceptLicense: true, 
+                quiet: true, 
+                reinstall: true, 
+                force: false, 
+                trustRepository: TrustRepository,
+                credential: Credential, 
+                noClobber: false, 
+                specifiedPath: _path, 
+                asNupkg: AsNupkg, 
+                includeXML: IncludeXML, 
+                skipDependencyCheck: SkipDependencyCheck,
+                savePkg: true,
+                pathsToInstallPkg: new List<string> { _path } );
+
+            if (PassThru)
+            {
+                foreach (PSResourceInfo pkg in installedPkgs)
+                {
+                    WriteObject(pkg);
+                }
+            }
+        }
+        
+        #endregion
+    }
+}