using System.Text.RegularExpressions;
using System.Linq;
// Copyright (c) Microsoft Corporation. All rights reserved.
// Licensed under the MIT License.

using System;
using System.Collections;
using System.Collections.Generic;
using Dbg = System.Diagnostics.Debug;
using System.Globalization;
using System.Management.Automation;
using NuGet.Packaging;
using NuGet.Protocol.Core.Types;
using NuGet.Versioning;

namespace Microsoft.PowerShell.PowerShellGet.UtilClasses
{
    #region Enums

    [Flags]
    public enum ResourceType
    {
        // 00001 -> M
        // 00100 -> C
        // 00101 -> M, C
        None = 0x0,
        Module = 0x1,
        Script = 0x2,
        Command = 0x4,
        DscResource = 0x8
    }

    public enum VersionType
    {
        Unknown,
        MinimumVersion,
        RequiredVersion,
        MaximumVersion
    }

    #endregion

    #region VersionInfo

    public sealed class VersionInfo
    {
        public VersionInfo(
            VersionType versionType,
            Version versionNum)
        {
            VersionType = versionType;
            VersionNum = versionNum;
        }

        public VersionType VersionType { get; }
        public Version VersionNum { get; }

        public override string ToString() => $"{VersionType}: {VersionNum}";
    }

    #endregion

    #region ResourceIncludes

    public sealed class ResourceIncludes
    {
        #region Properties

        public string[] Cmdlet { get; }

        public string[] Command { get; }

        public string[] DscResource { get; }

        public string[] Function { get; }

        public string[] RoleCapability { get; }

        public string[] Workflow { get; }

        #endregion

        #region Constructor

        /// <summary>
        /// Constructor
        ///
        /// Provided hashtable has form:
        ///     Key: Cmdlet
        ///     Value: ArrayList of Cmdlet name strings
        ///     Key: Command
        ///     Value: ArrayList of Command name strings
        ///     Key: DscResource
        ///     Value: ArrayList of DscResource name strings
        ///     Key: Function
        ///     Value: ArrayList of Function name strings
        ///     Key: RoleCapability (deprecated for PSGetV3)
        ///     Value: ArrayList of RoleCapability name strings
        ///     Key: Workflow (deprecated for PSGetV3)
        ///     Value: ArrayList of Workflow name strings
        /// </summary>
        /// <param name="includes">Hashtable of PSGet includes</param>
        public ResourceIncludes(Hashtable includes)
        {
            if (includes == null) { return; }

            Cmdlet = GetHashTableItem(includes, nameof(Cmdlet));
            Command = GetHashTableItem(includes, nameof(Command));
            DscResource = GetHashTableItem(includes, nameof(DscResource));
            Function = GetHashTableItem(includes, nameof(Function));
            RoleCapability = GetHashTableItem(includes, nameof(RoleCapability));
            Workflow = GetHashTableItem(includes, nameof(Workflow));
        }

        #endregion

        #region Public methods

        public Hashtable ConvertToHashtable()
        {
            var hashtable = new Hashtable
            {
                { nameof(Cmdlet), Cmdlet },
                { nameof(Command), Command },
                { nameof(DscResource), DscResource },
                { nameof(Function), Function },
                { nameof(RoleCapability), RoleCapability },
                { nameof(Workflow), Workflow }
            };

            return hashtable;
        }

        #endregion

        #region Private methods

        private string[] GetHashTableItem(
            Hashtable table,
            string name)
        {
            if (table.ContainsKey(name) &&
                table[name] is PSObject psObjectItem)
            {
                return Utils.GetStringArray(psObjectItem.BaseObject as ArrayList);
            }

            return null;
        }

        #endregion
    }

    #endregion

    #region Dependency

    public sealed class Dependency
    {
        #region Properties

        public string Name { get; }

        public VersionRange VersionRange { get; }

        #endregion

        #region Constructor

        /// <summary>
        /// Constructor
        ///
        /// </summary>
        /// <param name="includes">Hashtable of PSGet includes</param>
        public Dependency(string dependencyName, VersionRange dependencyVersionRange)
        {
            Name = dependencyName;
            VersionRange = dependencyVersionRange;
        }

        #endregion
    }

    #endregion

    #region PSResourceInfo

    public sealed class PSResourceInfo
    {
        #region Properties

        public Dictionary<string, string> AdditionalMetadata { get; set; }
        public string Author { get; set; }
        public string CompanyName { get; set; }
        public string Copyright { get; set; }
        public Dependency[] Dependencies { get; set; }
        public string Description { get; set; }
        public Uri IconUri { get; set; }
        public ResourceIncludes Includes { get; set; }
        public DateTime? InstalledDate { get; set; }
        public string InstalledLocation { get; set; }
        public bool IsPrerelease { get; set; }
        public Uri LicenseUri { get; set; }
        public string Name { get; set; }
        public string PackageManagementProvider { get; set; }
        public string PowerShellGetFormatVersion { get; set; }
        public string PrereleaseLabel { get; set; }
        public Uri ProjectUri { get; set; }
        public DateTime? PublishedDate { get; set; }
        public string ReleaseNotes { get; set; }
        public string Repository { get; set; }
        public string RepositorySourceLocation { get; set; }
        public string[] Tags { get; set; }
        public ResourceType Type { get; set; }
        public DateTime? UpdatedDate { get; set; }
        public Version Version { get; set; }

        #endregion

        #region Private fields
        private static readonly char[] Delimeter = {' ', ','};

        #endregion

        #region Public static methods

        /// <summary>
        /// Writes the PSGetResourceInfo properties to the specified file path as a
        /// PowerShell serialized xml file, maintaining compatibility with
        /// PowerShellGet v2 file format.
        /// </summary>
        public bool TryWrite(
            string filePath,
            out string errorMsg)
        {
            errorMsg = string.Empty;

            if (string.IsNullOrWhiteSpace(filePath))
            {
                errorMsg = "TryWritePSGetInfo: Invalid file path. Filepath cannot be empty or whitespace.";
                return false;
            }

            try
            {
                var infoXml = PSSerializer.Serialize(
                    source: ConvertToCustomObject(),
                    depth: 5);

                System.IO.File.WriteAllText(
                    path: filePath,
                    contents: infoXml);

                return true;
            }
            catch(Exception ex)
            {
                errorMsg = string.Format(
                    CultureInfo.InvariantCulture,
                    @"TryWritePSGetInfo: Cannot convert and write the PowerShellGet information to file, with error: {0}",
                    ex.Message);

                return false;
            }
        }

        /// <summary>
        /// Reads a PSGet resource xml (PowerShell serialized) file and returns
        /// a PSResourceInfo object containing the file contents.
        /// </summary>
        public static bool TryRead(
            string filePath,
            out PSResourceInfo psGetInfo,
            out string errorMsg)
        {
            psGetInfo = null;
            errorMsg = string.Empty;

            if (string.IsNullOrWhiteSpace(filePath))
            {
                errorMsg = "TryReadPSGetInfo: Invalid file path. Filepath cannot be empty or whitespace.";
                return false;
            }

            try
            {
                // Read and deserialize information xml file.
                var psObjectInfo = (PSObject) PSSerializer.Deserialize(
                    System.IO.File.ReadAllText(
                        filePath));

                var additionalMetadata = GetProperty<Dictionary<string,string>>(nameof(PSResourceInfo.AdditionalMetadata), psObjectInfo);
                Version version = GetVersionInfo(psObjectInfo, additionalMetadata, out string prereleaseLabel);

                psGetInfo = new PSResourceInfo
                {
                    AdditionalMetadata = additionalMetadata,
                    Author = GetStringProperty(nameof(PSResourceInfo.Author), psObjectInfo),
                    CompanyName = GetStringProperty(nameof(PSResourceInfo.CompanyName), psObjectInfo),
                    Copyright = GetStringProperty(nameof(PSResourceInfo.Copyright), psObjectInfo),
                    Dependencies = GetDependencies(GetProperty<ArrayList>(nameof(PSResourceInfo.Dependencies), psObjectInfo)),
                    Description = GetStringProperty(nameof(PSResourceInfo.Description), psObjectInfo),
                    IconUri = GetProperty<Uri>(nameof(PSResourceInfo.IconUri), psObjectInfo),
                    Includes = new ResourceIncludes(GetProperty<Hashtable>(nameof(PSResourceInfo.Includes), psObjectInfo)),
                    InstalledDate = GetProperty<DateTime>(nameof(PSResourceInfo.InstalledDate), psObjectInfo),
                    InstalledLocation = GetStringProperty(nameof(PSResourceInfo.InstalledLocation), psObjectInfo),
                    IsPrerelease = GetProperty<bool>(nameof(PSResourceInfo.IsPrerelease), psObjectInfo),
                    LicenseUri = GetProperty<Uri>(nameof(PSResourceInfo.LicenseUri), psObjectInfo),
                    Name = GetStringProperty(nameof(PSResourceInfo.Name), psObjectInfo),
                    PackageManagementProvider = GetStringProperty(nameof(PSResourceInfo.PackageManagementProvider), psObjectInfo),
                    PowerShellGetFormatVersion = GetStringProperty(nameof(PSResourceInfo.PowerShellGetFormatVersion), psObjectInfo),
                    PrereleaseLabel = prereleaseLabel,
                    ProjectUri = GetProperty<Uri>(nameof(PSResourceInfo.ProjectUri), psObjectInfo),
                    PublishedDate = GetProperty<DateTime>(nameof(PSResourceInfo.PublishedDate), psObjectInfo),
                    ReleaseNotes = GetStringProperty(nameof(PSResourceInfo.ReleaseNotes), psObjectInfo),
                    Repository = GetStringProperty(nameof(PSResourceInfo.Repository), psObjectInfo),
                    RepositorySourceLocation = GetStringProperty(nameof(PSResourceInfo.RepositorySourceLocation), psObjectInfo),
                    Tags = Utils.GetStringArray(GetProperty<ArrayList>(nameof(PSResourceInfo.Tags), psObjectInfo)),
                    // try to get the value of PSResourceInfo.Type property, if the value is null use ResourceType.Module as value
                    // this value will be used in Enum.TryParse. If Enum.TryParse returns false, use ResourceType.Module to set Type instead.
                    Type = Enum.TryParse(
                        GetProperty<string>(nameof(PSResourceInfo.Type), psObjectInfo) ?? nameof(ResourceType.Module),
                            out ResourceType currentReadType)
                                ? currentReadType : ResourceType.Module,
                    UpdatedDate = GetProperty<DateTime>(nameof(PSResourceInfo.UpdatedDate), psObjectInfo),
                    Version = version
                };

                return true;
            }
            catch(Exception ex)
            {
                errorMsg = string.Format(
                    CultureInfo.InvariantCulture,
                    @"TryReadPSGetInfo: Cannot read the PowerShellGet information file with error: {0}",
                    ex.Message);

                return false;
            }
        }

        private static string GetStringProperty(
            string name,
            PSObject psObjectInfo)
        {
            return GetProperty<string>(name, psObjectInfo) ?? string.Empty;
        }

        private static Version GetVersionInfo(
            PSObject psObjectInfo,
            Dictionary<string, string> additionalMetadata,
            out string prereleaseLabel)
        {
            string versionString = GetProperty<string>(nameof(PSResourceInfo.Version), psObjectInfo);
            prereleaseLabel = String.Empty;

            if (!String.IsNullOrEmpty(versionString) ||
                additionalMetadata.TryGetValue("NormalizedVersion", out versionString))
            {
                string pkgVersion = versionString;
                if (versionString.Contains("-"))
                {
                    string[] versionStringParsed = versionString.Split('-');
                    if (versionStringParsed.Length == 1)
                    {
                        pkgVersion = versionStringParsed[0];
                    }
                    else
                    {
                        // versionStringParsed.Length > 1 (because string contained '-' so couldn't be 0)
                        pkgVersion = versionStringParsed[0];
                        prereleaseLabel = versionStringParsed[1];
                    }
                }

                if (!Version.TryParse(pkgVersion, out Version parsedVersion))
                {
                    prereleaseLabel = String.Empty;
                    return null;
                }
                else
                {
                    return parsedVersion;
                }
            }

            prereleaseLabel = String.Empty;
            return GetProperty<Version>(nameof(PSResourceInfo.Version), psObjectInfo);
        }


        public static bool TryConvert(
            IPackageSearchMetadata metadataToParse,
            out PSResourceInfo psGetInfo,
            string repositoryName,
            ResourceType? type,
            out string errorMsg)
        {
            psGetInfo = null;
            errorMsg = String.Empty;

            if (metadataToParse == null)
            {
                errorMsg = "TryConvertPSResourceInfo: Invalid IPackageSearchMetadata object. Object cannot be null.";
                return false;
            }

            try
            {
                psGetInfo = new PSResourceInfo
                {
                    // not all of the properties of PSResourceInfo are filled as they are not there in metadata returned for Find-PSResource.
                    Author = ParseMetadataAuthor(metadataToParse),
                    Dependencies = ParseMetadataDependencies(metadataToParse),
                    Description = ParseMetadataDescription(metadataToParse),
                    IconUri = ParseMetadataIconUri(metadataToParse),
                    IsPrerelease = ParseMetadataIsPrerelease(metadataToParse),
                    LicenseUri = ParseMetadataLicenseUri(metadataToParse),
                    Name = ParseMetadataName(metadataToParse),
                    PrereleaseLabel = ParsePrerelease(metadataToParse),
                    ProjectUri = ParseMetadataProjectUri(metadataToParse),
                    PublishedDate = ParseMetadataPublishedDate(metadataToParse),
                    Repository = repositoryName,
                    Tags = ParseMetadataTags(metadataToParse),
                    Type = ParseMetadataType(metadataToParse, repositoryName, type),
                    Version = ParseMetadataVersion(metadataToParse)
                };

                return true;
            }
            catch (Exception ex)
            {
                errorMsg = string.Format(
                    CultureInfo.InvariantCulture,
                    @"TryReadPSGetInfo: Cannot parse PSResourceInfo from IPackageSearchMetadata with error: {0}",
                    ex.Message);
                return false;
            }
        }

        #endregion

        #region Private static methods

        private static T ConvertToType<T>(PSObject psObject)
        {
            // We only convert Dictionary<string, string> types.
            if (typeof(T) != typeof(Dictionary<string, string>))
            {
                return default(T);
            }

            var dict = new Dictionary<string, string>();
            foreach (var prop in psObject.Properties)
            {
                dict.Add(prop.Name, prop.Value.ToString());
            }

            return (T)Convert.ChangeType(dict, typeof(T));
        }

        private static T GetProperty<T>(
            string Name,
            PSObject psObjectInfo)
        {
            var val = psObjectInfo.Properties[Name]?.Value;
            if (val == null)
            {
                return default(T);
            }

            switch (val)
            {
                case T valType:
                    return valType;

                case PSObject valPSObject:
                    switch (valPSObject.BaseObject)
                    {
                        case T valBase:
                            return valBase;

                        case PSCustomObject _:
                            // A base object of PSCustomObject means this is additional metadata
                            // and type T should be Dictionary<string,string>.
                            return ConvertToType<T>(valPSObject);

                        default:
                            return default(T);
                    }

                default:
                    return default(T);
            }
        }

        private static string GetPrereleaseLabel(Version version)
        {
            string versionAsString = version.ToString();

            if (!versionAsString.Contains("-"))
            {
                // no prerelease label present
                return String.Empty;
            }

            string[] prereleaseParsed = versionAsString.Split('-');
            if (prereleaseParsed.Length <= 1)
            {
                return String.Empty;
            }

            string prereleaseString = prereleaseParsed[1];
            Regex prereleasePattern = new Regex("^[a-zA-Z0-9]+$");
            if (!prereleasePattern.IsMatch(prereleaseString))
            {
                return String.Empty;
            }

            return prereleaseString;
        }

        private static Dependency[] GetDependencies(ArrayList dependencyInfos)
        {
            List<Dependency> dependenciesFound = new List<Dependency>();
            if (dependencyInfos == null) { return dependenciesFound.ToArray(); }


            foreach(PSObject dependencyObj in dependencyInfos)
            {
                if (!(dependencyObj.BaseObject is Hashtable dependencyInfo))
                {
                    Dbg.Assert(false, "Dependencies BaseObject must be a Hashtable");
                    continue;
                }

                if (!dependencyInfo.ContainsKey("Name"))
                {
                    Dbg.Assert(false, "Derived dependencies Hashtable must contain a Name key");
                    continue;
                }

                string dependencyName = (string) dependencyInfo["Name"];
                if (String.IsNullOrEmpty(dependencyName))
                {
                    Dbg.Assert(false, "Dependency Name must not be null or empty");
                    continue;
                }

                if (dependencyInfo.ContainsKey("RequiredVersion"))
                {
                    if (!Utils.TryParseVersionOrVersionRange((string) dependencyInfo["RequiredVersion"], out VersionRange dependencyVersion))
                    {
                        dependencyVersion = VersionRange.All;
                    }

                    dependenciesFound.Add(new Dependency(dependencyName, dependencyVersion));
                    continue;
                }

                if (dependencyInfo.ContainsKey("MinimumVersion") || dependencyInfo.ContainsKey("MaximumVersion"))
                {
                    NuGetVersion minimumVersion = null;
                    NuGetVersion maximumVersion = null;
                    bool includeMin = false;
                    bool includeMax = false;

                    if (dependencyInfo.ContainsKey("MinimumVersion") &&
                        !NuGetVersion.TryParse((string) dependencyInfo["MinimumVersion"], out minimumVersion))
                    {
                        VersionRange dependencyAll = VersionRange.All;
                        dependenciesFound.Add(new Dependency(dependencyName, dependencyAll));
                        continue;
                    }

                    if (dependencyInfo.ContainsKey("MaximumVersion") &&
                        !NuGetVersion.TryParse((string) dependencyInfo["MaximumVersion"], out maximumVersion))
                    {
                        VersionRange dependencyAll = VersionRange.All;
                        dependenciesFound.Add(new Dependency(dependencyName, dependencyAll));
                        continue;
                    }

                    if (minimumVersion != null)
                    {
                        includeMin = true;
                    }

                    if (maximumVersion != null)
                    {
                        includeMax = true;
                    }

                    VersionRange dependencyVersionRange = new VersionRange(
                        minVersion: minimumVersion,
                        includeMinVersion: includeMin,
                        maxVersion: maximumVersion,
                        includeMaxVersion: includeMax);

                    dependenciesFound.Add(new Dependency(dependencyName, dependencyVersionRange));
                    continue;
                }

                // neither Required, Minimum or Maximum Version provided
                VersionRange dependencyVersionRangeAll = VersionRange.All;
                dependenciesFound.Add(new Dependency(dependencyName, dependencyVersionRangeAll));
            }

            return dependenciesFound.ToArray();
        }

        private static string ConcatenateVersionWithPrerelease(string version, string prerelease)
        {
            // if no prerelease, just version suffices
            if (String.IsNullOrEmpty(prerelease))
            {
                return version;
            }

            int numVersionDigits = version.Split('.').Count();
            if (numVersionDigits == 3)
            {
                // 0.5.3 -> version string , preview4 -> prerelease string , return: 5.3.0-preview4
                return version + "-" + prerelease;
            }


            // number of digits not equivalent to 3 was not supported in V2
            return version;
        }


        #region Parse Metadata private static methods

        private static string ParseMetadataAuthor(IPackageSearchMetadata pkg)
        {
            return pkg.Authors;
        }

        private static Dependency[] ParseMetadataDependencies(IPackageSearchMetadata pkg)
        {
            List<Dependency> dependencies = new List<Dependency>();
            foreach(var pkgDependencyGroup in pkg.DependencySets)
            {
                foreach(var pkgDependencyItem in pkgDependencyGroup.Packages)
                {
                    // check if version range is not null. In case we have package with dependency but no version specified
                    VersionRange depVersionRange;
                    if (pkgDependencyItem.VersionRange == null)
                    {
                        depVersionRange = VersionRange.All;
                    }
                    else
                    {
                        depVersionRange = pkgDependencyItem.VersionRange;
                    }

                    Dependency currentDependency = new Dependency(pkgDependencyItem.Id, depVersionRange);
                    dependencies.Add(currentDependency);
                }
            }
            return dependencies.ToArray();
        }

        private static string ParseMetadataDescription(IPackageSearchMetadata pkg)
        {
            return pkg.Description;
        }

        private static Uri ParseMetadataIconUri(IPackageSearchMetadata pkg)
        {
            return pkg.IconUrl;
        }

        private static bool ParseMetadataIsPrerelease(IPackageSearchMetadata pkg)
        {
            return pkg.Identity.Version.IsPrerelease;
        }

        private static Uri ParseMetadataLicenseUri(IPackageSearchMetadata pkg)
        {
            return pkg.LicenseUrl;
        }

        private static string ParseMetadataName(IPackageSearchMetadata pkg)
        {
            return pkg.Identity?.Id ?? string.Empty;
        }

        private static string ParsePrerelease(IPackageSearchMetadata pkg)
        {
            return pkg.Identity.Version.ReleaseLabels.Count() == 0 ?
                String.Empty :
                pkg.Identity.Version.ReleaseLabels.FirstOrDefault();
        }

        private static Uri ParseMetadataProjectUri(IPackageSearchMetadata pkg)
        {
            return pkg.ProjectUrl;
        }

        private static DateTime? ParseMetadataPublishedDate(IPackageSearchMetadata pkg)
        {
            DateTime? publishDate = null;
            DateTimeOffset? pkgPublishedDate = pkg.Published;
            if (pkgPublishedDate.HasValue)
            {
                publishDate = pkgPublishedDate.Value.DateTime;
            }
            return publishDate;
        }

        private static string[] ParseMetadataTags(IPackageSearchMetadata pkg)
        {
            return pkg.Tags.Split(Delimeter, StringSplitOptions.RemoveEmptyEntries);
        }

        private static ResourceType ParseMetadataType(IPackageSearchMetadata pkg, string repoName, ResourceType? pkgType)
        {
            // possible type combinations:
            // M, C
            // M, D
            // M
            // S

            string[] tags = ParseMetadataTags(pkg);
            ResourceType currentPkgType = ResourceType.Module;

            // Check if package came from PSGalleryScripts repo- this indicates that it should have a PSScript tag
            // (however some packages that had a wildcard in their name are missing PSScript or PSModule tags)
            // but we were able to get the packages by using SearchAsync() with the appropriate Script or Module repository endpoint
            // and can check repository endpoint to determine Type.
            // Module packages missing tags are accounted for as the default case, and we account for scripts with the following check:
            if ((pkgType == null && String.Equals("PSGalleryScripts", repoName, StringComparison.InvariantCultureIgnoreCase)) ||
                (pkgType != null && pkgType == ResourceType.Script))
            {
                // it's a Script resource, so clear default Module tag because a Script resource cannot also be a Module resource
                currentPkgType &= ~ResourceType.Module;
                currentPkgType |= ResourceType.Script;
            }

            // if Name contains wildcard, currently Script and Module tags should be set properly, but need to account for Command and DscResource types too
            // if Name does not contain wildcard, GetMetadataAsync() was used, PSGallery only is searched (and pkg will successfully be found
            // and returned from there) before PSGalleryScripts can be searched
            foreach(string tag in tags)
            {
                if(String.Equals(tag, "PSScript", StringComparison.InvariantCultureIgnoreCase))
                {
                    // clear default Module tag, because a Script resource cannot be a Module resource also
                    currentPkgType &= ~ResourceType.Module;
                    currentPkgType |= ResourceType.Script;
                }
                if (tag.StartsWith("PSCommand_"))
                {
                    currentPkgType |= ResourceType.Command;
                }
                if (String.Equals(tag, "PSIncludes_DscResource", StringComparison.InvariantCultureIgnoreCase))
                {
                    currentPkgType |= ResourceType.DscResource;
                }
            }
            return currentPkgType;
        }

        private static Version ParseMetadataVersion(IPackageSearchMetadata pkg)
        {
            if (pkg.Identity != null)
            {
                return pkg.Identity.Version.Version;
            }
            return null;
        }

        #endregion

        #endregion

        #region Private methods

        private PSObject ConvertToCustomObject()
        {
            var additionalMetadata = new PSObject();

            // Need to add a null check here due to null ref exception getting thrown
            if (AdditionalMetadata != null)
            {
                foreach (var item in AdditionalMetadata)
                {
                    additionalMetadata.Properties.Add(new PSNoteProperty(item.Key, item.Value));
                }

            }
            var psObject = new PSObject();
            psObject.Properties.Add(new PSNoteProperty(nameof(Name), Name ?? string.Empty));
            psObject.Properties.Add(new PSNoteProperty(nameof(Version), ConcatenateVersionWithPrerelease(Version.ToString(), PrereleaseLabel)));
            psObject.Properties.Add(new PSNoteProperty(nameof(Type), Type));
            psObject.Properties.Add(new PSNoteProperty(nameof(Description), Description ?? string.Empty));
            psObject.Properties.Add(new PSNoteProperty(nameof(Author), Author ?? string.Empty));
            psObject.Properties.Add(new PSNoteProperty(nameof(CompanyName), CompanyName ?? string.Empty));
            psObject.Properties.Add(new PSNoteProperty(nameof(Copyright), Copyright ?? string.Empty));
            psObject.Properties.Add(new PSNoteProperty(nameof(PublishedDate), PublishedDate));
            psObject.Properties.Add(new PSNoteProperty(nameof(InstalledDate), InstalledDate));
            psObject.Properties.Add(new PSNoteProperty(nameof(UpdatedDate), UpdatedDate));
            psObject.Properties.Add(new PSNoteProperty(nameof(LicenseUri), LicenseUri));
            psObject.Properties.Add(new PSNoteProperty(nameof(ProjectUri), ProjectUri));
            psObject.Properties.Add(new PSNoteProperty(nameof(IconUri), IconUri));
            psObject.Properties.Add(new PSNoteProperty(nameof(Tags), Tags));
<<<<<<< HEAD
            psObject.Properties.Add(new PSNoteProperty(nameof(Includes), Includes != null ? Includes.ConvertToHashtable() : null));
            psObject.Properties.Add(new PSNoteProperty(nameof(PowerShellGetFormatVersion), PowerShellGetFormatVersion));
            psObject.Properties.Add(new PSNoteProperty(nameof(ReleaseNotes), ReleaseNotes));
=======
            psObject.Properties.Add(new PSNoteProperty(nameof(Includes), Includes.ConvertToHashtable()));
            psObject.Properties.Add(new PSNoteProperty(nameof(PowerShellGetFormatVersion), PowerShellGetFormatVersion ?? string.Empty));
            psObject.Properties.Add(new PSNoteProperty(nameof(ReleaseNotes), ReleaseNotes ?? string.Empty));
>>>>>>> 1e3d7332
            psObject.Properties.Add(new PSNoteProperty(nameof(Dependencies), Dependencies));
            psObject.Properties.Add(new PSNoteProperty(nameof(RepositorySourceLocation), RepositorySourceLocation ?? string.Empty));
            psObject.Properties.Add(new PSNoteProperty(nameof(Repository), Repository ?? string.Empty));
            psObject.Properties.Add(new PSNoteProperty(nameof(PackageManagementProvider), PackageManagementProvider ?? string.Empty));
            psObject.Properties.Add(new PSNoteProperty(nameof(AdditionalMetadata), additionalMetadata));
            psObject.Properties.Add(new PSNoteProperty(nameof(InstalledLocation), InstalledLocation ?? string.Empty));

            return psObject;
        }

        #endregion
    }

    #endregion

    #region Test Hooks

    public static class TestHooks
    {
        public static PSObject ReadPSGetResourceInfo(string filePath)
        {
            if (PSResourceInfo.TryRead(filePath, out PSResourceInfo psGetInfo, out string errorMsg))
            {
                return PSObject.AsPSObject(psGetInfo);
            }

            throw new PSInvalidOperationException(errorMsg);
        }

        public static void WritePSGetResourceInfo(
            string filePath,
            PSObject psObjectGetInfo)
        {
            if (psObjectGetInfo.BaseObject is PSResourceInfo psGetInfo)
            {
                if (! psGetInfo.TryWrite(filePath, out string errorMsg))
                {
                    throw new PSInvalidOperationException(errorMsg);
                }

                return;
            }

            throw new PSArgumentException("psObjectGetInfo argument is not a PSGetResourceInfo type.");
        }
    }

    #endregion
}<|MERGE_RESOLUTION|>--- conflicted
+++ resolved
@@ -805,15 +805,9 @@
             psObject.Properties.Add(new PSNoteProperty(nameof(ProjectUri), ProjectUri));
             psObject.Properties.Add(new PSNoteProperty(nameof(IconUri), IconUri));
             psObject.Properties.Add(new PSNoteProperty(nameof(Tags), Tags));
-<<<<<<< HEAD
-            psObject.Properties.Add(new PSNoteProperty(nameof(Includes), Includes != null ? Includes.ConvertToHashtable() : null));
-            psObject.Properties.Add(new PSNoteProperty(nameof(PowerShellGetFormatVersion), PowerShellGetFormatVersion));
-            psObject.Properties.Add(new PSNoteProperty(nameof(ReleaseNotes), ReleaseNotes));
-=======
             psObject.Properties.Add(new PSNoteProperty(nameof(Includes), Includes.ConvertToHashtable()));
             psObject.Properties.Add(new PSNoteProperty(nameof(PowerShellGetFormatVersion), PowerShellGetFormatVersion ?? string.Empty));
             psObject.Properties.Add(new PSNoteProperty(nameof(ReleaseNotes), ReleaseNotes ?? string.Empty));
->>>>>>> 1e3d7332
             psObject.Properties.Add(new PSNoteProperty(nameof(Dependencies), Dependencies));
             psObject.Properties.Add(new PSNoteProperty(nameof(RepositorySourceLocation), RepositorySourceLocation ?? string.Empty));
             psObject.Properties.Add(new PSNoteProperty(nameof(Repository), Repository ?? string.Empty));
