--- conflicted
+++ resolved
@@ -815,16 +815,12 @@
                 // Scenario: V3 server protocol repositories (i.e NuGet.org, Azure Artifacts (ADO), Artifactory, Github Packages, MyGet.org)
                 return PSRepositoryInfo.APIVersion.v3;
             }
-<<<<<<< HEAD
             else if (repoUri.Scheme.Equals(Uri.UriSchemeFile, StringComparison.OrdinalIgnoreCase))
             {
                 // Scenario: local repositories
                 return PSRepositoryInfo.APIVersion.local;
             }
             else if (repoUri.AbsoluteUri.EndsWith("/nuget", StringComparison.OrdinalIgnoreCase))
-=======
-            else if (repoUri.AbsoluteUri.Contains("/nuget"))
->>>>>>> fc921b12
             {
                 // Scenario: ASP.Net application feed created with NuGet.Server to host packages
                 return PSRepositoryInfo.APIVersion.nugetServer;
