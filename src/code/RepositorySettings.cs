--- conflicted
+++ resolved
@@ -311,11 +311,7 @@
                     bool repoIsTrusted = !(repoTrusted == null || repoTrusted == false);
                     repoPriority = repoPriority < 0 ? DefaultPriority : repoPriority;
 
-<<<<<<< HEAD
-                    return AddToRepositoryStore(repoName, repoUri, repoPriority, repoIsTrusted, apiVersion, repoCredentialInfo, force: true, cmdletPassedIn, out errorMsg);
-=======
                     return AddToRepositoryStore(repoName, repoUri, repoPriority, repoIsTrusted, apiVersion, repoCredentialInfo, credentialProvider, force:true, cmdletPassedIn, out errorMsg);
->>>>>>> 55e066c5
                 }
 
                 // Check that repository node we are attempting to update has all required attributes: Name, Url (or Uri), Priority, Trusted.
@@ -474,10 +470,6 @@
 
                 bool isAllowed = GroupPolicyRepositoryEnforcement.IsGroupPolicyEnabled() ? GroupPolicyRepositoryEnforcement.IsRepositoryAllowed(thisUrl) : true;
 
-<<<<<<< HEAD
-                RepositoryProviderType repositoryProvider = GetRepositoryProviderType(thisUrl);
-=======
->>>>>>> 55e066c5
                 updatedRepo = new PSRepositoryInfo(repoName,
                     thisUrl,
                     Int32.Parse(node.Attribute("Priority").Value),
@@ -574,10 +566,6 @@
 
                 bool isAllowed = GroupPolicyRepositoryEnforcement.IsGroupPolicyEnabled() ? GroupPolicyRepositoryEnforcement.IsRepositoryAllowed(repoUri) : true;
 
-<<<<<<< HEAD
-                RepositoryProviderType repositoryProvider = GetRepositoryProviderType(repoUri);
-=======
->>>>>>> 55e066c5
                 removedRepos.Add(
                     new PSRepositoryInfo(repo,
                         new Uri(node.Attribute(attributeUrlUriName).Value),
@@ -716,11 +704,6 @@
                         continue;
                     }
 
-<<<<<<< HEAD
-                    RepositoryProviderType repositoryProvider = GetRepositoryProviderType(thisUrl);
-
-=======
->>>>>>> 55e066c5
                     bool isAllowed = GroupPolicyRepositoryEnforcement.IsGroupPolicyEnabled() ? GroupPolicyRepositoryEnforcement.IsRepositoryAllowed(thisUrl) : true;
 
                     PSRepositoryInfo currentRepoItem = new PSRepositoryInfo(repo.Attribute("Name").Value,
@@ -834,11 +817,6 @@
                             continue;
                         }
 
-<<<<<<< HEAD
-                        RepositoryProviderType repositoryProvider = GetRepositoryProviderType(thisUrl);
-
-=======
->>>>>>> 55e066c5
                         bool isAllowed = GroupPolicyRepositoryEnforcement.IsGroupPolicyEnabled() ? GroupPolicyRepositoryEnforcement.IsRepositoryAllowed(thisUrl) : true;
 
                         PSRepositoryInfo currentRepoItem = new PSRepositoryInfo(node.Attribute("Name").Value,
@@ -933,28 +911,6 @@
             }
         }
 
-<<<<<<< HEAD
-        private static RepositoryProviderType GetRepositoryProviderType(Uri repoUri)
-        {
-            string absoluteUri = repoUri.AbsoluteUri;
-            // We want to use contains instead of EndsWith to accomodate for trailing '/'
-            if (absoluteUri.Contains("azurecr.io") || absoluteUri.Contains("mcr.microsoft.com"))
-            {
-                return RepositoryProviderType.ACR;
-            }
-            // TODO: add a regex for this match
-            // eg: *pkgs.*/_packaging/*
-            else if (absoluteUri.Contains("pkgs."))
-            {
-                return RepositoryProviderType.AzureDevOps;
-            }
-            else
-            {
-                return RepositoryProviderType.None;
-            }
-        }
-=======
->>>>>>> 55e066c5
         #endregion
     }
 }