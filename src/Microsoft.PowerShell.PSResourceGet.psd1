# Copyright (c) Microsoft Corporation. All rights reserved.
# Licensed under the MIT License.

@{
    RootModule             = './Microsoft.PowerShell.PSResourceGet.dll'
    NestedModules          = @('./Microsoft.PowerShell.PSResourceGet.psm1')
    ModuleVersion          = '0.5.23'
    CompatiblePSEditions   = @('Core', 'Desktop')
    GUID                   = 'e4e0bda1-0703-44a5-b70d-8fe704cd0643'
    Author                 = 'Microsoft Corporation'
    CompanyName            = 'Microsoft Corporation'
    Copyright              = '(c) Microsoft Corporation. All rights reserved.'
    Description            = 'PowerShell module with commands for discovering, installing, updating and publishing the PowerShell artifacts like Modules, Scripts, and DSC Resources.'
    PowerShellVersion      = '5.1'
    DotNetFrameworkVersion = '2.0'
    CLRVersion             = '4.0.0'
    FormatsToProcess       = 'PSGet.Format.ps1xml'
    CmdletsToExport        = @(
        'Find-PSResource',
        'Get-InstalledPSResource',
        'Get-PSResourceRepository',
        'Get-PSScriptFileInfo',
        'Install-PSResource',
        'Register-PSResourceRepository',
        'Save-PSResource',
        'Set-PSResourceRepository',
        'New-PSScriptFileInfo',
        'Test-PSScriptFileInfo',
        'Update-PSScriptFileInfo',
        'Publish-PSResource',
        'Uninstall-PSResource',
        'Unregister-PSResourceRepository',
        'Update-PSModuleManifest',
        'Update-PSResource'
    )
    FunctionsToExport      = @(
        'Import-PSGetRepository'
    )

<<<<<<< HEAD
    VariablesToExport      = 'PSGetPath'
    AliasesToExport        = @()
    PrivateData            = @{
=======
    VariablesToExport = 'PSGetPath'
    AliasesToExport = @('Get-PSResource')
    PrivateData = @{
>>>>>>> bd21da67
        PSData = @{
            Prerelease   = 'beta23'
            Tags         = @('PackageManagement',
                'PSEdition_Desktop',
                'PSEdition_Core',
                'Linux',
                'Mac',
                'Windows')
            ProjectUri   = 'https://go.microsoft.com/fwlink/?LinkId=828955'
            LicenseUri   = 'https://go.microsoft.com/fwlink/?LinkId=829061'
            ReleaseNotes = @'
## 0.5.22-beta23
- Add Import-PSGetRepository

## 0.5.22-beta22

### Breaking Changes
- PowerShellGet is now PSResourceGet! (#1164)
- Update-PSScriptFile is now Update-PSScriptFileInfo (#1140)
- New-PSScriptFile is now New-PSScriptFileInfo (#1140)
- Update-ModuleManifest is now Update-PSModuleManifest (#1139)
- -Tags parameter changed to -Tag in New-PSScriptFile, Update-PSScriptFileInfo, and Update-ModuleManifest (#1123)
- Change the type of -InputObject from PSResource to PSResource[] for Install-PSResource, Save-PSResource, and Uninstall-PSResource (#1124)
- PSModulePath is no longer referenced when searching paths (#1154)

### New Features
- Support for Azure Artifacts, GitHub Packages, and Artifactory (#1167, #1180)

### Bug Fixes
- Filter out unlisted packages (#1172, #1161)
- Add paging for V3 server requests (#1170)
- Support for floating versions (#1117)
- Update, Save, and Install with wildcard gets the latest version within specified range (#1117)
- Add positonal parameter for -Path in Publish-PSResource (#1111)
- Uninstall-PSResource -WhatIf now shows version and path of package being uninstalled (#1116)
- Find returns packages from the highest priority repository only (#1155)
- Bug fix for PSCredentialInfo constructor (#1156)
- Bug fix for Install-PSResource -NoClobber parameter (#1121)
- Save-PSResource now searches through all repos when no repo is specified (#1125)
- Caching for improved performance in Uninstall-PSResource (#1175)
- Bug fix for parsing package tags from local repository (#1119)

See change log (CHANGELOG.md) at https://github.com/PowerShell/PSResourceGet
'@
        }
    }

    HelpInfoUri            = 'https://go.microsoft.com/fwlink/?linkid=2238183'
}<|MERGE_RESOLUTION|>--- conflicted
+++ resolved
@@ -36,16 +36,9 @@
     FunctionsToExport      = @(
         'Import-PSGetRepository'
     )
-
-<<<<<<< HEAD
-    VariablesToExport      = 'PSGetPath'
-    AliasesToExport        = @()
-    PrivateData            = @{
-=======
     VariablesToExport = 'PSGetPath'
     AliasesToExport = @('Get-PSResource')
     PrivateData = @{
->>>>>>> bd21da67
         PSData = @{
             Prerelease   = 'beta23'
             Tags         = @('PackageManagement',
